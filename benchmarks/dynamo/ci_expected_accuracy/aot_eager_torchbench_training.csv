--- conflicted
+++ resolved
@@ -163,13 +163,10 @@
 
 
 moco,pass,11
-<<<<<<< HEAD
-=======
 
 
 
 moondream,model_fail_to_load,0
->>>>>>> 96ed37ac
 
 
 
