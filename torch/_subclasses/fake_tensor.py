# mypy: ignore-errors

import contextlib
import functools
import logging
import os
import traceback
import weakref
from collections import defaultdict
from dataclasses import dataclass
from typing import Any, Dict, List, Optional, Tuple, Type, TYPE_CHECKING, TypeVar
from weakref import ReferenceType

import torch
import torch._custom_op
import torch._logging
from torch._C._functorch import is_functorch_wrapped_tensor

from torch._guards import Source
from torch._ops import OpOverload
from torch._prims_common import suggest_memory_format
from torch._subclasses.meta_utils import (
    assert_eq,
    assert_metadata_eq,
    is_sparse_any,
<<<<<<< HEAD
=======
    is_sparse_compressed,
>>>>>>> c66d68ba
    MetaConverter,
)
from torch._utils import render_call
from torch.fx.operator_schemas import normalize_function
from torch.multiprocessing.reductions import StorageWeakRef
from torch.overrides import TorchFunctionMode
from torch.utils._mode_utils import no_dispatch
from torch.utils._python_dispatch import (
    is_traceable_wrapper_subclass,
    TorchDispatchMode,
)

from torch.utils._pytree import PyTree, tree_map
from torch.utils._stats import count
from torch.utils.weak import WeakIdRef

if TYPE_CHECKING:
    from torch.fx.experimental.symbolic_shapes import ShapeEnv

DimList = List

log = logging.getLogger(__name__)

# TODO: Hack to unblock https://github.com/pytorch/pytorch/pull/108186
# Proper fix tracked by https://github.com/pytorch/pytorch/issues/120105
try:
    not_implemented_log = torch._logging.getArtifactLogger(__name__, "not_implemented")
except ValueError as e:
    if "'not_implemented' not registered" in str(e):
        import logging as not_implemented_log
    else:
        raise e

pytree = torch.utils._pytree
T = TypeVar("T")
TensorWeakRef = Any

aten = torch._ops.ops.aten

CONSTANT_NUMEL_LIMIT = 1

RECURSION_COUNT = 0


# Small helper that increments recursion count, and
# resets it when the object goes out of scope.  Useful
# if you don't want to increase indentation which is
# what a context manager would do.
class IncrementRecursionCount:
    def __init__(self):
        global RECURSION_COUNT
        RECURSION_COUNT += 1

    def __del__(self):
        global RECURSION_COUNT
        RECURSION_COUNT -= 1


@dataclass
class UnsupportedFakeTensorException(RuntimeError):
    reason: str


@dataclass
class DynamicOutputShapeException(RuntimeError):
    func: OpOverload


@dataclass
class DataDependentOutputException(RuntimeError):
    func: OpOverload


@dataclass
class UnsupportedOperatorException(RuntimeError):
    func: OpOverload


def ordered_set(*items):
    return dict.fromkeys(items, True)


@contextlib.contextmanager
def unset_fake_temporarily():
    old = torch._C._unset_dispatch_mode(torch._C._TorchDispatchModeKey.FAKE)
    try:
        yield old
    finally:
        if old is not None:
            torch._C._set_dispatch_mode(old)


def is_fake(x):
    if isinstance(x, FakeTensor):
        return True
    if is_traceable_wrapper_subclass(x):
        attrs, _ = type(x).__tensor_flatten__(x)
        flattened_tensors = [getattr(x, attr) for attr in attrs]
        # need to recurse because we could have nested subclasses
        all_fake = all(is_fake(x) for x in flattened_tensors)
        any_fake = any(is_fake(x) for x in flattened_tensors)
        assert all_fake == any_fake, "got mixed fake and real tensors!"
        return all_fake
    elif isinstance(x, torch.Tensor) and torch._is_functional_tensor(x):
        reapply_views = torch._C._functionalization_reapply_views_tls()
        unwrapped = torch._C._functorch._unwrap_functional_tensor(x, reapply_views)
        return is_fake(unwrapped)
    elif isinstance(x, torch.Tensor) and is_functorch_wrapped_tensor(x):
        unwrapped = torch._C._functorch.get_unwrapped(x)
        return is_fake(unwrapped)
    return False


def maybe_get_fake_mode(t):
    if isinstance(t, FakeTensor):
        return t.fake_mode
    if is_traceable_wrapper_subclass(t):
        inner_tensor_names, _ = t.__tensor_flatten__()
        modes = [
            maybe_get_fake_mode(getattr(t, t_name)) for t_name in inner_tensor_names
        ]
        m = modes[0]
        assert all(m is x for x in modes)
        return m
    elif isinstance(t, torch.Tensor) and torch._is_functional_tensor(t):
        reapply_views = torch._C._functionalization_reapply_views_tls()
        unwrapped = torch._C._functorch._unwrap_functional_tensor(t, reapply_views)
        return maybe_get_fake_mode(unwrapped)
    elif isinstance(t, torch.Tensor) and is_functorch_wrapped_tensor(t):
        unwrapped = torch._C._functorch.get_unwrapped(t)
        return maybe_get_fake_mode(unwrapped)
    return None


@functools.lru_cache(None)
def get_schema_info(func):
    return torch._C._SchemaInfo(func._schema)  # type: ignore[attr-defined]


# many of the decompositions registered to torch/_prims do not at the moment model
# aliasing or strides, so as an incremental step, just enable the decompositions in
# torch/_decomp/decompositions.py.
# decomps are used for aot autograd tracing so we would like to unify on their
# implementation and add additional testing to them
@functools.lru_cache(None)
def torch_decomp_decompositions(func):
    from torch._decomp import decomposition_table

    decompositions = torch._decomp.decompositions
    # Note that the function in the decomposition table might be
    # different from the one in the module because of the difference
    # in out handling in aten API and torch public API
    return decomposition_table[func].__module__.startswith(
        "torch._decomp"
    ) and decomposition_table[func].__name__ in dir(decompositions)


def tree_flatten_only(ty: Type[T], tree: PyTree):
    flat_vals = pytree.tree_leaves(tree)
    return [elem for elem in flat_vals if isinstance(elem, ty)]


# Similar to `MetaConverter`, this is a class for converting
# multiple tensors into fake tensors which share the same view/storage
# structure. Like `MetaConverter`, it uses `WeakIdRef` to
# hold a weak reference for all memoized tensors.
class FakeTensorConverter:
    @property
    def tensor_memo(self):
        return self.meta_converter.tensor_memo

    meta_converter: MetaConverter
    constant_storage_mapping: Dict[StorageWeakRef, List[ReferenceType]]

    def __init__(self):
        self.meta_converter = MetaConverter()

        # map from to storage to corresponding constant tensors
        self.constant_storage_mapping = {}

    def add_constant_storage_mapping(self, fake_tensor):
        # when you have a constant, aliased tensor:
        # const_tensor.add_(torch.rand([1]))
        # all aliases of it must become no longer const
        assert isinstance(fake_tensor, FakeTensor) and fake_tensor.constant is not None
        weak_st = StorageWeakRef(fake_tensor.constant._typed_storage())

        # we need a map from a weak storage to all of its corresponding
        # constant tensors. python doesn't have the weak value equivalent
        # of defaultdict(list), so we are using a WeakValueDictionary as one
        if weak_st not in self.constant_storage_mapping:
            self.constant_storage_mapping[weak_st] = []
        self.constant_storage_mapping[weak_st].append(weakref.ref(fake_tensor))

    def invalidate_constant_aliases(self, tensor):
        assert not isinstance(tensor, FakeTensor)

        weak_st = StorageWeakRef(tensor._typed_storage())
        if weak_st not in self.constant_storage_mapping:
            return

        for weak_tensor_ref in self.constant_storage_mapping[weak_st]:
            ten = weak_tensor_ref()
            if ten is not None:
                ten._fix_weakref()
                ten.constant = None

        del self.constant_storage_mapping[weak_st]

    def _get_memo(self, t):
        if WeakIdRef(t) in self.tensor_memo:
            out = self.tensor_memo[WeakIdRef(t)]
            out._fix_weakref()
            return out
        return None

    def set_tensor_memo(self, t, v):
        th = WeakIdRef(t)

        # hold a weak ref to self, otherwise it will be kept alive
        # by the del_ten closure
        self_weak_ref = weakref.ref(self)

        def del_ten():
            self_ref = self_weak_ref()
            if self_ref is None:
                return
            # on shutdown, th may not be in memo
            self_ref.tensor_memo.pop(th, None)

        weakref.finalize(t, del_ten)
        self.tensor_memo[th] = v

    def from_real_tensor(
        self,
        fake_mode,
        t,
        make_constant=False,
        shape_env=None,
        *,
        source=None,
        symbolic_context=None,
        memoized_only=False,
    ):
        # see note [Tensor Fakification and Symbol Caching]
        if not symbolic_context and not source and shape_env:
            if tracing_context := torch._guards.TracingContext.try_get():
                if t in tracing_context.tensor_to_context:
                    symbolic_context = tracing_context.tensor_to_context[t]
                    source = symbolic_context.tensor_source

        maybe_memo = self._get_memo(t)
        if maybe_memo is not None:
            return maybe_memo
        if memoized_only:
            return None
        existing_device = t.device
        # not yet supported in metatensors
        if t.is_quantized:
            raise UnsupportedFakeTensorException("quantized nyi in meta tensors")
        if type(t) is torch.nn.Parameter:
            assert not make_constant

        def mk_fake_tensor(make_meta_t):
            # NB: don't use in_kernel_invocation_manager. to
            # ensure FakeTensor can internally do constant computation
            # as necessary.  Invocation manager is "more correct" as
            # it works for more operators in make_meta_t, but
            # invariant is that make_meta_t only calls factories
            # for which it is not strictly necessary to use the
            # invocation manager (I think!)
            with no_dispatch():
                return FakeTensor(
                    fake_mode,
                    make_meta_t(),
                    existing_device,
                    constant=t if make_constant else None,
                )

        out = self.meta_converter(
            t,
            shape_env=shape_env,
            callback=mk_fake_tensor,
            source=source,
            symbolic_context=symbolic_context,
        )
        if out is NotImplemented:
            raise UnsupportedFakeTensorException("meta converter nyi")
        if make_constant:
            self.add_constant_storage_mapping(out)
        # NB: meta_converter set the memo
        return out

    # If you specify the device, it MUST be a meta tensor.
    def from_meta_and_device(self, fake_mode, t, device):
        assert (
            t.device.type == "meta"
        ), f"tensor's device must be `meta`, got {t.device.type} instead"
        maybe_memo = self._get_memo(t)
        if maybe_memo is not None:
            return maybe_memo
        out = FakeTensor(fake_mode, t, device)
        self.set_tensor_memo(t, out)
        return out

    # You can have a real tensor that you need to convert into a fake tensor.
    # If you have a meta tensor already, call from_meta_and_device.
    #
    # You're allowed to pass a meta tensor to be turned into a fake
    # tensor; although an odd thing to do, this can occur if you're doing
    # cross ref testing and the inner test is already operating on meta tensors.
    def __call__(
        self,
        fake_mode,
        t,
        *,
        make_constant=False,
        shape_env=None,
        source=None,
        symbolic_context=None,
        memoized_only=False,
    ):
        return self.from_real_tensor(
            fake_mode,
            t,
            make_constant,
            shape_env=shape_env,
            source=source,
            symbolic_context=symbolic_context,
            memoized_only=memoized_only,
        )


@functools.lru_cache(None)
def init_cuda_context():
    # Backward will error with cuda Fake Tensors if no cuda tensors have been initialized first
    if torch.cuda.is_available():
        torch.empty(1, device="cuda") if torch.version.hip is None else torch.zeros(
            1, device="cuda"
        )


@contextlib.contextmanager
def in_kernel_invocation_manager(fake_mode):
    # See: note [Fake Tensor Dispatch Keys]
    prev_in_kernel = fake_mode.in_kernel_invocation
    meta_in_tls = torch._C._meta_in_tls_dispatch_include()
    assert meta_in_tls == prev_in_kernel, f"{meta_in_tls}, {prev_in_kernel}"

    guard = torch._C._DisableTorchDispatch()  # type: ignore[attr-defined]
    fake_mode.in_kernel_invocation = True
    torch._C._set_meta_in_tls_dispatch_include(True)
    try:
        yield
    finally:
        fake_mode.in_kernel_invocation = prev_in_kernel
        torch._C._set_meta_in_tls_dispatch_include(prev_in_kernel)
        del guard


# Return if the function allows Python numbers to bind to Tensors
def should_allow_numbers_as_tensors(func: OpOverload):
    return torch._C._should_allow_numbers_as_tensors(
        func.name().split("::")[-1].split(".")[0]
    )


class FakeTensorConfig:
    debug = os.environ.get("TORCH_FAKE_TENSOR_DEBUG", "0") == "1"


class FakeTensor(torch.Tensor):
    """
    Meta tensors give you the ability to run PyTorch code without having to
    actually do computation through tensors allocated on a `meta` device.
    Because the device is `meta`, meta tensors do not model device propagation.
    FakeTensor extends MetaTensors to also carry an additional `fake_device`
    which tracks devices that would have been used.
    """

    fake_device: torch.device
    fake_mode: "FakeTensorMode"
    constant: Optional[torch.Tensor]

    # This memorizes the unbacked SymInt representing the number of nonzero
    # elements in this tensor.  This is helpful if you do something like
    # x[mask] and y[mask]; mask.nonzero() gets repeatedly called and should
    # give a consistent unbacked SymInt.  It needs to be invalidated in the
    # same way constant is.
    # TODO: Generalize this as needed, e.g., into a trie of memos
    _nonzero_memo: Optional[torch.SymInt]
    _nonzero_memo_vc: Optional[int]

    # Indicates to our torch_dispatch dispatching infra that
    # this is an "infra" mode with lower dispatching precedence.
    _mode_key = torch._C._TorchDispatchModeKey.FAKE

    @property
    def nonzero_memo(self):
        if self._nonzero_memo is None:
            return None
        # Version counter based tracking isn't 100% sound but it's close
        # enough
        if self._nonzero_memo_vc != self._version:
            self._nonzero_memo = None
            return None
        return self._nonzero_memo

    @property
    def device(self):
        if self.fake_mode.in_kernel_invocation:
            return torch.device("meta")
        else:
            return self.fake_device

    # Note: [Fake Tensor Dispatch Keys]
    # In order to model the behavior of device-specific autocast
    # and autograd logic, we update the dispatch keys of FakeTensors
    # to reflect their fake device. This includes the BackendComponent
    # (DispatchKey::Meta -> DispatchKey::CUDA), and also the BackendComponent
    # related Autocast and Autograd keys. __torch__dispatch__ sits below
    # Autocast and Autograd, and is only invoked when we are at the
    # kernel for the BackendComponent. Then, we add Meta to the
    # thread-local dispatch include set to hit the meta kernel
    # instead of the kernel of the BackendComponent for the fake device.
    # The `device_for_backend_keys` does that below
    # NOTE: this probably will not do the right thing for backends
    # that have dispatch keys which are higher than the "meta" key:
    # https://github.com/pytorch/pytorch/blob/main/c10/core/DispatchKey.h#L189

    # We don't support named tensors; graph break
    @property
    def names(self):
        raise UnsupportedFakeTensorException(
            "torch.compile doesn't support named tensors"
        )

    @staticmethod
    def __new__(cls, fake_mode, elem, device, constant=None):
        self = torch.Tensor._make_subclass(
            cls,
            elem,
            elem.requires_grad,
            dispatch_device=True,
            device_for_backend_keys=device,
        )

        assert elem.device.type == "meta", elem.device.type
        device = device if isinstance(device, torch.device) else torch.device(device)
        # NB: it is fine, if a little confusing, for device to be meta
        # (we are faking a meta tensor in that case).  However, it often
        # indicates some sort of confusion (e.g., you accidentally passed
        # in a meta tensor when you should have passed in the real tensor).
        # So by default we disallow meta, and if you are working in a situation
        # where it is helpful (e.g., crossref testing) you can turn it back
        # on
        if not fake_mode.allow_meta:
            assert device.type != "meta"
        # normalize device.
        if device.type == "cuda":
            init_cuda_context()

        if (
            device.type
            in ["cuda", "hpu", "xpu", torch._C._get_privateuse1_backend_name()]
            and device.index is None
        ):
            device = torch.device(
                f"{device.type}:{getattr(torch, device.type).current_device()}"
            )
        self.fake_device = device  # type: ignore[attr-defined]
        self.fake_mode = fake_mode  # type: ignore[attr-defined]
        self.constant = constant  # type: ignore[attr-defined]
        self._nonzero_memo = None  # type: ignore[attr-defined]
        self._nonzero_memo_vc = None  # type: ignore[attr-defined]

        if FakeTensorConfig.debug:
            import traceback

            self._debug_trace = traceback.extract_stack()  # type: ignore[attr-defined]
        return self

    # In some circumstances, a conventional torch.Tensor constructor
    # will get rewritten to call into FakeTensor.  We must provide an
    # __init__ method that can accept the Python interpreters initialization
    # in such a situation; we must also be able to handle direct fake
    # tensor construction via FakeTensor().
    #
    # In particular, the __init__ call will look funny in the following case:
    #
    #   with FakeTensorMode():
    #       x = torch.Tensor([1, 2, 3])
    #
    # this desugars into:
    #
    #   with FakeTensorMode():
    #       x = torch.Tensor.__new__([1, 2, 3])
    #       # NB: x is a fake tensor, because of the mode!
    #       x.__init__([1, 2, 3])  # not the normal fake tensor args!
    #
    def __init__(self, *args, **kwargs):
        super().__init__()

    @staticmethod
    def from_tensor(t, fake_mode):
        return fake_mode.from_tensor(t)

    @classmethod
    @count
    def __torch_dispatch__(cls, func, types, args=(), kwargs=None):
        # need to handle here to avoid infinite recursion
        # see [in_kernel_invocation]
        if func == torch.ops.prim.device.default:
            assert len(args) == 1 and isinstance(args[0], FakeTensor)
            if args[0].fake_mode.in_kernel_invocation:
                return torch.device("meta")
            else:
                return args[0].fake_device

        # Because fake mode can return NotImplemented (if it sees a subclass
        # it doesn't know how to deal with), this test here is important
        # because the next dispatch after a fake mode will attempt to use
        # subclasses of tensors to dispatch, and any FakeTensor arguments
        # will be considered eligible.
        unrecognized_types = [
            t for t in types if not issubclass(t, FakeTensor) and t is not torch.Tensor
        ]
        if unrecognized_types:
            not_implemented_log.debug(
                "FakeTensor unrecognized subclass(es): %s", unrecognized_types
            )
            return NotImplemented

        fake_mode = None
        for arg in pytree.arg_tree_leaves(*args, **kwargs):
            if isinstance(arg, FakeTensor):
                fake_mode = arg.fake_mode
                break

        assert fake_mode is not None

        # If the fake mode is already active, don't try to reapply it!
        # NotImplemented is the right thing to return here, because the
        # typical situation this can occur is if ProxyTensorMode returned a
        # NotImplemented because of a not implemented subclass; we may have
        # unluckily attempted to hit FakeTensor's dispatch first,
        # NotImplemented lets us keep chaining until we find the actual
        # subclass
        maybe_cur_fake_mode = torch._C._get_dispatch_mode(
            torch._C._TorchDispatchModeKey.FAKE
        )
        if maybe_cur_fake_mode:
            not_implemented_log.debug(
                "FakeTensor mode already active: %s in %s",
                fake_mode,
                maybe_cur_fake_mode,
            )
            return NotImplemented

        with fake_mode:  # type: ignore[attr-defined]
            return func(*args, **kwargs)

    @staticmethod
    def _find_common_device(func, flat_args) -> Tuple[torch.device, bool]:
        # Returns: (common_device, has_scalar_only_inputs)

        # cpu - zero-dim tensors can be called in cuda kernels,
        # so overwrite the common_device if it the only existing
        # device comes from a cpu zero-dim tensor
        common_device = None
        has_scalar_only_inputs = False
        is_cpu_zero_dim = None

        def cpu_zero_dim(t):
            return t.device.type == "cpu" and t.dim() == 0

        def merge_devices(t):
            nonlocal common_device
            nonlocal is_cpu_zero_dim
            if not isinstance(t, FakeTensor):
                return

            if common_device is None:
                common_device = t.device
                is_cpu_zero_dim = cpu_zero_dim(t)
                return

            t_is_cpu_zero_dim = cpu_zero_dim(t)
            if t.device == common_device:
                if is_cpu_zero_dim:
                    is_cpu_zero_dim = t_is_cpu_zero_dim
                return

            # mismatching devices !
            # if current tensor is cpu 0 dim, defer to existing device
            if t_is_cpu_zero_dim:
                return

            # current device is from cpu 0 dim tensor, overwrite
            if is_cpu_zero_dim:
                common_device = t.device
                is_cpu_zero_dim = t_is_cpu_zero_dim
                return

            # mismatching devices of non-zero dim tensors, throw
            # This might be valid behavior and need to be explicitly modeled, e.g. reshape_as
            raise RuntimeError(
                f"Unhandled FakeTensor Device Propagation for {func}, found two different devices {common_device}, {t.device}"
            )

        for arg in flat_args:
            merge_devices(arg)

        # some functions that allow Python numbers to bind to Tensors
        # if we have failed to find a device, and we're running one of these operators,
        # we must have scalar only inputs
        if should_allow_numbers_as_tensors(func) and common_device is None:
            # ops with scalar only inputs always have result on cpu
            has_scalar_only_inputs = True
            common_device = torch.device("cpu")

        assert common_device is not None, f"Could not find common device for {func}"

        return common_device, has_scalar_only_inputs

    # We must handle tolist in a special way for FakeTensors here in the case
    # where tolist is called from torch dispatch for tensor subclasses.
    # Ordinarily, if a program calls .tolist compiling still works because there is
    # special handling in dynamo, but for tensor subclasses if .tolist is called
    # inside torch dispatch, the .tolist call may be directly on a FakeTensor.
    # This would result in an error since wrapper subclasses don't have storage.
    # To avoid this, we handle the FakeTensor case by (1) specializing on the size
    # of the tensor to create the output Python list, and (2) creating unbacked
    # symints for each element of the list.
    def tolist(self):
        assert self.dim() == 1, "NYI for higher dims"
        shape_env = self.fake_mode.shape_env
        out = []
        # Specialize on the length of the list
        for _ in range(self.shape[0]):
            s = shape_env.create_unbacked_symint()
            # max value?
            torch._constrain_as_size(s, min=2)
            out.append(s)
        return out

    __torch_function__ = torch._C._disabled_torch_function_impl


@dataclass(frozen=True)
class TensorMetadata:
    """
    The Tensor metadata relevant to hashing FakeTensors when caching.
    """

    dtype: torch.dtype
    shape: torch.Size
    stride: Tuple[Any, ...]
    device: torch.device
    layout: torch.layout
    memory_format: Optional[torch.memory_format]
    storage_offset: int
    requires_grad: bool
    is_quantized: bool
    is_conj: bool
    is_neg: bool
    is_inference: bool
    is_sparse: bool  # read: is sparse COO
    is_coalesced: Optional[bool]
    dense_dim: Optional[int]
    sparse_dim: Optional[int]


def extract_tensor_metadata(t: torch.Tensor) -> "TensorMetadata":
    """
    Extract the TensorMetadata of a tensor.
    """
    memory_format = suggest_memory_format(t)
    if is_sparse_any(t) or not t.is_contiguous(memory_format=memory_format):
        memory_format = None

    return TensorMetadata(
        dtype=t.dtype,
        shape=t.shape,
        stride=t.stride() if t.layout == torch.strided else (),
        device=t.device,
        layout=t.layout,
        memory_format=memory_format,
        storage_offset=t.storage_offset(),
        requires_grad=t.requires_grad,
        is_quantized=t.is_quantized,
        is_conj=t.is_conj(),
        is_neg=t.is_neg(),
        is_inference=t.is_inference(),
        is_sparse=t.is_sparse,
        is_coalesced=t.is_coalesced() if t.is_sparse else None,
        dense_dim=t.dense_dim() if t.is_sparse else None,
        sparse_dim=t.sparse_dim() if t.is_sparse else None,
    )


@dataclass(frozen=True)
class _ShapeEnvSettings:
    """
    Encapsulates all shape env settings that could potentially affect
    FakeTensor dispatch. Used when creating dispatch cache keys.
    """

    allow_scalar_outputs: bool
    allow_dynamic_output_shape_ops: bool
    assume_static_by_default: bool
    specialize_zero_one: bool
    duck_shape: bool

    def __init__(self, env: "ShapeEnv"):
        # Initialize this way because the class is frozen (to enable hashing):
        object.__setattr__(self, "allow_scalar_outputs", env.allow_scalar_outputs)
        object.__setattr__(
            self, "allow_dynamic_output_shape_ops", env.allow_dynamic_output_shape_ops
        )
        object.__setattr__(
            self, "assume_static_by_default", env.assume_static_by_default
        )
        object.__setattr__(self, "specialize_zero_one", env.specialize_zero_one)
        object.__setattr__(self, "duck_shape", env.duck_shape)


class _DispatchCacheKey(list):
    """
    Key for the FakeTensor dispatch cache. Inspired by (copied from)
    _HashedSeq from the functools.lru_cache implementation.
    """

    __slots__ = "hashvalue"  # noqa: PLC0205

    def __init__(self, tup, hash=hash):
        self[:] = tup
        self.hashvalue = hash(tup)

    def __hash__(self):
        return self.hashvalue


@dataclass(frozen=True)
class _DispatchCacheEntry:
    """
    Entry type for the FakeTensor dispatch cache. Accounts for two possibilities:
    1) The op is inplace, and a hit means we need to alias the argument at a given
    index. 2) We need to synthesize a new FakeTensor given tensor metadata. For view
    ops, we further capture the index of the arg to alias.
    """

    inplace_idx: Optional[int] = None
    metadata: Optional[TensorMetadata] = None
    view_idx: Optional[int] = None


@dataclass(frozen=True)
class _BypassDispatchCache(Exception):
    """
    Signals cases that should skip FakeTensor caching.
    """

    reason: str


@dataclass(frozen=True)
class DispatchCacheInfo:
    """
    Information about the state of the FakeTensor dispatch cache.
    """

    hits: int
    misses: int
    bypasses: Dict[str, int]
    size: int


# We keep one instantiation of `fake_tensor_converter` active
# for the duration of `with FakeTensorMode()`.
# This allows accurate storage aliasing across invocation of
# different operators. While this will keep all freshly allocated
# tensors alive during `FakeTensorMode`, there will no be no
# new allocations of Tensors which have non-meta storage so
# memory should not significantly increase.


class FakeTensorMode(TorchDispatchMode):
    cache: Dict[_DispatchCacheKey, _DispatchCacheEntry] = {}
    cache_hits: int = 0
    cache_misses: int = 0
    cache_bypasses = defaultdict(int)

    def __init__(
        self,
        *,
        allow_fallback_kernels=True,
        allow_non_fake_inputs=False,
        shape_env=None,
        static_shapes=None,
    ):
        log.debug("create_mode 0x%x", id(self))
        self.allow_fallback_kernels = allow_fallback_kernels
        self.fake_tensor_converter = FakeTensorConverter()
        if static_shapes is not None:
            self.static_shapes = static_shapes
        else:
            self.static_shapes = shape_env is None

        import torch._dynamo.config
        import torch._functorch.config

        self.allow_meta = torch._functorch.config.fake_tensor_allow_meta
        self.cache_enabled = torch._dynamo.config.fake_tensor_cache_enabled
        self.cache_crosscheck_enabled = (
            torch._dynamo.config.fake_tensor_cache_crosscheck_enabled
        )

        # A flag that controls, whether we want to invoke ops on mix of
        # real weights/global variables and fake inputs
        self.allow_non_fake_inputs = allow_non_fake_inputs

        # [in_kernel_invocation]
        # when FakeTensor is invoked in user code, .device should return
        # the fake_device of the tensor so that code such as as `if x.is_cuda`
        # or torch.zeros([10, 10], device=x.device) continues to execute as if
        # the FakeTensor were real. However, within kernel execution, we return
        # the `Meta` device because all computation within the kernels should
        # behave as if the Tensors are on meta devices. Kernels should allocate
        # new tensors on meta devices, and checks like `is_meta` should return true.
        # within python refs, we always return the real device by defining
        # the device property
        self.in_kernel_invocation = False

        # True if we enter'ed and actually enabled fake tensor mode,
        # false if it was a no-op.  Not thread safe but neither is
        # in_kernel_invocation
        # If another fake mode was already active when we enter, we also stash it here.
        # That way when we exit, we know to re-enable the previous fake mode.
        self.enter_stack: List[Tuple[bool, Optional[FakeTensorMode]]] = []

        self.shape_env = shape_env

        self.stack = "".join(traceback.format_stack())

        # Indicates to our torch_dispatch dispatching infra that
        # this is an "infra" mode with lower dispatching precedence.
        self._mode_key = torch._C._TorchDispatchModeKey.FAKE

    # Typically, there is only one fake tensor mode and you test for it by
    # doing an isinstance test.  However, in some situations, there might be
    # TWO fake tensor modes.  The canonical example of this is exporting
    # a fake model: there is an outer fake mode created by the user, and
    # an inner fake mode created by Dynamo.  The two phase process is required
    # because the outer fake mode typically won't have a ShapeEnv, even if
    # the user is interested in exporting with dynamic shapes (so the inner
    # fake mode will actually have a ShapeEnv and swap in symbolic sizes.)
    #
    # In this case, it's insufficient to test only one FakeTensor: you need
    # to distinguish between our fake tensor and other fake tensors.  That's
    # what this function does.
    def is_our_fake(self, t):
        return isinstance(t, FakeTensor) and t.fake_mode is self

    @count
    def __torch_dispatch__(self, func, types, args=(), kwargs=None):
        # FakeTensorMode should not be set when we're inside of it.
        assert (
            torch._C._get_dispatch_mode(torch._C._TorchDispatchModeKey.FAKE) is None
        ), func
        try:
            return self.dispatch(func, types, args, kwargs)
        except TypeError:
            log.exception("fake tensor raised TypeError")
            raise

    # No-op if FakeTensorMode is already in use
    def __enter__(self):
        maybe_prev_fake_mode = torch._C._unset_dispatch_mode(self._mode_key)
        if self is not maybe_prev_fake_mode:
            self.enter_stack.append((True, maybe_prev_fake_mode))
            return super().__enter__()
        else:
            # no-op (still need to re-set the fake mode though since we unset it)
            torch._C._set_dispatch_mode(self)
            self.enter_stack.append((False, None))
        return self

    def __exit__(self, a, b, c):
        live, maybe_prev_fake_mode = self.enter_stack.pop()
        if live:
            out = super().__exit__(a, b, c)
            # Re-enable the previous fake mode, if there was one.
            if maybe_prev_fake_mode is not None:
                torch._C._set_dispatch_mode(maybe_prev_fake_mode)

    @classmethod
    def cache_info(cls) -> DispatchCacheInfo:
        """
        Query the state of the dispatch cache.
        """
        return DispatchCacheInfo(
            FakeTensorMode.cache_hits,
            FakeTensorMode.cache_misses,
            dict(FakeTensorMode.cache_bypasses),
            len(FakeTensorMode.cache),
        )

    @classmethod
    def cache_clear(cls):
        """
        Clear the dispatch cache.
        """
        cls.cache_hits = 0
        cls.cache_misses = 0
        cls.cache_bypasses.clear()
        cls.cache.clear()

    def _cached_dispatch_impl(
        self,
        func: OpOverload,
        types: Tuple[Any, ...],
        args: Tuple[Any, ...],
        kwargs: Dict[str, Any],
    ):
        """
        Lookup a cache entry for the given arguments. If none exists, dispatch
        and cache the result (if the result is eligible for caching).
        """
        output = unassigned = object()
        try:
            key = self._cache_key(func, args, kwargs)
            entry = FakeTensorMode.cache.get(key, None)
            if entry is not None:
                output = self._output_from_cache_entry(entry, func, args)
                FakeTensorMode.cache_hits += 1
                if self.cache_crosscheck_enabled:
                    # For debugging / testing: Validate that the output synthesized
                    # from the cache matches the output created by normal dispatch.
                    self._crosscheck_cache_output(output, func, types, args, kwargs)
            else:
                output = self._dispatch_impl(func, types, args, kwargs)
                entry = self._make_cache_entry(key, func, args, kwargs, output)
                FakeTensorMode.cache[key] = entry
                FakeTensorMode.cache_misses += 1
        except _BypassDispatchCache as e:
            FakeTensorMode.cache_bypasses[e.reason] += 1

        if output is unassigned:
            output = self._dispatch_impl(func, types, args, kwargs)

        return output

    def _cache_key(
        self,
        func: OpOverload,
        args: Tuple[Any, ...],
        kwargs: Dict[str, Any],
    ) -> _DispatchCacheKey:
        """
        Create a cache key given the dispatch args. Raises _BypassDispatchCache
        for any situation that precludes caching.
        """
        # Avoid caching for any ops that would require a more sophisticated
        # caching implementation, e.g., data dependent ops or ops that modify
        # the inputs.
        if torch.Tag.data_dependent_output in func.tags:
            raise _BypassDispatchCache("data dependent output")

        if torch.Tag.dynamic_output_shape in func.tags:
            raise _BypassDispatchCache("dynamic output shape")

        if torch.Tag.inplace_view in func.tags:
            raise _BypassDispatchCache("inplace view")

        if func == aten._unsafe_view.default:
            raise _BypassDispatchCache("unsafe view")

        if func in self.lift_fns:
            raise _BypassDispatchCache("lift")

        if not torch._library.utils.is_builtin(func):
            raise _BypassDispatchCache("non-builtin")

        # In order to handle storage aliasing, we need to establish the alias
        # for any view op on a cache hit. But CompositeImplicitAutograd ops may
        # or may not alias the input, so just punt on caching these.
        if func.is_view and torch._C._dispatch_has_kernel_for_dispatch_key(
            func.name(), torch._C.DispatchKey.CompositeImplicitAutograd
        ):
            raise _BypassDispatchCache("CompositeImplicitAutograd")

        key_values = (
            func,
            # Translate any FakeTensor args to metadata.
            self._prep_args_for_hash(args) if args else (),
            self._prep_args_for_hash(kwargs) if kwargs else (),
            # Capture the default_dtype mode since that can affect the output tensor,
            # e.g., when operating on constant float values.
            torch.get_default_dtype(),
            # Capture the current device to support, e.g., cache tensor creation,
            # where there isn't necessarily a tensor to take the device from.
            torch._C._get_default_device(),
            # We want to create tensors from cached metadata only when the inference
            # mode is the same.
            torch.is_inference_mode_enabled(),
            # Shape env settings could affect behavior. One example seen in the wild:
            # Disasllowing dynamic shapes can introduce a DynamicOutputShapeException
            # where it wasn't seen on a previous instance of the same op.
            _ShapeEnvSettings(self.shape_env) if self.shape_env else None,
        )
        return _DispatchCacheKey(key_values)

    def _prep_args_for_hash(self, args: Any) -> Any:
        """
        Translate the provided args into a form suitable for caching at FakeTensor
        dispatch, i.e., convert unhashable types like lists & dicts into tuples and
        convert FakeTensors into metadata. Raises _BypassDispatchCache to signal
        unsupported cases that should bypass caching.
        """
        if isinstance(args, dict):
            args = list(args.keys()) + list(args.values())

        result = []
        for arg in args:
            if isinstance(arg, FakeTensor):
                if not self.is_our_fake(arg):
                    raise _BypassDispatchCache("not our fake")
                if arg._has_symbolic_sizes_strides:
                    raise _BypassDispatchCache("symbolic shape")
                if arg.constant is not None:
                    raise _BypassDispatchCache("constant attribute")
                if arg.is_sparse:
                    raise _BypassDispatchCache("sparse tensor")
                if is_sparse_compressed(arg):
                    raise _BypassDispatchCache("sparse compressed tensor")
                result.append(extract_tensor_metadata(arg))
            elif isinstance(arg, torch.Tensor):
                raise _BypassDispatchCache("non-fake tensor")
            elif isinstance(arg, (torch.SymBool, torch.SymInt, torch.SymFloat)):
                raise _BypassDispatchCache("symbolic shape")
            elif isinstance(arg, (list, tuple, dict)):
                result.extend(self._prep_args_for_hash(arg))
            else:
                # It's important to capture the type of the arg since, e.g., 1 and 1.0
                # hash to the same value, but can produce different dtypes for the
                # output tensor.
                result.append((type(arg), arg))

        return tuple(result)

    def _make_cache_entry(
        self,
        key: _DispatchCacheKey,
        func: OpOverload,
        args: Tuple[Any, ...],
        kwargs: Dict[str, Any],
        output: FakeTensor,
    ) -> _DispatchCacheEntry:
        """
        Make a cache entry object for the given 'output' Tensor. Raises
        _BypassDispatchCache if the output tensor has characteristics that
        prevent caching it.
        """
        # Some ops return tuples of Tensors, but it's rare, so avoid
        # the complexity of caching other types.
        if not isinstance(output, FakeTensor):
            raise _BypassDispatchCache("non-FakeTensor output")

        # Avoid caching FakeTensors with constants attached since those
        # can be invalidated.
        if output.constant is not None:
            raise _BypassDispatchCache("constant attribute")

        # TODO: support caching sparse outputs?
        if output.is_sparse:
            raise _BypassDispatchCache("sparse output")

        if is_sparse_compressed(output):
            raise _BypassDispatchCache("sparse compressed output")

        # Can an in-place op really reference a kwarg? If so, then we need
        # to extend the implementation to handle it.
        for kval in kwargs.values():
            if id(kval) == id(output):
                raise _BypassDispatchCache("kwarg aliases output")

        # If this is an in-place op, the entry records which input arg is aliased.
        for idx in range(len(args)):
            if id(args[idx]) == id(output):
                return _DispatchCacheEntry(
                    inplace_idx=idx, metadata=None, view_idx=None
                )

        # Otherwise, create an entry that records the output tensor's metadata.
        view_idx = None
        if func.is_view:
            idxs = [i for i, t in enumerate(args) if isinstance(t, torch.Tensor)]
            assert len(idxs) == 1
            view_idx = idxs[0]

        metadata = extract_tensor_metadata(output)
        entry = _DispatchCacheEntry(
            inplace_idx=None, metadata=metadata, view_idx=view_idx
        )

        # N.B.: Some checks for bypassing the cache would be performed on the
        # output tensor synthesized from the cached metadata. As an optimization,
        # we can synthesize a tensor here and do the checks on that instance.
        # This approach keeps the (more frequent) cache-hit path as lightweight
        # as possible.
        synth_output = self._output_from_cache_entry(entry, func, args)

        # Make sure the dispatch_key_set from the synthesized output tensor will
        # be the same.
        synth_key_set = torch._C._dispatch_key_set(synth_output)
        key_set = torch._C._dispatch_key_set(output)
        if synth_key_set != key_set:
            raise _BypassDispatchCache("dispatch_key_set mismatch")

        return entry

    def _output_from_cache_entry(
        self, entry: _DispatchCacheEntry, func: OpOverload, args: Tuple[Any, ...]
    ) -> FakeTensor:
        """
        Create a new FakeTensor from the cache entry.
        """
        if entry.inplace_idx is not None:
            # This is an in-place op; return the aliased arg.
            return args[entry.inplace_idx]

        # Synthesize a new FakeTensor with the cached metadata.
        metadata = entry.metadata
        assert not metadata.is_sparse

        empty = torch.empty_strided(
            metadata.shape,
            metadata.stride,
            dtype=metadata.dtype,
            layout=metadata.layout,
            device="meta",
            requires_grad=metadata.requires_grad,
        )

        if metadata.is_conj:
            torch._C._set_conj(empty, True)
        if metadata.is_neg:
            torch._C._set_neg(empty, True)

        if func.is_view:
            # For view ops, the storage should be the same as the tensor input.
            storage = args[entry.view_idx].untyped_storage()
            with in_kernel_invocation_manager(self):
                empty.set_(
                    storage, metadata.storage_offset, metadata.shape, metadata.stride
                )
        elif metadata.storage_offset != 0:
            storage = empty.untyped_storage()
            with in_kernel_invocation_manager(self):
                empty.set_(
                    storage, metadata.storage_offset, metadata.shape, metadata.stride
                )

        return FakeTensor(self, empty, metadata.device)

    def _crosscheck_cache_output(
        self,
        output: FakeTensor,
        func: OpOverload,
        types: Tuple[Any, ...],
        args: Tuple[Any, ...],
        kwargs: Dict[str, Any],
    ):
        """
        Helper to validate that the output synthesized from the cache matches
        the output created by normal dispatch.
        """
        try:
            true_output = self._dispatch_impl(func, types, args, kwargs)
        except Exception as e:
            raise RuntimeError(
                f"FakeTensor cache crosscheck failure: func={func}, "
                f"args={args}, kwargs={kwargs}: Dispatch raised={e}"
            ) from e
        try:
            assert_metadata_eq(assert_eq, true_output, output)
        except Exception as e:
            raise RuntimeError(
                f"FakeTensor cache crosscheck failure: func={func}, "
                f"args={args}, kwargs={kwargs}"
            ) from e

    def dispatch(self, func, types, args=(), kwargs=None):
        kwargs = kwargs or {}
        log.debug("%s %s %s", func, args, kwargs)

        if func in _DISPATCH_META_HANDLERS:
            return _DISPATCH_META_HANDLERS[func](args)

        if log.getEffectiveLevel() <= logging.DEBUG:
            log.debug(
                "%sFakeTensorMode.__torch_dispatch__: %s", " " * RECURSION_COUNT, func
            )
            # NOTE: incr is intentionally unused for a RAII pattern
            incr = IncrementRecursionCount()

        # Some attribute queries that can be serviced directly
        # See Note [is_coalesced is dispatched]
        if func in _DISPATCH_HANDLE_DIRECTLY:
            # NB: no_dispatch is ok here too, this func is very simple
            with in_kernel_invocation_manager(self):
                return func(*args, **kwargs)

        if self.cache_enabled:
            return self._cached_dispatch_impl(func, types, args, kwargs)
        else:
            return self._dispatch_impl(func, types, args, kwargs)

    def _dispatch_impl(self, func, types, args, kwargs):
        flat_args, args_spec = pytree.tree_flatten((args, kwargs))

        flat_arg_fake_tensors = [
            t for t in flat_args if isinstance(t, FakeTensor) and self.is_our_fake(t)
        ]
        has_symbolic_sizes = any(
            i._has_symbolic_sizes_strides for i in flat_arg_fake_tensors
        ) or any(isinstance(a, torch.SymInt) for a in flat_args)

        converter = self.fake_tensor_converter

        def maybe_to_constant(t):
            if isinstance(t, FakeTensor) and self.is_our_fake(t):
                return t.constant
            else:
                return t

        # To constant propagate through these functions:
        # 1, If this is a lift due to a torch.tensor call,
        #    the input tensor is guaranteed to be a
        #    constant, so we keep a copy of the original argument along so
        #    we can query it if we're asked to item() it at some later point.
        #    (Note that you can always call a lift fn manually, so we do
        #    have to check if there are any fake tensors!)
        # 2, Some functions that allow Python numbers to bind to Tensors, e.g, torch.div
        if (func in self.lift_fns and not flat_arg_fake_tensors) or (
            should_allow_numbers_as_tensors(func)
            and not has_symbolic_sizes
            and not flat_arg_fake_tensors
        ):
            assert all(
                t.constant is not None for t in flat_arg_fake_tensors
            ), f"{func} should not have fake inputs without constants"
            const_flat_args = [maybe_to_constant(a) for a in flat_args]
            const_args, const_kwargs = pytree.tree_unflatten(const_flat_args, args_spec)
            out = func(*const_args, **const_kwargs)
            if type(out) is torch.Tensor and self.may_turn_const(out):
                # NB: not in_kernel_invocation_manager because we're doing real
                # compute here
                # NB: no_dispatch() here is VERY DANGEROUS (like, segfault
                # dangerous) if this is actually a wrapper subclass tensor,
                # therefore the exact type test above
                with no_dispatch():
                    out = out.clone()
                return converter(self, out, make_constant=True)

        # See [subclass inputs] below
        # NB: If you're seeing a mysterious infinite loop involving fake
        # tensor, it might be related to this line.  Though I'm not sure
        # how you'll know to read this comment, as this line won't show up
        # in the stack trace.
        unrecognized_types = self.check_for_subclass(flat_args)
        if unrecognized_types:
            not_implemented_log.debug(
                "FakeTensorMode unrecognized subclass(es): %s", unrecognized_types
            )
            return NotImplemented

        # if we are in the dispatch mode, we will enter this function even if the inputs
        # are not FakeTensors. For now, throw if any non-Fake Tensor inputs
        # and just support constructors.

        # this is generated from torch.tensor(), which does not use the
        # dispatcher, to allow wrapper subclasses to wrap the new tensor
        if func in self.lift_fns:
            assert len(kwargs) == 0 and len(args) == 1, f"{args} {kwargs}"

            if type(args[0]) is torch.Tensor:
                return converter(self, args[0])

        # Recompute flat_arg_fake_tensors here again in case some of the inputs
        # were real tensors and fakified in validate_and_convert_non_fake_tensors
        (flat_args, flat_arg_fake_tensors) = self.validate_and_convert_non_fake_tensors(
            func, converter, flat_args, args_spec
        )
        del args, kwargs  # Invalidated

        # The current constant handling only support tracing systems
        # (aot autograd, torchdynamo) where each operation is run consecutively.
        # Because each operation is run in order, we can trace out and support
        # sequences like: x = torch.tensor(0.); y = x.add_(1)
        # Whenver a constant is written to but with inputs that cannot be evaluated
        # statically, such as random_(), we invalidate all constants that alias the input
        # We will rely on functionalization for use of fake tensors constants as persistent
        # objects on an FX Graph.

        # We dispatch size/stride/numel on the FakeTensor not its constant, so bail on inplace_view
        all_constant = all(e.constant is not None for e in flat_arg_fake_tensors)
        if (
            torch.Tag.nondeterministic_seeded not in func.tags
            and torch.Tag.inplace_view not in func.tags
            and all_constant
            and len(flat_arg_fake_tensors) != 0
            and not has_symbolic_sizes
        ):
            const_flat_args = [maybe_to_constant(a) for a in flat_args]
            const_args, const_kwargs = pytree.tree_unflatten(const_flat_args, args_spec)

            # NB: not in_kernel_invocation_manager(self) as we want to do REAL
            # compute
            with no_dispatch():
                out = func(*const_args, **const_kwargs)

            flat_out = pytree.tree_leaves(out)
            flat_out_tensors = [t for t in flat_out if isinstance(t, torch.Tensor)]
            all_constant = all(self.may_turn_const(t) for t in flat_out_tensors)

            if all_constant:
                return pytree.tree_map_only(
                    torch.Tensor,
                    lambda t: converter(self, t, make_constant=True),
                    out,
                )

            # we weren't able to turn outputs to constants,
            # so invalidate all constants that might be aliases of the outputs
            for ten in flat_out_tensors:
                converter.invalidate_constant_aliases(ten)

        # we are falling through to running non constant tensors, any input constant that
        # is written to must be invalidated
        args, kwargs = pytree.tree_unflatten(flat_args, args_spec)
        self.invalidate_written_to_constants(func, flat_arg_fake_tensors, args, kwargs)

        # Try for fastpath
        if has_symbolic_sizes:
            fast_impl = get_fast_op_impls().get(func)
            if fast_impl is not None:
                return fast_impl(self, *args, **kwargs)

        # If there's a Python meta, prefer that over the decomposition
        from torch._decomp import meta_table as meta_table

        if func not in meta_table and not self.cpp_meta_supports_symint(func):
            from torch._decomp import decomposition_table

            # Prefer Python decompositions over C++ ones
            if func in decomposition_table and (
                has_symbolic_sizes
                or (
                    # TODO: Remove these exclusions, so that we can remove
                    # this leg entirely
                    torch_decomp_decompositions(func)
                    and all(not e.is_sparse for e in flat_arg_fake_tensors)
                )
            ):
                with self:
                    return decomposition_table[func](*args, **kwargs)

            with self:
                # Decomposes CompositeImplicitAutograd ops
                r = func.decompose(*args, **kwargs)
                if r is not NotImplemented:
                    return r

        # prims already wrap FakeTensor inputs to FakeTensor outputs
        # and do device logic, we dont need do anything but run them
        # and ensure that Meta kernels are dispatched to (see)
        # Fake Tensor Dispatch Keys
        # TODO - we should be use the prim aten impl
        # TODO - fix prims complex ops
        if (
            "prims::" in func._schema.name
            and hasattr(func, "prim_meta_impl")
            and not stride_incorrect_op(func)
        ):
            with self:
                return func.prim_meta_impl(*args, **kwargs)

        # Users can register FakeTensor rules for custom operators
        # Call them if they exist.
        maybe_abstract_impl = torch._library.simple_registry.singleton.find(
            func.name()
        ).abstract_impl.kernel
        if maybe_abstract_impl:
            ctx = torch._library.abstract_impl.AbstractImplCtx(self.shape_env, func)
            with torch._library.abstract_impl.set_ctx_getter(lambda: ctx), self:
                result = maybe_abstract_impl(*args, **kwargs)
                return result

        # special handling for funcs registered through `register_op_impl`,
        # e.g., manipulating args on constructor calls to construct meta tensors
        # and then afterwards wrapping them to a FakeTensor
        for run_impl_check, op_impl in op_implementations_checks:
            if run_impl_check(func):
                op_impl_out = op_impl(self, func, *args, **kwargs)
                if op_impl_out != NotImplemented:
                    return op_impl_out

        def maybe_run_unsafe_fallback(error=None):
            # We infer the meta of a custom ops that return None to just
            # return None. custom ops are not allowed to mutate metadata
            # of their inputs, so this is safe.
            if can_generate_trivial_abstract_impl(func):
                return None
            # no meta kernel registered, fallback to kernel for the device
            if has_symbolic_sizes or not self.can_run_unsafe_fallback(func):
                raise UnsupportedOperatorException(func)
            if error is None:
                error = UnsupportedOperatorException(func)
            return run_fallback_kernel(self, func, flat_args, args_spec, error)

        # Optimization: If there is no Meta kernel, it takes a surprisingly long
        # amount of time to catch the NotImplementedError, so we check it here.
        if not has_meta(func):
            return maybe_run_unsafe_fallback()

        # run kernel registered to meta for func, which include
        # python meta registrations, prims, decomps, and c++ meta fns (structured kernels)
        # It's possible that the kernel will return NotImplementedError
        try:
            with in_kernel_invocation_manager(self):
                r = func(*args, **kwargs)
        except NotImplementedError as not_implemented_error:
            return maybe_run_unsafe_fallback(not_implemented_error)

        return self.wrap_meta_outputs_with_default_device_logic(
            r, func, flat_args, device=kwargs.get("device")
        )

    # WARNING: DO NOT add any additional namespaces/operators here if they refer to operators
    # outside of the pytorch/pytorch library! Any pre-existing things here
    # are either in the pytorch/pytorch library or have been grandfathered in.
    # The fallback does not always work and MAY CRASH and emit unreadable error messages
    # so it should not be allowed by default.
    _can_run_unsafe_fallback_allowed_namespaces = ordered_set(
        "debugprims",
        "prims",
        "aten",
        "xla",
        "vision",
        "torchtext",
        "torchaudio",
        "quantized",
    )

    def can_run_unsafe_fallback(self, func: OpOverload):
        if not self.allow_fallback_kernels:
            return False
        # It's OK to try the fallback for built-in ops (e.g. aten, prims)
        # because we control and test these but the fallback leads to unexpected behavior
        # in user-defined custom ops
        return (
            func.namespace in self._can_run_unsafe_fallback_allowed_namespaces
            or func.name() == "fbgemm::gmm"
        )

    # [subclass inputs]
    # Suppose we enable fake tensor mode.  This means that fake tensor
    # mode will run first.  But what if we do an operation that
    # involves a tensor subclass that will desugar into normal tensor
    # operations?  Without returning NotImplemented, fake tensor mode will run first,
    # decide that a conversion was made (since there was a non fake
    # tensor argument), and report an error that converting non
    # fake tensor is not supported.  What we actually wanted to happen
    # was to give the subclass a chance to figure out what it wants to
    # before erroring out. Returning NotImplemented here allows this.
    def check_for_subclass(self, flat_args):
        def check(x):
            return (
                isinstance(x, torch.Tensor)
                and not isinstance(x, FakeTensor)
                and type(x) is not torch.Tensor
                and type(x) is not torch.nn.Parameter
            )

        return [type(x) for x in flat_args if check(x)]

    def validate_and_convert_non_fake_tensors(
        self, func, converter, flat_args, args_spec
    ):
        """
        Checks if the list of tensors are fake tensors.
        If not, try to convert them to fake tensors.
        Returns the original args, kwargs, and a flattened list of (args, kwargs) that are fake tensors.
        """
        flat_arg_fake_tensors = []

        def validate(x):
            if not isinstance(x, torch.Tensor):
                return x

            nonlocal flat_arg_fake_tensors
            if not self.is_our_fake(x):
                if torch.Tag.inplace_view in func.tags:
                    args, kwargs = pytree.tree_unflatten(flat_args, args_spec)
                    raise Exception(
                        f"Can't call metadata mutating ops on non-Fake Tensor inputs. Found in {render_call(func, args, kwargs)}"
                    )
                if not self.allow_non_fake_inputs:
                    if isinstance(x, FakeTensor) and x.fake_mode is not self:
                        raise AssertionError("Mixing fake modes NYI")
                    args, kwargs = pytree.tree_unflatten(flat_args, args_spec)
                    raise Exception(
                        f"Please convert all Tensors to FakeTensors first or instantiate FakeTensorMode "
                        f"with 'allow_non_fake_inputs'. Found in {render_call(func, args, kwargs)}"
                    )

                x = converter(self, x)

            flat_arg_fake_tensors.append(x)
            return x

        validated_args = [validate(a) for a in flat_args]
        return validated_args, flat_arg_fake_tensors

    def wrap_meta_outputs_with_default_device_logic(self, r, func, flat_args, device):
        converter = self.fake_tensor_converter

        # Lazily initialized, in case there are no tensor returns
        common_device = None
        has_scalar_only_inputs = False

        def wrap(e):
            nonlocal common_device
            nonlocal has_scalar_only_inputs

            if isinstance(e, torch.Tensor) and common_device is None:
                (
                    common_device,
                    has_scalar_only_inputs,
                ) = FakeTensor._find_common_device(func, flat_args)

            if self.is_our_fake(e):
                torch._check(
                    e.device == common_device,
                    lambda: f"FakeTensor is wrapped to wrong device, found {e.device}, expected {common_device}",
                )

            if (
                isinstance(e, torch.Tensor)
                and not self.is_our_fake(e)
                and converter is not None
            ):
                if has_scalar_only_inputs:
                    # Under FakeTensorMode, op accepts scalar only inputs, such as aten.add/sub/mul/div,
                    # returns a real scalar tensor on CPU. See TensorMeta() in _prims/__init__.py for details.
                    # We thus directly convert real tensor to fake tensor.
                    return converter(self, e)
                else:
                    return converter.from_meta_and_device(
                        self, e, device or common_device
                    )
            else:
                return e

        return tree_map(wrap, r)

    _cpp_meta_supports_symint = ordered_set(
        aten.empty.memory_format,
        aten.empty_strided.default,
        aten.as_strided_scatter.default,
        aten.as_strided.default,
        aten.as_strided_.default,
        aten.zeros.default,
        aten.detach.default,
        aten.view_as_real.default,
        aten.view_as_complex.default,
        aten.set_.source_Storage_storage_offset,
        aten._sparse_coo_tensor_with_dims_and_tensors.default,
    )

    def cpp_meta_supports_symint(self, func):
        if torch.Tag.view_copy in func.tags:
            return True
        return func in self._cpp_meta_supports_symint

    lift_fns = ordered_set(aten.lift_fresh.default, aten.lift_fresh_copy.default)

    def may_turn_const(self, t):
        return (
            t.numel() <= CONSTANT_NUMEL_LIMIT
            and not t.is_sparse
            and not self.is_our_fake(t)
            and not t.device.type == "meta"
        )

    def invalidate_written_to_constants(
        self, func, flat_arg_fake_tensors, args, kwargs
    ):
        any_constant = any(e.constant is not None for e in flat_arg_fake_tensors)
        schema_info = get_schema_info(func)
        if any_constant and schema_info.is_mutable():
            _, new_kwargs = normalize_function(
                func, args=args, kwargs=kwargs, normalize_to_only_use_kwargs=True
            )
            for k, v in new_kwargs.items():
                k = k if (k != "input" or schema_info.has_argument(k)) else "self"
                if (
                    self.is_our_fake(v)
                    and schema_info.is_mutable(k)
                    and v.constant is not None
                ):
                    self.fake_tensor_converter.invalidate_constant_aliases(v.constant)

    def from_tensor(
        self,
        tensor,
        *,
        static_shapes=None,
        source: Optional[Source] = None,
        symbolic_context=None,
        # Setting this flag will force FakeTensorMode to return `None` if attempting to convert a tensor we have not
        # seen before.
        memoized_only=False,
    ):
        shape_env = self.shape_env
        if static_shapes is None:
            static_shapes = self.static_shapes
        if static_shapes:
            assert (
                symbolic_context is None
            ), "cannot set both static_shapes and symbolic_context"
            shape_env = None
        # see note [Tensor Fakification and Symbol Caching]
        if not symbolic_context and not source and not static_shapes:
            if tracing_context := torch._guards.TracingContext.try_get():
                if tensor in tracing_context.tensor_to_context:
                    symbolic_context = tracing_context.tensor_to_context[tensor]
                    source = symbolic_context.tensor_source
        return self.fake_tensor_converter(
            self,
            tensor,
            shape_env=shape_env,
            source=source,
            symbolic_context=symbolic_context,
            memoized_only=memoized_only,
        )


# NB: returns fake tensors
def run_fallback_kernel(
    fake_mode, func, flat_args, args_spec, orig_not_implemented_exception
):
    # these should all be supported, just to be safe
    # avoid fallback for operators which inplace modify metadata
    # because the input fake tensors would be umodified
    if torch.Tag.inplace_view in func.tags:
        raise orig_not_implemented_exception

    inp_impls = {}

    # Don't use in_kernel_invocation_manager(fake_mode) as we want to do
    # REAL compute (not with meta device)
    with no_dispatch():

        def to_real_tensor(e):
            if fake_mode.is_our_fake(e):
                out = torch.zeros_like(e, device=e.fake_device)
                if e.is_sparse:
                    out._coalesced_(e.is_coalesced())
                inp_impls[id(out)] = e
                return out
            return e

        flat_args = [to_real_tensor(a) for a in flat_args]
        args, kwargs = pytree.tree_unflatten(flat_args, args_spec)

        r = func(*args, **kwargs)

    tensor_impls = set()
    storages = set()

    for e in flat_args:
        if isinstance(e, torch.Tensor):
            if not e.is_sparse:
                storages.add(e._typed_storage()._cdata)

    # TODO: also check metadata change on inputs
    # proper aliasing/metadata relationship between outputs and inputs will
    # not be set up, bc of conversion to device, unless we can reuse an
    # input impl

    def map_out(e):
        if id(e) not in inp_impls and (
            isinstance(e, torch.Tensor)
            and not e.is_sparse
            and e._typed_storage()._cdata in storages
        ):
            raise orig_not_implemented_exception

        if isinstance(e, torch.Tensor):
            if id(e) in inp_impls:
                return inp_impls[id(e)]
            else:
                return fake_mode.fake_tensor_converter(fake_mode, e)
        else:
            return e

    return pytree.tree_map(map_out, r)


def can_generate_trivial_abstract_impl(op: torch._ops.OpOverload) -> bool:
    assert isinstance(op, torch._ops.OpOverload)
    if torch._library.utils.is_builtin(op):
        # We control the built-ins. These may (in rare cases)
        # do input metadata mutation (which we have banned on custom ops)
        return False
    schema = op._schema
    # It's suspicious if the op is not mutable but returns nothing, so we return False out of an abundance of caution
    if not schema.is_mutable:
        return False
    if len(schema.returns) > 0:
        return False
    # If the op returns nothing, then it has a trivial abstract impl.
    return True


# Just for use to allow copying a module to fake tensors,
# does not apply elsewhere
class FakeCopyMode(TorchFunctionMode):
    def __init__(self, fake_mode):
        self.fake_mode = fake_mode

    def __torch_function__(self, func, types, args=(), kwargs=None):
        kwargs = kwargs if kwargs else {}

        # clone will get called in Parameter deepcopy
        if func == torch._C.TensorBase.clone:
            return func(
                self.fake_mode.from_tensor(args[0], static_shapes=True), **kwargs
            )
        elif func == torch.Tensor.__deepcopy__:
            assert len(args) == 2 and len(kwargs) == 0
            tensor, memo = args

            if id(tensor) in memo:
                return memo[id(tensor)]

            out = self.fake_mode.from_tensor(tensor, static_shapes=True)
            memo[id(tensor)] = out
            return out
        else:
            with torch._C.DisableTorchFunctionSubclass():
                return func(*args, **kwargs)


def _device_handler(args):
    # NB: Don't use is_our_fake, just serve the fake information
    # as is.  Notice we don't use 'self'; we use args[0].fake_mode
    # because they may not be the same.  It would also be possible
    # to return NotImplemented here, in which case the FakeTensor
    # handler on args[0] would handle it, but we're being nice and
    # short-circuiting quickly.
    assert len(args) == 1 and isinstance(args[0], FakeTensor)
    if args[0].fake_mode.in_kernel_invocation:
        return torch.device("meta")
    else:
        return args[0].fake_device


_DISPATCH_META_HANDLERS = {
    torch.ops.prim.device.default: _device_handler,
    torch.ops.aten.size.default: lambda args: tuple(int(s) for s in args[0].size()),
    torch.ops.aten.stride.default: lambda args: tuple(int(s) for s in args[0].stride()),
    torch.ops.aten.storage_offset.default: lambda args: int(args[0].storage_offset()),
}

_DISPATCH_HANDLE_DIRECTLY = ordered_set(
    torch.ops.aten.is_coalesced.default,
    torch.ops.aten.dense_dim.default,
    torch.ops.aten.sparse_dim.default,
)

from torch._subclasses.fake_impls import (  # noqa: F401
    _device_not_kwarg_ops,  # noqa: F401
    _is_tensor_constructor,  # noqa: F401
    _like_tensor_constructors,  # noqa: F401
    contains_tensor_types,  # noqa: F401
    get_fast_op_impls,
    has_meta,
    op_implementations_checks,
    stride_incorrect_op,
)<|MERGE_RESOLUTION|>--- conflicted
+++ resolved
@@ -23,10 +23,7 @@
     assert_eq,
     assert_metadata_eq,
     is_sparse_any,
-<<<<<<< HEAD
-=======
     is_sparse_compressed,
->>>>>>> c66d68ba
     MetaConverter,
 )
 from torch._utils import render_call
