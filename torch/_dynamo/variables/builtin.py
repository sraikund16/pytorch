--- conflicted
+++ resolved
@@ -470,19 +470,11 @@
                     obj_op_none = never
                     none_op_obj = never
                 else:
-<<<<<<< HEAD
 
                     def obj_op_none(tx, a, b: ConstantVariable):
                         if b.value is None or b.value is True or b.value is False:
                             return ConstantVariable(none_result)
 
-=======
-
-                    def obj_op_none(tx, a, b: ConstantVariable):
-                        if b.value is None or b.value is True or b.value is False:
-                            return ConstantVariable(none_result)
-
->>>>>>> e4ba6269
                     def none_op_obj(tx, a: ConstantVariable, b):
                         if a.value is None or a.value is True or a.value is False:
                             return ConstantVariable(none_result)
