--- conflicted
+++ resolved
@@ -641,26 +641,14 @@
         return super().call_method(tx, name, args, kwargs)
 
 
-<<<<<<< HEAD
-class GetAttrFunctionVariable(VariableTracker):
-    def __init__(self, get_fn, name, **kwargs):
-        super().__init__(**kwargs)
-        self.get_fn = get_fn
-        self.name = name
-=======
 class MethodWrapperVariable(VariableTracker):
     def __init__(self, method_wrapper, **kwargs):
         super().__init__(**kwargs)
         self.method_wrapper = method_wrapper
->>>>>>> 40be6b72
 
     def call_function(
         self, tx, args: "List[VariableTracker]", kwargs: "Dict[str, VariableTracker]"
     ) -> "VariableTracker":
-<<<<<<< HEAD
-        assert len(args) == 1 and len(kwargs) == 0
-        return args[0].var_getattr(tx, self.name)
-=======
         if (
             self.method_wrapper.__name__ == "__get__"
             and isinstance(self.method_wrapper.__self__, types.GetSetDescriptorType)
@@ -672,17 +660,12 @@
             return args[0].var_getattr(tx, self.method_wrapper.__self__.__name__)
 
         super().call_function(tx, args, kwargs)
->>>>>>> 40be6b72
 
     def is_python_constant(self):
         return True
 
     def as_python_constant(self):
-<<<<<<< HEAD
-        return self.get_fn
-=======
         return self.method_wrapper
->>>>>>> 40be6b72
 
 
 class GetSetDescriptorVariable(VariableTracker):
@@ -691,11 +674,7 @@
         self.desc = desc
 
     def var_getattr(self, tx, name):
-<<<<<<< HEAD
-        if name == "__get__":
-=======
         if name == "__get__" and self.source:
->>>>>>> 40be6b72
             from .builder import VariableBuilder
 
             return VariableBuilder(tx, AttrSource(self.source, "__get__"))(
