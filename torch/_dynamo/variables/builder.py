import abc
import collections
import contextlib
import dataclasses
import enum
import functools
import inspect
import itertools
import logging
import operator
import re
import sys
import types
from typing import List, NamedTuple, Optional, Union

try:
    import numpy as np
except ModuleNotFoundError:
    np = None

import torch

from torch import SymInt
from torch._guards import GuardSource, TracingContext
from torch._ops import HigherOrderOperator
from torch._streambase import _EventBase, _StreamBase
from torch._subclasses.fake_tensor import FakeTensor, is_fake, maybe_get_fake_mode
from torch.fx.experimental.symbolic_shapes import (
    _constrain_range_for_size,
    DimDynamic,
    RelaxedUnspecConstraint,
    StatefulSymbolicContext,
    SubclassSymbolicContext,
    SymbolicContext,
)
from torch.fx.immutable_collections import immutable_list
from torch.nested._internal.nested_tensor import NestedTensor
from torch.utils._python_dispatch import is_traceable_wrapper_subclass
from torch.utils.weak import TensorWeakRef
from .. import config, mutation_guard, replay_record, skipfiles, trace_rules

from ..device_interface import get_registered_device_interfaces
from ..exc import InternalTorchDynamoError, unimplemented
from ..guards import GuardBuilder, install_guard, make_dupe_guard
from ..side_effects import SideEffects
from ..source import (
    AttrSource,
    ConstantSource,
    ConstDictKeySource,
    ConvertIntSource,
    GetItemSource,
    is_constant_source,
    LocalSource,
    NumpyTensorSource,
    RandomValueSource,
    Source,
    TupleIteratorGetItemSource,
)
from ..trace_rules import is_builtin_callable, is_callable_allowed, is_numpy
from ..utils import (
    build_checkpoint_variable,
    clone_input,
    common_constant_types,
    get_fake_value,
    get_static_address_type,
<<<<<<< HEAD
=======
    is_function,
>>>>>>> 3cd2c68f
    is_namedtuple,
    is_typing,
    is_utils_checkpoint,
    istype,
    odict_values,
    preserve_rng_state,
    tensor_always_has_static_shape,
    tuple_iterator,
    tuple_iterator_getitem,
    tuple_iterator_len,
    wrap_fake_exception,
)

from .base import MutableLocal, typestr, VariableTracker
from .builtin import BuiltinVariable
from .constant import ConstantVariable, EnumVariable
from .ctx_manager import (
    AutocastModeVariable,
    EventVariable,
    NullContextVariable,
    StreamContextVariable,
    StreamVariable,
)
from .dicts import (
    ConstDictVariable,
    DataClassVariable,
    DefaultDictVariable,
    HFPretrainedConfigVariable,
    is_hashable_python_var,
    PythonSysModulesVariable,
    SetVariable,
)
from .distributed import (
    DeviceMeshVariable,
    PlacementClassVariable,
    PlacementVariable,
    ProcessGroupVariable,
)
from .functions import (
    CollectiveFunctionRewriteVariable,
    FunctoolsPartialVariable,
    TritonKernelVariable,
    UserFunctionVariable,
    UserMethodVariable,
)
from .higher_order_ops import TorchHigherOrderOperatorVariable
from .iter import ItertoolsVariable
from .lazy import LazyVariableTracker
from .lists import (
    BaseListVariable,
    ListVariable,
    NamedTupleVariable,
    RangeVariable,
    RestrictedListSubclassVariable,
    SizeVariable,
    SliceVariable,
    TupleIteratorVariable,
    TupleVariable,
)
from .misc import (
    AutogradFunctionContextVariable,
    AutogradFunctionVariable,
    ComptimeVariable,
    GetAttrVariable,
    GetSetDescriptorVariable,
    InspectSignatureVariable,
    LambdaVariable,
    MethodWrapperVariable,
    NumpyVariable,
    PythonModuleVariable,
    SavedTensorBox,
    SkipFilesVariable,
    TypingVariable,
)

from .nn_module import FSDPManagedNNModuleVariable, UnspecializedNNModuleVariable
from .optimizer import OptimizerVariable
from .tensor import (
    NumpyNdarrayVariable,
    SymNodeVariable,
    TensorSubclassVariable,
    TensorVariable,
    UnspecializedPythonVariable,
)
from .torch import TorchInGraphFunctionVariable
from .torch_function import build_torch_function_fn, TensorWithTFOverrideVariable
from .user_defined import (
    KeyedJaggedTensorVariable,
    UserDefinedClassVariable,
    UserDefinedObjectVariable,
)


log = logging.getLogger(__name__)


DimList = List


class _missing:
    pass


@dataclasses.dataclass
class GraphArg:
    source: Source
    # TODO: storing a SymInt here but not a FakeTensor is a pretty strange
    # thing to do.  Probably should have example (which stores an int) and
    # fake_example
    _example: Union[TensorWeakRef, torch.SymInt]
    is_unspecialized: bool
    fake_tensor: Optional[torch._subclasses.fake_tensor.FakeTensor]
    # UnspecializedPythonVariable often masquerades as a tensor.
    # We MUST NOT generate shape guard code
    # that actually tries to access tensor properties on these values.
    # is_tensor lets us tell if this graph arg actually is a tensor
    # or not.
    is_tensor: bool = True
    # Sometimes, the Tensor we pass to example is freshly allocated (smh).
    # Then we cannot only keep a weak reference to it.  This lets you
    # stash a strong reference too.
    example_strong_ref: Optional[torch.Tensor] = None

    @property
    def example(self):
        if isinstance(self._example, TensorWeakRef):
            r = self._example()
            assert r is not None
            return r
        else:
            return self._example

    def __post_init__(self):
        if isinstance(self._example, torch.Tensor):
            self._example = TensorWeakRef(self._example)
            assert is_fake(self.fake_tensor)

    def load(self, tx):
        return self.source.reconstruct(tx)

    def erase(self):
        self._example = None
        self.example_strong_ref = None

    def __eq__(self, other):
        return self.source.name() == other.source.name()


@dataclasses.dataclass
class FrameStateSizeEntry:
    scalar: Optional[int]
    size: Optional[List[int]]


class VariableBuilder:
    """Wrap a python value in a VariableTracker() instance"""

    def __init__(
        self,
        tx,
        source: Source,
    ):
        assert (
            source is not None
        ), "Consider SourcelessBuilder for ephemeral objects, usually objects created locally."
        assert TracingContext.try_get() is not None, "Expected active TracingContext"
        super().__init__()
        self.tx = tx
        self.source = source
        self.name = source.name()

    def __call__(self, value):
        if value in self.tx.output.side_effects:
            side_effect_result = self.tx.output.side_effects[value]
            dup_guard = make_dupe_guard(self.source, side_effect_result.source)
            if dup_guard:
                self.install_guards(dup_guard)
            return side_effect_result
        vt = self._wrap(value)
        vt.source = self.source
        if self._can_lift_attrs_to_inputs(vt):
            vt = self.tx.output.side_effects.track_object_existing(value, vt)
        return vt

    def _can_lift_attrs_to_inputs(self, vt):
        if type(vt) in [
            TensorVariable,
            TensorWithTFOverrideVariable,
            UserDefinedObjectVariable,
            NumpyNdarrayVariable,
        ]:
            return True
        return False

    @staticmethod
    @functools.lru_cache(None)
    def _common_constants():
        return {
            # We zero-one specialize shapes, so specialize these constants
            # too
            0,
            1,
            # NB: There used to be more constants here, but honestly it was
            # pretty confusing.  Note we specialize floats by default, and
            # DON'T specialize ints by default.  This all only matters with
            # dynamic_shapes
        }

    def get_source(self):
        return self.source

    def install_guards(self, *guards):
        source = self.get_source()
        if (
            isinstance(source, ConstantSource)
            or source.guard_source() == GuardSource.CONSTANT
        ):
            return None
        install_guard(*[source.make_guard(guard) for guard in guards], skip=1)
        return {}

    def set_source_and_track_mutable(self, value, var):
        assert isinstance(var, VariableTracker)
        var.source = self.source
        return self.tx.output.side_effects.track_mutable(value, var)

    @classmethod
    @functools.lru_cache(None)
    def _type_dispatch(cls):
        # NB: Careful not to close over self to avoid ref cycle from lru_cache
        entries = [
            (
                (
                    torch.Tensor,
                    torch.nn.Parameter,
                    torch._subclasses.FakeTensor,
                    torch._subclasses.functional_tensor.FunctionalTensor,
                ),
                cls.wrap_tensor,
            ),
            (
                (tuple, list, odict_values, collections.deque, torch.Size),
                cls.wrap_listlike,
            ),
            (tuple_iterator, cls.wrap_tuple_iterator),
            ((slice, range), cls.wrap_slice_range),
            (tuple(common_constant_types), cls.wrap_literal),
        ]

        if config.trace_numpy and np:
            entries.append((np.ndarray, cls.wrap_numpy_ndarray))

        result = {}
        for ts, fn in entries:
            for t in ts if isinstance(ts, tuple) else (ts,):
                assert t not in result
                result[t] = fn

        return result

    @classmethod
    @functools.lru_cache(None)
    def _id_dispatch(cls):
        from ..comptime import comptime

        entries = [
            (
                inspect.signature,
                lambda self, value: LambdaVariable(
                    InspectSignatureVariable.create,
                    source=self.source,
                    **self.install_guards(GuardBuilder.CLOSURE_MATCH),
                ),
            ),
            (comptime, lambda self, value: ComptimeVariable()),
            (
                dataclasses.fields,
                lambda self, value: LambdaVariable(
                    _dataclasses_fields_lambda,
                    source=self.source,
                    **self.install_guards(GuardBuilder.FUNCTION_MATCH),
                ),
            ),
        ]

        result = {}
        for ts, fn in entries:
            for t in ts if isinstance(ts, (tuple, list)) else (ts,):
                assert t not in result
                result[id(t)] = fn

        return result

    def _wrap(self, value):
        # import here to avoid circular dependencies
        from torch.utils._triton import has_triton

        if has_triton():
            from triton.runtime.autotuner import Autotuner
            from triton.runtime.jit import JITFunction
        else:

            class JITFunction:
                pass

            class Autotuner:
                pass

        # Handle exact type() match
        type_dispatch = self._type_dispatch().get(type(value))
        if type_dispatch is not None:
            return type_dispatch(self, value)

        # Handle exact id() match
        id_dispatch = self._id_dispatch().get(id(value))
        if id_dispatch is not None:
            return id_dispatch(self, value)

        # Note - There are some nested values where types mismatch!
        # We want to get those out and wrap those.
        value = inspect.getattr_static(value, "_torchdynamo_inline", value)

        # Everything else (NB: order matters!)
        if is_traceable_wrapper_subclass(value) or istype(
            value, config.traceable_tensor_subclasses
        ):
            return self.wrap_tensor(value)
        elif is_namedtuple(value):
            return self.wrap_listlike(value)

        elif value is torch.utils._pytree.SUPPORTED_NODES:
            # For SUPPORTED_NODES, we guard on the dictionary version (PEP509)
            # under the assumption that the values themselves don't change.
            self.install_guards(GuardBuilder.DICT_VERSION)
            result = {
                ConstantVariable.create(k): UserDefinedObjectVariable(
                    v,
                    source=GetItemSource(self.get_source(), k),
                )
                for k, v in value.items()
            }
            return ConstDictVariable(result, type(value))
        elif value is sys.modules:
            return PythonSysModulesVariable(source=self.source)
        elif istype(
            value, (dict, collections.defaultdict, collections.OrderedDict)
        ) and all(is_hashable_python_var(k) for k in value.keys()):
            if not value and self.get_source().is_nn_module():
                # It is faster to guard on 'false' property than to guard
                # on actual dict keys, but we can't do this fast guard in general because
                # it omits a crucial type check that ensures the value is actually still a dict at runtime.

                # Why is this OK for (specialized) nnmodules? We set up a setattr hook
                # to check for module property mutations, which does a reasonable,
                # but not completely secure job ensuring a property wasn't changed.
                self.install_guards(GuardBuilder.BOOL_FALSE)
            else:
                self.install_guards(GuardBuilder.DICT_KEYS)

            idx = 0

            def build_key_value(k, v):
                nonlocal idx
                if ConstantVariable.is_literal(k):
                    key = ConstantVariable.create(k)
                    source_key = k
                else:
                    source_key = ConstDictKeySource(self.get_source(), idx)
                    key = VariableBuilder(self.tx, source_key)(k)

                source_value = GetItemSource(self.get_source(), source_key)
                value = LazyVariableTracker.create(v, source_value)

                idx += 1
                return key, value

            result = dict(build_key_value(k, v) for k, v in value.items())

            if istype(value, collections.defaultdict):
                result = DefaultDictVariable(
                    result,
                    type(value),
                    default_factory=self._wrap(value.default_factory),
                    source=self.source,
                )
            else:
                result = ConstDictVariable(result, type(value), source=self.source)

            return self.set_source_and_track_mutable(value, result)
        elif isinstance(value, torch.nn.Module):
            return self.wrap_module(value)
        elif ConstantVariable.is_literal(value):  # non-atomic literals
            return self.wrap_literal(value)
        elif istype(value, frozenset) and (
            ConstantVariable.is_literal(x) for x in value
        ):
            # For frozenset, we can guard by object ID instead of value
            # equality, this allows us to handle non-literal values
            self.install_guards(GuardBuilder.ID_MATCH)
            return ConstantVariable.create(value=value, source=self.source)
        elif isinstance(value, enum.Enum):
            self.install_guards(GuardBuilder.ID_MATCH)
            return EnumVariable(value=value, source=self.source)
        elif is_builtin_callable(value):
            self.install_guards(GuardBuilder.BUILTIN_MATCH)
            return BuiltinVariable(value, source=self.source)
        elif is_utils_checkpoint(value):
            return build_checkpoint_variable(source=self.source)
        elif isinstance(value, functools.partial):
            func_src = AttrSource(self.get_source(), "func")
            func_obj = VariableBuilder(self.tx, func_src)(value.func)

            args = []
            args_source = AttrSource(self.get_source(), "args")
            for i, arg in enumerate(value.args):
                args.append(
                    VariableBuilder(self.tx, GetItemSource(args_source, i))(arg)
                )

            keywords = {}
            keywords_source = AttrSource(self.get_source(), "keywords")
            for k, v in value.keywords.items():
                keywords[k] = VariableBuilder(
                    self.tx, GetItemSource(keywords_source, k)
                )(v)

            install_guard(
                self.get_source().make_guard(GuardBuilder.TYPE_MATCH),
                keywords_source.make_guard(GuardBuilder.DICT_KEYS),
                args_source.make_guard(GuardBuilder.LIST_LENGTH),
            )
            return FunctoolsPartialVariable(func_obj, args, keywords, original=value)
        elif is_typing(value):
            # typing.List, typing.Mapping, etc.
            self.install_guards(GuardBuilder.ID_MATCH)
            return TypingVariable(
                value,
                source=self.source,
            )
        elif np is not None and isinstance(value, np.generic):
            # numpy array scalars: convert to 0D arrays
            return self.wrap_numpy_ndarray(np.asarray(value))
        elif is_numpy(value):
            assert np
            self.install_guards(
                GuardBuilder.FUNCTION_MATCH
                if callable(value)
                else GuardBuilder.TYPE_MATCH
            )
            return NumpyVariable(value, source=self.source)
        # NB: These can't be put in type_dispatch, they have to run later
        elif CollectiveFunctionRewriteVariable.can_rewrite(value):
            self.install_guards(GuardBuilder.FUNCTION_MATCH)
            return CollectiveFunctionRewriteVariable.create(
                self.tx,
                value,
                source=self.source,
            )
        elif istype(value, torch.autograd.function.FunctionMeta):
            self.install_guards(GuardBuilder.FUNCTION_MATCH)
            return AutogradFunctionVariable(
                value,
                source=self.source,
            )
        elif isinstance(value, torch.autograd.function.FunctionCtx):
            saved_tensors_source = AttrSource(self.source, "saved_tensors")
            install_guard(
                self.source.make_guard(GuardBuilder.TYPE_MATCH),
                saved_tensors_source.make_guard(GuardBuilder.LIST_LENGTH),
            )
            saved_tensors = [
                VariableBuilder(self.tx, GetItemSource(saved_tensors_source, n))(v)
                for n, v in enumerate(value.saved_tensors)
            ]
            return self.tx.output.side_effects.track_object_existing(
                value,
                AutogradFunctionContextVariable(
                    value,
                    source=self.source,
                    saved_tensors=SavedTensorBox(saved_tensors),
                ),
            )
        elif (
            isinstance(value, types.MethodType)
            and istype(
                getattr(value, "__self__", None), torch.autograd.function.FunctionMeta
            )
            and getattr(value, "__name__", "") == "apply"
            and value == getattr(value.__self__, "apply", None)
        ):
            # handle aliased autograd function `apply` calls
            self.install_guards(GuardBuilder.FUNCTION_MATCH)
            return GetAttrVariable(
                AutogradFunctionVariable(
                    value.__self__, source=AttrSource(self.source, member="__self__")
                ),
                "apply",
            )
        elif np and isinstance(value, np.number):
            return self.wrap_unspecialized_primitive(value)
        elif DataClassVariable.is_matching_object(value):
            self.install_guards(GuardBuilder.TYPE_MATCH)
            return DataClassVariable.wrap(self, value)
        elif HFPretrainedConfigVariable.is_matching_object(value):
            self.install_guards(GuardBuilder.TYPE_MATCH)
            return HFPretrainedConfigVariable(value)
        elif isinstance(value, HigherOrderOperator):
            self.install_guards(GuardBuilder.TYPE_MATCH, GuardBuilder.NAME_MATCH)
            return TorchHigherOrderOperatorVariable.make(value, source=self.source)
        elif isinstance(value, torch.cuda.StreamContext):
            self.install_guards(GuardBuilder.ID_MATCH)
            stream_source = AttrSource(self.source, "stream")
            stream_var = VariableBuilder(self.tx, stream_source)(value.stream)
            return StreamContextVariable.create(self.tx, stream_var)
        elif isinstance(value, _StreamBase):
            self.install_guards(GuardBuilder.ID_MATCH)
            return StreamVariable(
                None,
                value,
                value.device,
                source=self.source,
            )
        elif isinstance(value, _EventBase):
            self.install_guards(GuardBuilder.ID_MATCH)
            return EventVariable(
                None,
                value,
                source=self.source,
            )
        elif (
            isinstance(value, torch._C._TensorMeta)
            and value in config.traceable_tensor_subclasses
        ):
            return TensorSubclassVariable(value, source=self.source)
        elif (
            istype(value, contextlib.nullcontext)
            and inspect.getattr_static(value, "enter_result", None) is None
        ):
            self.install_guards(GuardBuilder.TYPE_MATCH)
            return NullContextVariable(source=self.source)
        elif KeyedJaggedTensorVariable.is_matching_object(value):
            self.install_guards(GuardBuilder.TYPE_MATCH)
            result = KeyedJaggedTensorVariable(value, source=self.source)
            # TODO: this doing it manually is bad
            return self.tx.output.side_effects.track_object_existing(value, result)
        elif isinstance(value, torch.optim.Optimizer):
            self.install_guards(GuardBuilder.TYPE_MATCH)
            return OptimizerVariable(value, source=self.source)
        elif ProcessGroupVariable.is_process_group(value):
            self.install_guards(GuardBuilder.ID_MATCH)
            return ProcessGroupVariable(value, source=self.source)
        elif DeviceMeshVariable.is_device_mesh(value):
            # TODO: see if we need to add custom guard instead of a simple ID_MATCH
            self.install_guards(GuardBuilder.ID_MATCH)
            return DeviceMeshVariable(value, source=self.source)
        elif PlacementClassVariable.is_placement_type(value):
            # TODO: see if we need to add custom guard instead of a simple ID_MATCH
            self.install_guards(GuardBuilder.ID_MATCH)
            return PlacementClassVariable(value, source=self.source)
        elif PlacementVariable.is_placement(value):
            # TODO: see if we need to add custom guard instead of a simple ID_MATCH
            self.install_guards(GuardBuilder.ID_MATCH)
            return PlacementVariable(
                value,
                source=self.source,
            )
        elif istype(value, type) and value in itertools.__dict__.values():
            self.install_guards(GuardBuilder.FUNCTION_MATCH)
            return ItertoolsVariable(value, source=self.source)
        elif isinstance(value, torch.SymBool):
            # Note: the idea here is to re-use the infra we've built for SymInt by simulating the
            # user provided SymBool with a SymInt in dynamo.

            # Concretely,
            # 1. We create a SymInt in dynamo's shape_env, whose source is constructed as ConvertIntSource(self.source).
            # so that guards on the SymInts can be effectively applied on the original SymBool in user program.
            # 2. We create a SymBool based on the SymInt in dynamo's ShapeEnv. Because the original user program
            # depends on the value being a SymBool. This allows dynamo to interpret the user's program correctly.

            value_hint = value.node.require_hint()
            new_source = ConvertIntSource(self.source)

            new_symint = self.tx.output.shape_env.create_unspecified_symint_and_symbol(
                int(value_hint),
                new_source,
                dynamic_dim=DimDynamic.DYNAMIC,
            )

            sym_node_proxy = self.tx.output.root_tracer.create_graph_input(
                re.sub(r"[^a-zA-Z0-9]+", "_", self.name),
                type(new_symint),
                source=new_source,
            )

            sym_node_proxy.node.meta["grapharg"] = GraphArg(
                new_source,
                new_symint,
                False,
                None,
                is_tensor=False,
                example_strong_ref=new_symint,
            )
            self.tx.output.bound_symbols.add(new_symint.node.expr)
            self.tx.output.tracked_fakes.append(
                TrackedFake(new_symint, new_source, None)
            )
            return SymNodeVariable(
                sym_node_proxy,
                new_symint == 1,
            )
        elif isinstance(value, (JITFunction, Autotuner)):
            self.install_guards(GuardBuilder.ID_MATCH)
            return TritonKernelVariable(
                value,
                None,  # No kernel idx provided
                None,  # No grid provided
                source=self.source,
            )
        elif isinstance(value, torch.amp.autocast_mode.autocast):
            self.install_guards(GuardBuilder.ID_MATCH)
            return AutocastModeVariable(
                target_values=[
                    value.device,
                    value.fast_dtype,
                    value._enabled,
                    value._cache_enabled,
                ],
                source=self.source,
            )
        elif trace_rules.lookup(value) is not None:
            if is_callable_allowed(value):
                self.tx.output.has_user_defined_allowed_in_graph = True
            return trace_rules.lookup(value).create_with_source(
                value, source=self.source
            )
        # Don't use istype, since some python modules are not subclasses of types.ModuleType directly.
        # E.g, type(torch.ops) -> <class 'torch._ops._Ops'>,
        # type(torch.backends.cudnn) -> <class 'torch.backends.cudnn.CudnnModule'>
        elif isinstance(value, (types.ModuleType, replay_record.DummyModule)):
            self.install_guards(GuardBuilder.FUNCTION_MATCH)
            return PythonModuleVariable(
                value,
                source=self.source,
            )
        elif (
            is_function(value)
            and skipfiles.check(value, is_inlined_call=True)
            and not inspect.getattr_static(value, "_torchdynamo_inline", False)
            and not inspect.getattr_static(value, "__script_if_tracing_wrapper", False)
        ):
            self.install_guards(GuardBuilder.FUNCTION_MATCH)
            return SkipFilesVariable(
                value,
                skipfiles.check_verbose(value, is_inlined_call=True).reason,
                source=self.source,
            )
        elif istype(value, (types.FunctionType, torch.jit.ScriptFunction)):
            self.install_guards(GuardBuilder.CLOSURE_MATCH)
            return UserFunctionVariable(
                value,
                source=self.source,
            )
        elif isinstance(value, types.MethodType) and isinstance(
            value.__self__, (torch.nn.Module, torch.utils._pytree.TreeSpec)
        ):
            # don't let MethodTypes fall through to UserDefinedObject,
            # which doesn't support 'CALL_FUNCTION'

            # TODO(whc): Why do we limit this to methods on NNModules?
            # I don't have a good reason for this, but it preserves the existing behavior
            # for MBartForConditionalGeneration, which generates many graph breaks and OOMs otherwise.
            # I suspect we probably want to relax this check and dig deeper there.

            # In order to construct a MethodVariable in Dynamo, we start with an actual method obj from python,
            # but need to separately wrap its underlying `__func__` and its `self` argument.  We wrap `self` here
            # and then `__func__` gets wrapped inside UserMethodVariable.
            self_obj = VariableBuilder(
                self.tx, source=AttrSource(self.source, "__self__")
            )(value.__self__)
            assert self_obj and isinstance(
                self_obj, VariableTracker
            ), "Failed to produce a valid self obj"
            self.install_guards(GuardBuilder.FUNCTION_MATCH)
            return UserMethodVariable(
                value.__func__,
                self_obj,
                source=self.source,
            )
        elif isinstance(value, types.GetSetDescriptorType):
            self.install_guards(GuardBuilder.FUNCTION_MATCH)
            return GetSetDescriptorVariable(value)
        elif isinstance(value, types.MethodWrapperType):
            self.install_guards(GuardBuilder.FUNCTION_MATCH)
            return MethodWrapperVariable(value)
        elif issubclass(type(value), type):
            self.install_guards(GuardBuilder.FUNCTION_MATCH)
            return UserDefinedClassVariable(
                value,
                source=self.source,
            )
        elif RestrictedListSubclassVariable.is_matching_cls(type(value)):
            self.install_guards(GuardBuilder.TYPE_MATCH, GuardBuilder.LIST_LENGTH)
            return self.set_source_and_track_mutable(
                value,
                RestrictedListSubclassVariable(
                    [
                        LazyVariableTracker.create(
                            value=value[i], source=GetItemSource(self.source, i)
                        )
                        for i in range(len(value))
                    ],
                    user_cls=type(value),
                    user_cls_source=AttrSource(self.source, "__class__"),
                ),
            )
        else:
            # breakpoint()
            self.install_guards(GuardBuilder.TYPE_MATCH)
            result = UserDefinedObjectVariable(value, source=self.source)
            if not SideEffects.cls_supports_mutation_side_effects(type(value)):
                # don't allow STORE_ATTR mutation with custom __setattr__
                return result
            return self.tx.output.side_effects.track_object_existing(value, result)

<<<<<<< HEAD
=======
    def tensor_should_specialize(self):
        return (
            self.source
            and isinstance(self.source, GetItemSource)
            and isinstance(self.source.base, GetItemSource)
            and self.source.base.index == "params"
            and isinstance(self.source.base.base, GetItemSource)
            and isinstance(self.source.base.base.base, AttrSource)
            and self.source.base.base.base.member == "param_groups"
            and isinstance(self.source.base.base.base.base, LocalSource)
            and (
                isinstance(
                    self.tx.f_locals[self.source.base.base.base.base.local_name],
                    torch.optim.Optimizer,
                )
                if self.source.base.base.base.base.local_name in self.tx.f_locals.keys()
                else True
            )
        )

>>>>>>> 3cd2c68f
    def wrap_listlike(self, value: Union[tuple, list, odict_values, NamedTuple]):
        if config.specialize_int and type(value) is torch.Size:
            self.install_guards(GuardBuilder.CONSTANT_MATCH)
            return ConstantVariable.create(value=value)
        # One can index a tensor with a list/tuple. Therefore, we need to
        # have a stricter match.
        self.install_guards(GuardBuilder.LIST_LENGTH)

        for item in value:
            if item is value:
                unimplemented("list elements are pointing to the list itself")

        output = [
            VariableBuilder(self.tx, GetItemSource(self.get_source(), i))(item)
            for i, item in enumerate(value)
        ]
        result = BaseListVariable.cls_for_instance(value)(
            output, mutable_local=MutableLocal()
        )
        if istype(value, list):
            return self.set_source_and_track_mutable(value, result)
        return result

    def wrap_tuple_iterator(self, value: tuple_iterator):
        self.install_guards(GuardBuilder.TUPLE_ITERATOR_LEN)
        output = [
            VariableBuilder(self.tx, TupleIteratorGetItemSource(self.get_source(), i))(
                tuple_iterator_getitem(value, i)
            )
            for i in range(tuple_iterator_len(value))
        ]
        result = TupleIteratorVariable(
            output, mutable_local=MutableLocal(), source=self.source
        )

        return self.set_source_and_track_mutable(value, result)

    def wrap_slice_range(self, value: Union[slice, range]):
        items = [
            VariableBuilder(self.tx, AttrSource(self.get_source(), k))(
                getattr(value, k)
            )
            for k in ("start", "stop", "step")
        ]
        self.install_guards(GuardBuilder.TYPE_MATCH)
        if isinstance(value, slice):
            return SliceVariable(items, source=self.source)
        else:
            return RangeVariable(items, source=self.source)

    def wrap_module(self, value: torch.nn.Module):
        from ..eval_frame import OptimizedModule

        if istype(value, OptimizedModule):
            self.install_guards(GuardBuilder.TYPE_MATCH)
            self.source = AttrSource(self.source, "_orig_mod")
            return self.wrap_module(value._orig_mod)

        if (
            isinstance(value, (torch.nn.RNN, torch.nn.GRU, torch.nn.LSTM))
            and not config.allow_rnn
        ):
            unimplemented("TorchDynamo purposely graph breaks on RNN, GRU, LSTMs")
        if mutation_guard.is_dynamic_nn_module(value):
            # created dynamically, don't specialize on it
            self.install_guards(GuardBuilder.TYPE_MATCH)
            result = UnspecializedNNModuleVariable(value, source=self.source)
            if not SideEffects.cls_supports_mutation_side_effects(type(value)):
                # don't allow STORE_ATTR mutation with custom __setattr__
                return result
            return self.tx.output.side_effects.track_object_existing(value, result)
        elif issubclass(
            value.__class__, torch.nn.parallel.distributed.DistributedDataParallel
        ):
            self.install_guards(GuardBuilder.TYPE_MATCH)
            return UnspecializedNNModuleVariable(value)
        elif getattr(value, "_is_fsdp_managed_module", False):
            # See note [Dynamo treats FSDP wrapped modules as UnspecializedNNModule]
            # in fully_sharded_data_parallel.py for more information

            # we can't do this assert inside FSDP constructor,
            # since we don't know yet whether dynamo will be used
            assert getattr(
                value, "_fsdp_use_orig_params", False
            ), "Dynamo only supports FSDP with use_orig_params=True"

            # Note on FSDP guarding
            # 1. We expect FSDP wrapping mutates an nn module irreversably (no way to de-wrap).
            # 2. Eager FSDP already assumes (requires, but without enforcement) that users don't mutate their
            #    model parameters/structure after FSDP wrapping, because FSDP wouldn't notice or update its FlatParams.
            #
            # Due to (1), once we enter this path we expect not to go back nor have to guard on type
            # or _is_fsdp_managed_module.
            #
            # TODO(whc) We could add a guard on the opposite case, where a user compiled/ran
            # pre-FSDP-wrapped model, then wrapped, to ensure that we recompile with the FSDP handling.
            #
            # Due to (2), we skip guards on inner contents of fsdp_managed modules, by using FSDPNNModuleSource as the
            # guard source.  This behavior is gated on config.skip_fsdp_guards.
            #
            # ID_MATCH is required to disambiguate cases as simple as a unit test that constructs 2 models and wraps
            # them differently with different FSDP configs.  (test_dynamo_distributed.py -k test_fsdp_aot_eager)
            self.install_guards(GuardBuilder.TYPE_MATCH, GuardBuilder.ID_MATCH)
            return FSDPManagedNNModuleVariable(value, source=self.get_source())
        else:
            return self.tx.output.register_attr_or_module(
                value,
                self.name,
                source=self.get_source(),
                # Guards are added inside register_attr_or_module
            )

    def wrap_literal(self, value):
        unspec = not config.specialize_int
        if unspec and type(value) is int:
            # unspecializing int by default, but still
            # specialize for the following conditions
            if not TracingContext.get().force_unspec_int_unbacked_size_like and (
                value in self._common_constants()
                # Assume integers from global variables want to be specialized
                or not self.source.guard_source().is_local()
                # Assume that integers that came from NN modules want to be
                # specialized (as we don't expect users to be changing the
                # NN modules on the fly)
                or self.source.guard_source().is_nn_module()
            ):
                self.install_guards(GuardBuilder.CONSTANT_MATCH)
                return ConstantVariable.create(value=value, source=self.source)
            else:
                return self.wrap_unspecialized_primitive(value)
        else:
            self.install_guards(GuardBuilder.CONSTANT_MATCH)
            return ConstantVariable.create(value=value)

    def assert_not_wrapped_by_this_graph(self, value: torch.Tensor):
        if is_fake(value) and maybe_get_fake_mode(value) is self.tx.fake_mode:
            raise InternalTorchDynamoError(
                "Cannot wrap a Tensor that has already been",
                "wrapped by this instance of Dynamo",
            )

    def wrap_tensor(self, value: torch.Tensor):
        source = self.get_source()

        # We cannot already be tracking the tensor, which implies
        # it would have already been wrapped
        assert value not in self.tx.output.side_effects

        if (
            source.guard_source().is_nn_module()
            or get_static_address_type(value) is not None
        ) and not source.guard_source().is_fsdp_module():
            self.assert_not_wrapped_by_this_graph(value)
            return self.tx.output.register_attr_or_module(
                value, self.name, source=source
            )

        if is_constant_source(source):
            self.assert_not_wrapped_by_this_graph(value)
            return self.tx.output.register_attr_or_module(
                value,
                re.sub(r"[^a-zA-Z0-9]+", "_", self.name),
                source=source,
                # Guards are added inside register_attr_or_module
            )

        if type(value) in config.traceable_tensor_subclasses:
            # Ordinarily, we would fakeify a tensor so that it can get dynamic
            # shapes and be computed on without triggering actual operations.
            # However, how can we fakeify a tensor subclass?  Ordinary
            # inheritance (nor multiple inheritance) won't work work.
            #
            # Instead, our plan is to *manually simulate* the tensor subclass
            # inheriting from a fake tensor with dynamo.  This means our
            # data representation for a tensor subclass will be a fake tensor
            # + tensor subclass type + any extra data the subclass may have
            # been storing on the tensor.  Because all Python accesses are
            # mediated through TensorWithTFOverrideVariable, we can ensure
            # that we dispatch differently, e.g., according to
            # __torch_function__
            #
            # To simplify things for now, the __dict__ tracking bits haven't
            # been implemented yet, but they can be added into this design at
            # a later point in time.
            subclass_type = type(value)
        else:
            assert type(value) in (
                torch.Tensor,
                torch.nn.Parameter,
                torch._subclasses.fake_tensor.FakeTensor,
                torch._subclasses.functional_tensor.FunctionalTensor,
            ) or is_traceable_wrapper_subclass(value), type(value)
            subclass_type = None

        # NB: this just says we accessed a tensor from the same source again
        # (e.g., a tensor lives in a global foo, and we LOAD_GLOBAL it twice).
        # This is distinct from two distinct sources mapping to the same
        # Tensor (per id())!  No guard is necessary here.  See below for the
        # other case.
        is_duplicate_tensor = source in self.tx.output.input_source_to_var
        if is_duplicate_tensor:
            return self.tx.output.input_source_to_var[source]

        # By this point, we should have deduplicated all tensors
        self.assert_not_wrapped_by_this_graph(value)

        # tx.output has multiple tracers if we're introspecting HigherOrderOperator.
        # When we've discovered an untracked tensor, then we actually need
        # to get Dynamo to track the tensor (which is what this function does)
        # and put it as a graph input on the root tracer. Later on,
        # if the input is actually used in the body of the HigherOrderOperator,
        # then the relevant SubgraphTracer will lift it to being an input of
        # the subgraph.
        # See NOTE [HigherOrderOperator tracing design] for more details.

        tensor_proxy = self.tx.output.root_tracer.create_graph_input(
            re.sub(r"[^a-zA-Z0-9]+", "_", self.name), type(value), source=source
        )
        options = {}
        if type(value) in config.traceable_tensor_subclasses:
            options["torch_function_fn"] = build_torch_function_fn(
                self.tx, value, self.source
            )
            self.install_guards(GuardBuilder.TYPE_MATCH)

        if (
            isinstance(value, torch.Tensor)
            and value.is_nested
            and not isinstance(value, NestedTensor)
        ):
            unimplemented("torch.compile does not support strided NestedTensor")

        tensor_variable = wrap_fx_proxy(
            tx=self.tx,
            proxy=tensor_proxy,
            example_value=value,
            subclass_type=subclass_type,
            source=source,
            **options,
        )

        self.install_guards(
            functools.partial(
                GuardBuilder.TENSOR_MATCH,
                value=value
                if isinstance(source, NumpyTensorSource)
                else TensorWeakRef(value),
            )
        )

        # install guards for subclass inner tensors
        if is_traceable_wrapper_subclass(value):
            attrs, _ = value.__tensor_flatten__()
            for attr in attrs:
                inner_value = getattr(value, attr)
                inner_source = AttrSource(self.source, attr)
                VariableBuilder(self.tx, inner_source)(inner_value).recursive_realize()

        self.tx.output.input_source_to_var[source] = tensor_variable
        assert "tensor_dict" not in tensor_proxy.node.meta
        tensor_proxy.node.meta["tensor_dict"] = value.__dict__.copy()

        # Note: this information is conveyed via subclass_type now
        fake_tensor_value = tensor_variable.proxy.node.meta["example_value"]
        if maybe_get_fake_mode(fake_tensor_value) is not self.tx.fake_mode:
            raise InternalTorchDynamoError("Wrapped Tensor must be this graph's fake")

        grapharg = GraphArg(source, value, False, fake_tensor_value)
        tensor_proxy.node.meta["grapharg"] = grapharg
        self.tx.output.add_symbol_bindings(grapharg)
        return tensor_variable

    def wrap_numpy_ndarray(self, value):
        assert np is not None
        assert isinstance(value, np.ndarray)

        source = NumpyTensorSource(self.get_source())

        from torch._numpy import _util

        readonly = not value.flags.writeable
        if readonly:
            value.flags.writeable = True

        try:
            tensor_value = _util._try_convert_to_tensor(value)
            if readonly:
                from torch._prims_common import clone_preserve_strides

                tensor_value = clone_preserve_strides(tensor_value)
        except NotImplementedError as e:
            # failed to convert to tensor, graph break
            unimplemented(str(e))

        # We do this because we want the full behavior of guarding the numpy ndarray as if it were
        # a tensor. It's a little annoying to make a VT to throw out, but there's so many side effects here
        # that there's not another great way to do this atm.
        # This creates the right graphargs, as well as registration for guards in tensor names and shape env.
        VariableBuilder(self.tx, source)(tensor_value).recursive_realize()
        proxy = self.tx.output.root_tracer.create_graph_input(
            re.sub(r"[^a-zA-Z0-9]+", "_", self.name), type(tensor_value), source=source
        )
        options = {"source": source}
        numpy_ndarray_variable = wrap_fx_proxy_cls(
            target_cls=NumpyNdarrayVariable,
            tx=self.tx,
            proxy=proxy,
            example_value=tensor_value,
            **options,
        )

        self.tx.output.input_source_to_var[source] = numpy_ndarray_variable
        example_value = numpy_ndarray_variable.proxy.node.meta["example_value"]

        # is_unspecialized should be true because we are wrapping a np.ndarray as argument input, and it needs to be
        # converted to a tensor.
        grapharg = GraphArg(
            source,
            tensor_value,
            is_unspecialized=True,
            fake_tensor=example_value,
            is_tensor=True,
            example_strong_ref=tensor_value,
        )
        proxy.node.meta["grapharg"] = grapharg

        return numpy_ndarray_variable

    def wrap_unspecialized_primitive(self, value):
        if self.name in self.tx.output.unspec_variable_map:
            return self.tx.output.unspec_variable_map[self.name]
        else:
            shape_env = self.tx.output.shape_env
            if TracingContext.get().force_unspec_int_unbacked_size_like and isinstance(
                value, int
            ):
                wrapped_value = shape_env.create_unbacked_symint()
                _constrain_range_for_size(wrapped_value)
                self.tx.output.bound_symbols.add(wrapped_value.node.expr)
                self.tx.output.tracked_fakes.append(
                    TrackedFake(wrapped_value, self.source, None)
                )

            # NB: We do not do float.  For motivation, see
            # https://docs.google.com/document/d/1INSCdYu1PxXcr43HrD82OudeEuS-qxQe1yZmLg2wy6A/edit
            # but the general idea is that we generate kernels that can
            # take unspecialized floats and use them in sizevar computation
            elif (
                isinstance(value, int)
                and not is_constant_source(self.get_source())
                and not isinstance(self.get_source(), RandomValueSource)
            ):
                if torch._dynamo.config.specialize_int:
                    # If specialize_int is False, also return
                    # a constant (but this should have been handled
                    # in the caller, TBH)
                    self.install_guards(GuardBuilder.CONSTANT_MATCH)
                    return ConstantVariable.create(value=value, source=self.source)

                name = self.source.name()
                if name not in self.tx.output.frame_state:
                    # Note - this essentially means that if this name gets reused as a tensor,
                    # it will start fully dynamic. That should always be a safe option, and not awfully inefficient.
                    # Alternatively, if we want to improve pef here, we can add a third state of unset, but I am not
                    # sure that is necessary for now.
                    frame_state_entry = FrameStateSizeEntry(scalar=value, size=None)
                else:
                    frame_state_entry = self.tx.output.frame_state[name]
                    if frame_state_entry.scalar != value:
                        log.debug(
                            "automatic dynamic int %s val %s != %s",
                            name,
                            value,
                            frame_state_entry.scalar,
                        )
                        frame_state_entry.scalar = None
                self.tx.output.frame_state[name] = frame_state_entry

                # TODO: This should be dynamic, as we in general do not
                # know if bare integers are actually going to be sizevars
                # and it is inappropriate to eagerly duck size them with
                # real sizevars
                if (
                    config.automatic_dynamic_shapes and frame_state_entry.scalar is None
                ) or not config.assume_static_by_default:
                    dynamic_dim = DimDynamic.DYNAMIC
                else:  # assume_static_by_default
                    # TODO: dynamic_dim = DimDynamic.STATIC should work but
                    # for some reason it doesn't
                    self.install_guards(GuardBuilder.CONSTANT_MATCH)
                    return ConstantVariable.create(value=value)

                wrapped_value = shape_env.create_unspecified_symint_and_symbol(
                    value,
                    source=self.source,
                    dynamic_dim=dynamic_dim,
                )
                self.tx.output.bound_symbols.add(wrapped_value.node.expr)

                self.tx.output.tracked_fakes.append(
                    TrackedFake(wrapped_value, self.source, None)
                )
            else:
                wrapped_value = torch.tensor(value)
            if not isinstance(self.get_source(), RandomValueSource):
                install_guard(self.get_source().make_guard(GuardBuilder.TYPE_MATCH))
            options = {"source": self.get_source()}
            if isinstance(wrapped_value, torch.Tensor):
                options.update({"raw_value": value})

            proxy = self.tx.output.root_tracer.create_graph_input(
                re.sub(r"[^a-zA-Z0-9]+", "_", self.name),
                type(wrapped_value),
                source=self.get_source(),
            )

            unspec_var = wrap_fx_proxy_cls(
                UnspecializedPythonVariable,
                tx=self.tx,
                proxy=proxy,
                example_value=wrapped_value,
                **options,
            )
            self.tx.output.unspec_variable_map[self.name] = unspec_var
            if not is_constant_source(self.get_source()):
                if self.tx.export and not isinstance(self.get_source(), LocalSource):
                    raise AssertionError(
                        "Dynamo attempts to add additional input during export: value={}, source={}".format(
                            wrapped_value, self.get_source()
                        )
                    )
                fake_tensor_value = None
                if isinstance(unspec_var, ConstantVariable):
                    example_value = unspec_var.value
                else:
                    example_value = unspec_var.proxy.node.meta["example_value"]
                if is_fake(example_value):
                    fake_tensor_value = example_value
                    assert fake_tensor_value.fake_mode is self.tx.fake_mode, (
                        f"fake mode ({fake_tensor_value.fake_mode}) from fake tensor metadata doesn't match mode"
                        "({self.tx.fake_mode}) from InstructionTranslator"
                    )

                proxy.node.meta["grapharg"] = GraphArg(
                    self.get_source(),
                    wrapped_value,
                    isinstance(wrapped_value, torch.Tensor),
                    fake_tensor_value,
                    is_tensor=False,
                    example_strong_ref=wrapped_value,
                )
            return unspec_var


def _dataclasses_fields_lambda(obj):
    if isinstance(obj, UserDefinedObjectVariable):
        value = obj.value
    elif isinstance(obj, DataClassVariable):
        value = obj.user_cls
    else:
        unimplemented(f"Dataclass fields handling fails for type {obj}")
    items = []
    for field in dataclasses.fields(value):
        source = None
        if obj.source:
            source = GetItemSource(
                AttrSource(obj.source, "__dataclass_fields__"), field.name
            )
        items.append(UserDefinedObjectVariable(field, source=source))
    return TupleVariable(items)


def wrap_fx_proxy(tx, proxy, example_value=None, subclass_type=None, **options):
    kwargs = {
        "tx": tx,
        "proxy": proxy,
        "example_value": example_value,
        "subclass_type": subclass_type,
        **options,
    }
    if subclass_type is None:
        return wrap_fx_proxy_cls(target_cls=TensorVariable, **kwargs)
    else:
        result = wrap_fx_proxy_cls(target_cls=TensorWithTFOverrideVariable, **kwargs)
        result.install_global(tx)
        return result


# Note: Unfortunate split due to some gross classes existing that subclass TensorVariable
# Should be compositional instead
#
# This is a horribly complicated function that does too many things, to
# explain what it does, let's first talk about the classic usage wrap_fx_proxy
# for a TensorVariable.  There are two primary modes of use:
#
#   1. Wrapping a pre-existing Tensor.  In this case, example_value is set
#      to the pre-existing Tensor.  (Note that this example_value will NOT
#      be the final example_value we put into node.meta['example_value'],
#      instead it is converted into a fake tensor using
#      wrap_to_fake_tensor_and_record and registered as a graph input.)
#
#   2. "Wrapping" the result of some Tensor operation Dynamo traced over. In
#      this case, example_value is None (and we are going to figure it out
#      ourselves using FakeTensors, via get_fake_value, which will run
#      the operation represented by the (singular!) FX node referenced by
#      the passed in proxy.)
#
# The expectation is you end up with a Tensor output, and everything is
# straightforwardly traced into the graph.
#
# In all cases, the returned `TensorVariable` subclass will have an `example_value`
# and that `example_value` must be a `FakeTensor` produced by the currently running
# instance of Dynamo.
#
# Upon closer inspection, you may notice that there are a slurry of non-Tensor
# output cases.  What gives?  Well, we sometimes trace operations into the
# graph that don't involve tensors.
#
#   * Some operators return tuples; we need to recursively handle their
#     contents
#
#   * Some operators have side effects that will affect subsequent AOTAutograd
#     tracing but don't otherwise return anything.
#
#   * Some operators return symbolic ints/floats/bools which can go in the
#     graph and be traced (but only if they're actually symbolic!  If they're
#     static you don't want to put them in the graph, which means you
#     shouldn't call this function.)
#
# The common theme is that you only use this function WHEN YOU ARE TRACING
# SOMETHING INTO THE GRAPH.  This is sort of obvious, because you can't call
# this function without a proxy.
def wrap_fx_proxy_cls(
    target_cls, tx, proxy, example_value=None, subclass_type=None, **options
):
    from ..symbolic_convert import InstructionTranslatorBase

    assert isinstance(tx, InstructionTranslatorBase)
    if "guards" in options and options["guards"] is not None:
        tx.output.guards.update(options["guards"])

    assert "example_value" not in proxy.node.meta, f"{proxy.node.meta['example_value']}"

    initial_example_value = example_value

    def _clone_input(value):
        if isinstance(value, torch.Tensor):
            # tensor subclasses will not be converted to FakeTensors and need to be cloned
            if not (
                isinstance(value, FakeTensor)
                or (
                    # Is functional tensor fakeified by this instance of Dynamo
                    torch._is_functional_tensor(value)
                    and maybe_get_fake_mode(value) is tx.fake_mode
                )
                or value.is_nested
            ):
                # NB: ensure strides are preserved
                value = clone_input(value)

        return value

    with preserve_rng_state():
        if example_value is None:
            # only allow_non_graph_fake in this instance because we handle the non-fake
            # cases properly below.
            example_value = get_fake_value(proxy.node, tx, allow_non_graph_fake=True)

        # Handle recursive calls here
        elif maybe_get_fake_mode(example_value) is tx.fake_mode:
            pass

        elif isinstance(example_value, torch.Tensor):
            if tx.export:
                # The legacy behavior for real value cache with subclasses was
                # to perform a clone WITHOUT preserving the subclass.  It's
                # not entirely clear this is what you actually want though.
                with torch._C.DisableTorchFunctionSubclass():
                    proxy.tracer.real_value_cache[proxy.node] = _clone_input(
                        example_value
                    )
            # NB: If we're ignoring subclass, then the expectation is you will
            # take the returned TensorVariable and wrap it into a more
            # accurate TensorVariable that is able to track subclass-ness;
            # otherwise this is wrong!
            kwargs = {
                "is_tensor": target_cls
                in (TensorVariable, TensorWithTFOverrideVariable),
            }
            assert "source" in options and options["source"] is not None
            kwargs["source"] = options["source"]
            example_value = wrap_to_fake_tensor_and_record(
                example_value, tx=tx, **kwargs
            )
        if isinstance(example_value, torch.Tensor) and (
            maybe_get_fake_mode(example_value) is not tx.fake_mode
        ):
            raise InternalTorchDynamoError(
                "`example_value` needs to be a `FakeTensor`"
                f"wrapped by this instance of Dynamo. Found: {example_value}"
            )

    if isinstance(example_value, torch.Tensor):
        is_parameter = isinstance(example_value, torch.nn.Parameter)

        # NB: In most (all?) cases, this does not actually do a clone.
        # (WARNING: this means that if we mutate metadata on the fake
        # tensor, the stored example value will update too!)
        example_value = _clone_input(example_value)
        proxy.node.meta["example_value"] = example_value
        specialized_props = target_cls.specialize(example_value)
        # TODO: not sure about this fake mode test
        if (
            isinstance(example_value, torch._subclasses.fake_tensor.FakeTensor)
            and example_value.fake_mode is tx.fake_mode
        ):
            tensor_type = subclass_type if subclass_type else torch.Tensor
            specialized_props["class_type"] = (
                torch.nn.Parameter if is_parameter else tensor_type
            )

        options.update(specialized_props)
        return target_cls(proxy, **options)
    elif (
        hasattr(proxy.node.target, "__name__")
        and proxy.node.target.__name__ == "set_state"
        and isinstance(proxy.node.target.__self__, torch._C.Generator)
        or proxy.node.target == torch.random.set_rng_state
    ):
        return TorchInGraphFunctionVariable(proxy.node.target)
    elif (
        proxy.node.target == torch._C._DisableFuncTorch
        or proxy.node.target == torch.cuda._is_in_bad_fork
    ):
        return UserDefinedObjectVariable(example_value)
    elif istype(example_value, torch.Size) and all(
        isinstance(x, int) for x in example_value
    ):
        sizes = [ConstantVariable.create(x) for x in example_value]
        return SizeVariable(sizes, **options)
    elif isinstance(example_value, (tuple, list)):
        proxy.node.meta["example_value"] = example_value
        unpacked = []
        for i, val in enumerate(example_value):
            if val is None:
                # nn.MultiheadAttention() can return None, see issue #175
                unpacked.append(
                    ConstantVariable.create(None, **options),
                )
            else:
                unpacked.append(
                    wrap_fx_proxy_cls(
                        target_cls,
                        tx,
                        proxy.tracer.create_proxy(
                            "call_function", operator.getitem, (proxy, i), {}
                        ),
                        example_value=val,
                        **options,
                    )
                )
        if isinstance(example_value, torch.Size):
            # NB: Keep the old proxy around.  See SizeVariable for an
            # explanation why
            return SizeVariable(unpacked, proxy, **options)
        elif istype(example_value, tuple):
            return TupleVariable(unpacked, **options)
        elif istype(example_value, (list, immutable_list)):
            return ListVariable(unpacked, mutable_local=MutableLocal(), **options)
        else:
            assert example_value.__class__.__module__ == "torch.return_types" or hasattr(
                example_value, "_fields"
            ), f"expected {example_value.__class__.__module__} == torch.return_types or named tuple but got {type(example_value)}"
            return NamedTupleVariable(unpacked, example_value.__class__, **options)
    elif example_value is None or proxy.node.target is torch.manual_seed:
        return ConstantVariable.create(None, **options)
    elif isinstance(example_value, (torch.SymInt, torch.SymFloat, torch.SymBool)):
        proxy.node.meta["example_value"] = example_value
        return SymNodeVariable(proxy, example_value, **options)
    elif (
        inspect.isclass(proxy.node.target)
        and issubclass(proxy.node.target, _StreamBase)
    ) or proxy.node.target in [
        device_interface.current_stream
        for _, device_interface in get_registered_device_interfaces()
    ]:
        proxy.node.meta["example_value"] = example_value
        return StreamVariable(proxy, example_value, example_value.device, **options)
    elif (
        inspect.isclass(proxy.node.target) and issubclass(proxy.node.target, _EventBase)
    ) or proxy.node.target in [
        device_interface.Event
        for _, device_interface in get_registered_device_interfaces()
    ]:
        proxy.node.meta["example_value"] = example_value
        return EventVariable(proxy, example_value, **options)
    elif proxy.node.target == "query" and proxy.node.op == "call_method":
        proxy.node.meta["example_value"] = example_value
        return ConstantVariable(example_value, **options)
    elif (
        example_value is not None
        and isinstance(example_value, _EventBase)
        and proxy.node.target == "record_event"
        and proxy.node.op == "call_method"
    ):
        proxy.node.meta["example_value"] = example_value
        return EventVariable(proxy, example_value, **options)
    elif isinstance(example_value, int) and proxy.node.target in [
        torch.sym_int,
        getattr,
        operator.getitem,
        torch._utils._element_size,
        torch.seed,
        operator.mod,
        # some mac builds are missing torch.distributed.get_rank()
        getattr(torch.distributed, "get_rank", _missing),
        getattr(torch.distributed, "get_world_size", _missing),
        # This always wants to be in the graph, even if the constraint
        # results in a constant int
        torch._constrain_as_value,
        torch._constrain_as_size,
    ]:
        proxy.node.meta["example_value"] = example_value
        return ConstantVariable.create(example_value, **options)
    else:
        unimplemented(
            "torch.* op returned non-Tensor "
            + f"{typestr(example_value)} {proxy.node.op} {proxy.node.target}"
        )


# Tracks the sources of all fake tensors we wrap in Dynamo.
# Used by shape guard computation.
@dataclasses.dataclass
class TrackedFake:
    fake: Union[FakeTensor, SymInt]
    source: Source
    # Is None when fake is SymInt
    symbolic_context: Optional[SymbolicContext]

    def __hash__(self) -> int:
        return hash((self.fake, self.source.name()))

    def __eq__(self, other: object) -> bool:
        if isinstance(other, TrackedFake):
            return self.fake is other.fake and self.source.name() == other.source.name()
        return False


# Performs automatic dynamic dim determination.
# Returns a SymbolicContext
def _automatic_dynamic(
    e, tx, source, static_shapes, outer_only=False
) -> SymbolicContext:
    name = source.name()
    prior_policy = tx.output.tracing_context.tensor_to_context.get(e, None)
    shape_env_to_source_to_symbol_cache = (
        prior_policy.shape_env_to_source_to_symbol_cache if prior_policy else None
    )

    if is_traceable_wrapper_subclass(e) and not outer_only:
        # Get symbolic context for outer tensor
        outer_context = _automatic_dynamic(
            e, tx, source, static_shapes, outer_only=True
        )

        # Get symbolic contexts for inner tensors
        attrs, _ = type(e).__tensor_flatten__(e)
        inner_contexts = {}  # mapping from attr -> symbolic context
        for attr in attrs:
            inner_tensor = getattr(e, attr)
            inner_source = AttrSource(source, attr)
            inner_context = _automatic_dynamic(
                inner_tensor, tx, inner_source, static_shapes
            )
            inner_contexts[attr] = inner_context

        return SubclassSymbolicContext(
            dynamic_sizes=outer_context.dynamic_sizes,
            constraint_sizes=outer_context.constraint_sizes,
            tensor_source=outer_context.tensor_source,
            shape_env_to_source_to_symbol_cache=outer_context.shape_env_to_source_to_symbol_cache,
            inner_contexts=inner_contexts,
        )

    if static_shapes:
        return StatefulSymbolicContext(
            dynamic_sizes=[DimDynamic.STATIC] * e.dim(),
            constraint_sizes=[None] * e.dim(),
            tensor_source=source,
            shape_env_to_source_to_symbol_cache=shape_env_to_source_to_symbol_cache,
        )

    # We preserve the dynamism of inputs. For example, when users call
    # make_fx(torch.cond, tracing_mode="symbolic")(*args), inputs have SymInt sizes.
    from torch.fx.experimental.symbolic_shapes import is_singleton

    if any(isinstance(s, SymInt) and not is_singleton(s) for s in e.size()):
        return StatefulSymbolicContext(
            dynamic_sizes=[
                DimDynamic.DYNAMIC if isinstance(s, SymInt) else DimDynamic.STATIC
                for s in e.size()
            ],
            constraint_sizes=[None] * e.dim(),
            tensor_source=source,
            shape_env_to_source_to_symbol_cache=shape_env_to_source_to_symbol_cache,
        )

    # Prep for automatic dynamic
    frame_state_entry = None
    if name not in tx.output.frame_state:
        # If there is no entry for this source, add the tensor to frame state with its current static size.
        # E.g., {} -> {"x": [2, 4]}
        frame_state_entry = FrameStateSizeEntry(None, None)
        frame_state_entry.size = list(e.size())
    else:
        frame_state_entry = tx.output.frame_state[name]
        if frame_state_entry.size is not None:
            if e.ndim != len(frame_state_entry.size):
                # If there is already an entry, and the dim mismatches, replace the frame state entry with None.
                # E.g. {"x": [2, 3, 4]} -> {"x": None}
                log.debug(
                    "automatic dynamic %s dim %s != %s",
                    name,
                    e.ndim,
                    frame_state_entry.size,
                )
                frame_state_entry.size = None
            else:
                # If there is already an entry, and the dim matches, for every size in the frame state which
                # disagrees with the current static size, replace it with None. E.g., {"x": [2, 3]} -> {"x": [2, None]}
                for i, dim in enumerate(frame_state_entry.size):
                    if dim is not None and e.size()[i] != dim:
                        log.debug(
                            "automatic dynamic %s size(%s) %s != %s",
                            name,
                            i,
                            e.size(i),
                            dim,
                        )
                        frame_state_entry.size[i] = None

    # TODO: index export_constraints ahead of time so we don't have to
    # do a linear scan every time here
    t_id = id(e)
    dim2constraint = {}

    def update_dim2constraint(dim, constraint_range, debug_name):
        if dim in dim2constraint:
            from torch.fx.experimental.symbolic_shapes import StrictMinMaxConstraint

            old_constraint_range, old_debug_name = dim2constraint[dim]
            new_constraint_range = StrictMinMaxConstraint(
                vr=constraint_range.vr & old_constraint_range.vr,
                warn_only=False,
            )
            if old_debug_name is not None:
                assert debug_name is None or debug_name == old_debug_name
                new_debug_name = old_debug_name
            else:
                new_debug_name = debug_name
            dim2constraint[dim] = new_constraint_range, new_debug_name
        else:
            dim2constraint[dim] = constraint_range, debug_name

    if tx.output.export_constraints:
        for constraint in tx.output.export_constraints:
            if constraint.t_id == t_id:
                update_dim2constraint(
                    constraint.dim, constraint.constraint_range, constraint.debug_name
                )
            if constraint.shared is not None and constraint.shared.t_id == t_id:
                # We process constraint ranges for each shared dimension separately
                # so that we can directly check range constraint violations on them
                # without looking up which other shared dimensions have this info.
                # In other words, for this t_id, we will have processed all of its
                # constraint ranges, no matter where / how they were specified, by
                # by the end of this loop.
                update_dim2constraint(
                    constraint.shared.dim,
                    constraint.constraint_range,
                    constraint.debug_name,
                )

    dynamic_dims = []
    constraint_dims = []
    for i in range(e.dim()):
        # NB: mark dynamic has precedence over static
        marked_dynamic = i in getattr(e, "_dynamo_dynamic_indices", set())
        marked_weak_dynamic = i in getattr(e, "_dynamo_weak_dynamic_indices", set())
        marked_static = i in getattr(e, "_dynamo_static_indices", set())

        # NB: both static and dynamic have precedence over
        automatic_dynamic = config.automatic_dynamic_shapes and (
            frame_state_entry.size is None or frame_state_entry.size[i] is None
        )

        # Reflect the user directive in the frame_state
        # For dynamic, apply None always
        if frame_state_entry.size and marked_dynamic:
            log.debug("automatic dynamic %s marked dynamic", name)
            frame_state_entry.size[i] = None

        # We will process constraints first, as they will imply that we
        # have a dynamic dimension
        # Precedence: export constraints > eager constraints
        constraint = dim2constraint.get(i)
        if constraint is None:
            if marked_dynamic and not config.allow_ignore_mark_dynamic:
                constraint_dim = RelaxedUnspecConstraint(warn_only=False)
            elif not marked_static and automatic_dynamic:
                constraint_dim = RelaxedUnspecConstraint(warn_only=True)
            else:
                constraint_dim = None
        else:
            constraint_dim, debug_name = constraint
            if debug_name is not None:
                dim_name = f"{name}.size()[{i}]"
                tx.output.shape_env.source_name_to_debug_name[dim_name] = debug_name
        constraint_dims.append(constraint_dim)

        # Now, figure out if the dim is dynamic/duck/static
        if (
            constraint_dim is not None
            or marked_dynamic
            or marked_weak_dynamic
            or is_singleton(e.shape[i])
        ):
            # NB: We could assert static_shapes is False here, but it
            # seems better to allow the user to override symbolic_context in this
            # case
            dynamic = DimDynamic.DYNAMIC
        elif static_shapes or config.assume_static_by_default or marked_static:
            dynamic = DimDynamic.STATIC
        else:
            dynamic = DimDynamic.DUCK

        dynamic_dims.append(dynamic)

    tx.output.frame_state[name] = frame_state_entry

    return StatefulSymbolicContext(
        dynamic_sizes=dynamic_dims,
        constraint_sizes=constraint_dims,
        tensor_source=source,
        shape_env_to_source_to_symbol_cache=shape_env_to_source_to_symbol_cache,
    )


# See note [Tensor Fakification and Symbol Caching]
def wrap_to_fake_tensor_and_record(
    e, tx, *, source: Optional[Source], is_tensor: bool, parent_context=None
):
    if (
        type(e) in (torch.Tensor, torch.nn.Parameter, FakeTensor)
        or isinstance(e, torch.Tensor)
        or is_traceable_wrapper_subclass(e)
    ):
        assert source is not None
        static_shapes, reason = tensor_always_has_static_shape(
            e, is_tensor, guard_source=source.guard_source()
        )

        if not parent_context:
            symbolic_context = _automatic_dynamic(e, tx, source, static_shapes)
        else:
            # Parent contexts are passed in when we are recursively creating
            # fake tensors for subclasses. A better design would be not to create a
            # parent/child relationship, but to recursively call _automatic_dynamic
            # as we recursively call wrap_to_fake_tensor_and_record. This runs
            # into bugs around how meta_utils knows and works to create fake tensors
            # with tensor subclasses. Ideally, dynamo would drive both the recursive
            # wrap_to_fake_tensor_and_record and _automatic_dynamic policy creation.
            assert isinstance(source, AttrSource)
            inner_context_name = source.member
            symbolic_context = parent_context.inner_contexts[inner_context_name]

        log.debug(
            "wrap_to_fake %s %s %s",
            source.name(),
            tuple(e.shape),
            symbolic_context,
        )
        fake_e = wrap_fake_exception(
            lambda: tx.fake_mode.from_tensor(
                e,
                source=source,
                symbolic_context=symbolic_context,
            )
        )

        if is_traceable_wrapper_subclass(fake_e):
            attrs, _ = fake_e.__tensor_flatten__()
            for attr in attrs:
                fake_inner = getattr(fake_e, attr)
                inner = getattr(e, attr)
                inner_source = AttrSource(source, attr)
                wrap_to_fake_tensor_and_record(
                    inner,
                    tx,
                    source=inner_source,
                    is_tensor=isinstance(fake_inner, torch.Tensor),
                    parent_context=symbolic_context,
                )

        tx.output.tracing_context.tensor_to_context[e] = symbolic_context
        tx.output.tensor_weakref_to_sizes_strides[e] = {
            "size": fake_e.size(),
            "stride": fake_e.stride(),
        }

        if is_tensor and not (static_shapes and source.is_nn_module()):
            tx.output.tracked_fakes.append(
                TrackedFake(fake_e, source, symbolic_context)
            )
            tx.output.tracked_fakes_id_to_source[id(e)].append(source)

        return fake_e
    else:
        return e


class SourcelessBuilder:
    """
    Like builder, but stateless and does not require a source. Useful for simple type->VT objects, or objects
    that are being created/evaporated during inlining (ex: consider a locally made list of tensors we then iterate over
    .), such a list should not show up as an artifact from inputs, nor in reconstruction, nor in the graph. However,
    there may be reasons to represent it as a ListVariable internally.

    NOTE - Objects produced here are born UNGUARDED due to the nature of sources!

    NOTE - This class is very new! It will have some rough edges, but it was created to stem the bleeding of giant
    if/else type->VariableTracker trees that were cropping up all over dynamo.
    """

    def __call__(self, tx, value) -> VariableTracker:
        if isinstance(value, VariableTracker):
            # This is always valid to call, and useful for recursive calls.
            return value
        if isinstance(value, dataclasses._HAS_DEFAULT_FACTORY_CLASS):
            return UserDefinedObjectVariable(value)
        if ConstantVariable.is_literal(value):
            return SourcelessBuilder.wrap_constant_literal(value)
        elif is_builtin_callable(value):
            return BuiltinVariable(value)
        elif trace_rules.lookup(value) is not None:
            if is_callable_allowed(value):
                self.tx.output.has_user_defined_allowed_in_graph = True
            return trace_rules.lookup(value)(value)
        elif isinstance(value, types.FunctionType):
            return UserFunctionVariable(value)
        elif isinstance(value, enum.Enum):
            return EnumVariable(value)
        elif isinstance(value, (type, abc.ABCMeta)):
            return UserDefinedClassVariable(value)
        elif isinstance(value, dict):
            items = {self(tx, k): self(tx, v) for k, v in value.items()}
            return ConstDictVariable(items, mutable_local=MutableLocal())
        elif isinstance(value, set):
            # Nb. value is a set here so the iteration below is non-deterministic!
            return SetVariable(
                [self(tx, x) for x in value], mutable_local=MutableLocal()
            )
        elif isinstance(value, (tuple, list)):
            cls = BaseListVariable.cls_for(type(value))
            return cls([self(tx, x) for x in value], mutable_local=MutableLocal())
        elif isinstance(value, types.MethodWrapperType):
            return MethodWrapperVariable(value)
        unimplemented(f"Unexpected type in sourceless builder {type(value)}")

    @staticmethod
    def wrap_constant_literal(value):
        assert ConstantVariable.is_literal(value)
        return ConstantVariable.create(value=value)<|MERGE_RESOLUTION|>--- conflicted
+++ resolved
@@ -63,10 +63,7 @@
     common_constant_types,
     get_fake_value,
     get_static_address_type,
-<<<<<<< HEAD
-=======
     is_function,
->>>>>>> 3cd2c68f
     is_namedtuple,
     is_typing,
     is_utils_checkpoint,
@@ -791,29 +788,6 @@
                 return result
             return self.tx.output.side_effects.track_object_existing(value, result)
 
-<<<<<<< HEAD
-=======
-    def tensor_should_specialize(self):
-        return (
-            self.source
-            and isinstance(self.source, GetItemSource)
-            and isinstance(self.source.base, GetItemSource)
-            and self.source.base.index == "params"
-            and isinstance(self.source.base.base, GetItemSource)
-            and isinstance(self.source.base.base.base, AttrSource)
-            and self.source.base.base.base.member == "param_groups"
-            and isinstance(self.source.base.base.base.base, LocalSource)
-            and (
-                isinstance(
-                    self.tx.f_locals[self.source.base.base.base.base.local_name],
-                    torch.optim.Optimizer,
-                )
-                if self.source.base.base.base.base.local_name in self.tx.f_locals.keys()
-                else True
-            )
-        )
-
->>>>>>> 3cd2c68f
     def wrap_listlike(self, value: Union[tuple, list, odict_values, NamedTuple]):
         if config.specialize_int and type(value) is torch.Size:
             self.install_guards(GuardBuilder.CONSTANT_MATCH)
