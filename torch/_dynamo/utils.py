import atexit
import collections
import contextlib
import copy
import cProfile
import dataclasses
import datetime
import dis
import enum
import functools
import gc
import inspect
import itertools
import linecache
import logging
import math
import operator
import os
import pstats
import subprocess
import sys
import textwrap
import threading
import time
import types
import typing
import weakref
from contextlib import contextmanager
from functools import lru_cache, wraps
from pathlib import Path
from types import MethodWrapperType
from typing import (
    Any,
    Callable,
    cast,
    ClassVar,
    Counter,
    DefaultDict,
    Dict,
    Iterator,
    KeysView,
    List,
    Optional,
    Set,
    Tuple,
    Type,
    Union,
    ValuesView,
)


try:
    import numpy as np
except ModuleNotFoundError:
    np = None  # type: ignore[assignment]

try:
    import torch._logging
    import torch._numpy as tnp
    from torch._guards import detect_fake_mode  # noqa: F401n
    from torch._logging import LazyString
    from . import config

    # NOTE: Make sure `NP_SUPPORTED_MODULES` and `NP_TO_TNP_MODULE` are in sync.
    if np:
        NP_SUPPORTED_MODULES: Tuple[types.ModuleType, ...] = (
            np,
            np.fft,
            np.linalg,
            np.random,
        )

        NP_TO_TNP_MODULE = {
            np: tnp,
            np.fft: tnp.fft,
            np.linalg: tnp.linalg,
            np.random: tnp.random,
        }
    else:
        NP_SUPPORTED_MODULES = tuple()

        NP_TO_TNP_MODULE = {}
    from torch._subclasses.fake_tensor import FakeTensor, is_fake, maybe_get_fake_mode
except ImportError:
    pass

import importlib

import torch
import torch._functorch.config
import torch.fx.experimental.symbolic_shapes
from torch import fx
from torch._dispatch.python import enable_python_dispatcher

from torch.nn.modules.lazy import LazyModuleMixin
from torch.utils._pytree import tree_map_only


counters: DefaultDict[str, Counter[str]] = collections.defaultdict(collections.Counter)
troubleshooting_url = "https://pytorch.org/docs/master/compile/troubleshooting.html"
nnmodule_doc_url = "https://pytorch.org/docs/master/compile/nn-module.html"
nnmodule_doc_url_msg = f"See {nnmodule_doc_url} for more information and limitations."
log = logging.getLogger(__name__)

# profiling compilation time by function
compilation_time_metrics: Dict[str, List[float]] = {}

# profiling compilation time by frame phase
frame_phase_timing: Dict[str, Dict[str, float]] = {}

timer_counter = itertools.count()


def tabulate(rows, headers):
    try:
        import tabulate

        return tabulate.tabulate(rows, headers=headers)
    except ImportError:
        return "\n".join(
            ", ".join(map(str, row)) for row in itertools.chain([headers], rows)
        )


def cprofile_wrapper(func):
    @wraps(func)
    def profile_wrapper(*args, **kwargs):
        global timer_counter
        profile_path = Path(func.__name__ + f"{next(timer_counter)}.profile")
        prof = cProfile.Profile()
        prof.enable()
        retval = prof.runcall(func, *args, **kwargs)
        prof.disable()
        print(f"### Cprofile for {func.__name__} iter {next(timer_counter)} ###")
        ps = pstats.Stats(prof)
        prof.dump_stats(profile_path)
        svg_path = profile_path.with_suffix(".svg")
        try:
            gprof2dot_process = subprocess.Popen(
                [
                    "gprof2dot",
                    "-f",
                    "pstats",
                    "--node-label=total-time-percentage",
                    "--node-label=self-time-percentage",
                    "--node-label=total-time",
                    str(profile_path),
                ],
                stdout=subprocess.PIPE,
            )
            subprocess.check_call(
                ["dot", "-Tsvg", "-o", str(svg_path)],
                stdin=gprof2dot_process.stdout,
            )
            print(f"Generated SVG from profile at {str(svg_path)}")
        except FileNotFoundError:
            print(
                "Failed to generate SVG from profile -- dumping stats instead."
                "Try installing gprof2dot and dot for a better visualization"
            )
            ps.sort_stats(pstats.SortKey.TIME).print_stats(20)
            ps.sort_stats(pstats.SortKey.CUMULATIVE).print_stats(20)
        return retval

    return profile_wrapper


curr_frame = 0


# Note: Called for you by dynamo - you almost never ever want to invoke this yourself.
def increment_frame():
    global curr_frame
    curr_frame = curr_frame + 1


# Note: Called for you by dynamo - you almost never ever want to invoke this yourself.
def reset_frame_count():
    global curr_frame
    frame_phase_timing.clear()
    compilation_time_metrics.clear()
    curr_frame = 0


op_count = 0


def increment_op_count(cnt):
    global op_count
    op_count += cnt


# Print a report of time spent so far
# Ex:
# TIMING:
# entire_frame_compile:8.574629999999999
# backend_compile:5.26806
def print_time_report():
    total = 0.0
    total_by_key = {}
    for timings in frame_phase_timing.values():
        for key, timing in timings.items():
            total += timing
            if key not in total_by_key:
                total_by_key[key] = timing
            else:
                total_by_key[key] += timing

    out = "TIMING:"
    for key, value in total_by_key.items():
        out = f"{out} {key}:{round(value, 5)}"

    print(out)


# dynamo_timed API works as a function decorator
# By wrapping a function in dynamo_timed, we can store a record in compilation_time_metrics
# where the key is the functions name.
# For example:
#
#  @dynamo_timed
#  def _foo(...):
#
# Would show up as an entry in our timing dict:
# OrderedDict([('bar.<locals>._foo', [0.083690, 0.23949, 3.1425e-05])])
# This is extremely useful for granular debugging.
#
# For a higher-level mode, pass a phase_name into dynamo_timed
# phase_names record an extra record into a separate compilation timing structure,
# one keyed on frame+name rather than function.
# The frame is incremented outside of this function, in def increment_frame() above.


def dynamo_timed(original_function=None, phase_name=None):
    def dynamo_timed_inner(func):
        if config.cprofile:
            return func

        @wraps(func)
        def time_wrapper(*args, **kwargs):
            key = func.__qualname__
            if key not in compilation_time_metrics:
                compilation_time_metrics[key] = []
            with torch.profiler.record_function(f"{key} (dynamo_timed)"):
                t0 = time.time()
                r = func(*args, **kwargs)
                time_spent = time.time() - t0
            compilation_time_metrics[key].append(time_spent)
            if phase_name:
                frame_key = str(curr_frame)
                if frame_key not in frame_phase_timing:
                    frame_phase_timing[frame_key] = {}
                assert (
                    phase_name not in frame_phase_timing[frame_key]
                ), f"Duplicate phase name {phase_name} for frame {frame_key}"
                frame_phase_timing[frame_key][phase_name] = time_spent
            return r

        return time_wrapper

    if original_function:
        return dynamo_timed_inner(original_function)
    return dynamo_timed_inner


def compile_times(repr="str", aggregate=False):
    """
    Get metrics about torchdynamo frontend/backend compilation times.

    Accumulates information from functions tagged with `@dynamo_timed`.

    repr='str' returns a printable string for user interaction, and 'csv'
    returns headers, rows which can be logged for output

    aggregate causes values from multiple compilations (e.g. split graphs)
    to be accumulated into one value.  If false, expect more than one value
    per metric.
    """

    def fmt_fn(values, item_fn=lambda x: x):
        if aggregate:
            return item_fn(sum(values))
        return ", ".join(map(item_fn, values))

    if repr == "str":
        rows = [
            (k, fmt_fn(compilation_time_metrics[k], item_fn=lambda x: f"{x:.4f}"))
            for k in compilation_time_metrics
        ]
        out = "TorchDynamo compilation metrics:\n"
        out += tabulate(rows, headers=("Function", "Runtimes (s)"))
        return out
    elif repr == "csv":
        values = [
            fmt_fn(v, item_fn=lambda x: f"{x:.6f}")
            for v in compilation_time_metrics.values()
        ]
        headers = list(compilation_time_metrics.keys())
        return headers, values


@atexit.register
def dump_compile_times():
    log.info(compile_times(repr="str", aggregate=True))


tensortype_to_dtype = {
    torch.FloatTensor: (torch.float32, torch.float),
    torch.DoubleTensor: (torch.float64, torch.double),
    torch.HalfTensor: (torch.float16, torch.half),
    torch.BFloat16Tensor: (torch.bfloat16,),
    torch.ByteTensor: (torch.uint8,),
    torch.CharTensor: (torch.int8,),
    torch.LongTensor: (torch.int64, torch.long),
    torch.IntTensor: (torch.int32, torch.int),
    torch.ShortTensor: (torch.int16, torch.short),
    torch.BoolTensor: (torch.bool,),
}


class DuplicateWarningChecker:
    def __init__(self, maxsize=4096):
        self.maxsize = maxsize
        self.reset()

    def reset(self):
        self.set = collections.OrderedDict()

    def add(self, key):
        if key in self.set:
            self.set.move_to_end(key, last=True)
            if not config.verbose:
                return False
        else:
            self.set[key] = None
            while len(self.set) > self.maxsize:
                self.set.popitem(last=False)
        return True


graph_break_dup_warning_checker = DuplicateWarningChecker()


def setup_compile_debug():
    compile_debug = os.environ.get("TORCH_COMPILE_DEBUG", "0") == "1"

    if compile_debug:
        torch._logging.set_logs(
            dynamo=logging.DEBUG,
            aot=logging.DEBUG,
            inductor=logging.DEBUG,
            output_code=True,  # this is off by default
        )
        return add_file_handler()

    return contextlib.ExitStack()


def reset_graph_break_dup_checker():
    graph_break_dup_warning_checker.reset()


def add_file_handler():
    log_path = os.path.join(get_debug_dir(), "torchdynamo")
    if not os.path.exists(log_path):
        os.makedirs(log_path)

    log_file_handler = logging.FileHandler(os.path.join(log_path, "debug.log"))
    logger = logging.getLogger("torch._dynamo")
    logger.addHandler(log_file_handler)

    exitstack = contextlib.ExitStack()
    exitstack.callback(lambda: logger.removeHandler(log_file_handler))
    return exitstack


def setup_log_file():
    exitstack = contextlib.ExitStack()
    if config.log_file_name is not None:
        log_file_handler = logging.FileHandler(config.log_file_name)
        for logger in torch._logging._internal.get_loggers():
            logger.addHandler(log_file_handler)
            exitstack.callback(lambda: logger.removeHandler(log_file_handler))
        return exitstack

    return exitstack


def gen_record_file_name(exc, code):
    return f"{get_debug_dir()}/error_recordings/\
{code.co_name}_{type(exc).__name__}_{code.co_firstlineno}.rec"


def write_record_to_file(filename, exec_record):
    try:
        if os.path.exists(filename):
            log.warning(
                "Unable to write execution record %s; file already exists.", filename
            )
        else:
            os.makedirs(os.path.dirname(filename), exist_ok=True)
            with open(filename, "wb") as f:
                exec_record.dump(f)
    except Exception:
        log.exception("Unable to write execution record %s", filename)


def count_calls(g: fx.Graph):
    c = 0
    for n in g.nodes:
        if "call" in n.op:
            c += 1
    return c


def identity(x):
    return x


def hashable(x):
    try:
        hash(x)
        return True
    except TypeError:
        return False


def nothing(*args, **kwargs):
    pass


class ExactWeakKeyDictionary:
    """Similar to weakref.WeakKeyDictionary, but use `is`/`id` rather than `==` to compare equality"""

    def __init__(self):
        self.values = dict()
        self.refs = dict()

    def __getitem__(self, key):
        return self.values[id(key)]

    def get(self, key, default=None):
        return self.values.get(id(key), default)

    def __contains__(self, key):
        return id(key) in self.values

    def __setitem__(self, key, value):
        idx = id(key)
        if idx not in self.refs:
            self.refs[idx] = weakref.ref(key, lambda ref: self._remove_id(idx))
        self.values[idx] = value

    def _remove_id(self, idx):
        if idx in self.values:
            del self.values[idx]
        if idx in self.refs:
            del self.refs[idx]

    def clear(self):
        self.refs.clear()
        self.values.clear()


def istype(obj, allowed_types):
    """isinstance() without subclasses"""
    if isinstance(allowed_types, (tuple, list, set)):
        return type(obj) in allowed_types
    return type(obj) is allowed_types


def is_typing(value):
    # _Final catches most of typing classes:
    #   - Any
    #   - Callable
    #   - Union
    #   ...
    #
    # NB: we intentionally ignore classes that inherit from Generic, since they
    # can be used as both TypingVariable as well as UserDefinedClassVariable.
    return isinstance(value, typing._Final) or value is typing.Generic  # type: ignore[attr-defined]


def is_numpy_int_type(value):
    if not np:
        return False

    return istype(
        value,
        (
            np.int8,
            np.int16,
            np.int32,
            np.int64,
            np.uint8,
            np.uint16,
            np.uint32,
            np.uint64,
        ),
    )


def is_numpy_float_type(value):
    if not np:
        return False

    return istype(
        value,
        (
            np.float16,
            np.float32,
            np.float64,
        ),
    )


def is_function(value):
    return istype(
        value,
        (
            types.FunctionType,
            types.MethodType,
            types.BuiltinFunctionType,
            types.MethodDescriptorType,
            types.WrapperDescriptorType,
        ),
    )


def is_numpy_ndarray(value):
    if not np:
        return False

    return istype(value, np.ndarray)


def istensor(obj):
    """Check of obj is a tensor"""
    tensor_list = (
        torch.Tensor,
        torch.nn.Parameter,
        *config.traceable_tensor_subclasses,
    )
    tensor_list = tensor_list + (torch._subclasses.FakeTensor,)
    return istype(obj, tensor_list)


def is_lazy_module(mod):
    return isinstance(mod, LazyModuleMixin)


@functools.lru_cache(4096)
def print_once(*args):
    print(*args)


def make_cell(val=None):
    """Some black magic to create a cell object that usually only exists in a closure"""
    x = val

    def f():
        return x

    assert f.__closure__ is not None and len(f.__closure__) == 1
    return f.__closure__[0]


def proxy_args_kwargs(args, kwargs):
    try:
        proxy_args = tuple(arg.as_proxy() for arg in args)
        proxy_kwargs = {key: arg.as_proxy() for key, arg in kwargs.items()}
        return proxy_args, proxy_kwargs
    except NotImplementedError as e:
        from .exc import unimplemented
        from .variables.base import typestr

        raise unimplemented(
            f"call_function args: {typestr(*args)} {typestr(*list(kwargs.values()))}"
        ) from e


@dataclasses.dataclass
class CompilationMetrics:
    frame_key: str
    co_name: str
    co_filename: str
    co_firstlineno: int
    cache_size: int
    accumulated_cache_size: int
    guard_count: Optional[int]
    graph_op_count: Optional[int]
    graph_node_count: Optional[int]
    graph_input_count: Optional[int]
    entire_frame_compile_time_s: Optional[float]
    backend_compile_time_s: Optional[float]
    fail_reason: Optional[str]
    non_compliant_ops: Set[str]
    compliant_custom_ops: Set[str]


@dataclasses.dataclass
class CleanupHook:
    """Remove a global variable when hook is called"""

    scope: Dict[str, Any]
    name: str

    def __call__(self, *args):
        CleanupManager.count -= 1
        del self.scope[self.name]

    @staticmethod
    def create(scope, name, val):
        assert name not in scope
        CleanupManager.count += 1
        scope[name] = val
        return CleanupHook(scope, name)


class CleanupManager(ExactWeakKeyDictionary):
    count = 0
    instance: ClassVar["CleanupManager"]

    def _remove_id(self, idx):
        for hook in self.values[idx]:
            hook()
        super()._remove_id(idx)


CleanupManager.instance = CleanupManager()


def clone_tensor(x):
    """Clone the tensor and its gradient"""
    y = x.clone().requires_grad_(x.requires_grad)
    if x.is_leaf and x.grad is not None:
        y.grad = x.grad.clone()
    return y


def clone_input(x, *, dtype=None):
    """copy while preserving strides"""
    # TODO: this is questionable
    if is_fake(x):
        # this func fails on fake tensors in __torch_dispatch__
        return x

    def torch_clone(x):
        y = torch.clone(x)
        if x.is_leaf:
            y.requires_grad_(x.requires_grad)
        if x.is_leaf and x.grad is not None:
            y.grad = clone_input(x.grad, dtype=dtype)
        if hasattr(x, "_dynamo_dynamic_indices"):
            y._dynamo_dynamic_indices = x._dynamo_dynamic_indices.copy()  # type: ignore[attr-defined]
        return y

    with torch.no_grad():
        if x.device.type == "xla":
            # Access data_ptr() for a xla tensor will cause crash
            return torch_clone(x)

        needed_size = sum(
            (shape - 1) * stride for shape, stride in zip(x.size(), x.stride())
        )
        if x.is_quantized:
            result = torch.empty_quantized((needed_size + 32,), x)
        else:
            result = torch.empty(
                needed_size + 32, dtype=dtype or x.dtype, device=x.device
            )
        cache_line_offset = (
            (x.data_ptr() - result.data_ptr()) % 32
        ) // x.element_size()
        result.as_strided_(x.size(), x.stride(), cache_line_offset)
        try:
            result.copy_(x.clone())
            if x.is_leaf:
                result.requires_grad_(x.requires_grad)
            if x.is_leaf and x.grad is not None:
                result.grad = clone_input(x.grad, dtype=dtype)
        except RuntimeError:
            # RuntimeError: unsupported operation: more than one element of the written-to
            # tensor refers to a single memory location. Please clone() the tensor before
            # performing the operation.
            return torch_clone(x)
        if hasattr(x, "_dynamo_dynamic_indices"):
            result._dynamo_dynamic_indices = x._dynamo_dynamic_indices.copy()  # type: ignore[attr-defined]
        return result


def clone_inputs(example_inputs):
    res: Union[Dict[Any, Any], List[Any]]
    if type(example_inputs) is dict:
        res = dict(example_inputs)
        for key, value in res.items():
            if isinstance(value, tuple):
                res[key] = clone_inputs(value)
            else:
                assert isinstance(value, torch.Tensor), type(value)
                res[key] = clone_input(value)
        return res

    res = list(example_inputs)
    for i in range(len(res)):
        if isinstance(res[i], torch.Tensor):
            res[i] = clone_input(res[i])
    return res


@contextmanager
def preserve_rng_state():
    with torch.utils._python_dispatch._disable_current_modes():
        rng_state = torch.clone(torch.random.get_rng_state())
        if torch.cuda.is_available():
            cuda_rng_state = torch.clone(torch.cuda.get_rng_state())
    try:
        yield
    finally:
        with torch.utils._python_dispatch._disable_current_modes():
            torch.random.set_rng_state(rng_state)
            if torch.cuda.is_available():
                torch.cuda.set_rng_state(cuda_rng_state)


def is_jit_model(model0):
    return isinstance(
        model0,
        (
            torch.jit._trace.TopLevelTracedModule,
            torch.jit._script.RecursiveScriptModule,
            torch.jit.ScriptFunction,
            torch.jit.ScriptModule,
        ),
    )


def torchscript(model, example_inputs, verbose=False):
    if is_jit_model(model):
        # already done?
        return model

    try:
        return torch.jit.trace(model, example_inputs)
    except Exception:
        try:
            return torch.jit.script(model)
        except Exception:
            if verbose:
                log.exception("jit error")
            else:
                log.error("Both torch.jit.trace and torch.jit.script failed")
    return None


def getfile(obj):
    try:
        return inspect.getfile(obj)
    except (TypeError, OSError):
        return None


def is_namedtuple(obj):
    """Test if an object is a namedtuple or a torch.return_types.* quasi-namedtuple"""
    return is_namedtuple_cls(type(obj))


def is_namedtuple_cls(cls):
    """Test if an object is a namedtuple or a torch.return_types.* quasi-namedtuple"""
    try:
        if issubclass(cls, tuple):
            bases = getattr(cls, "__bases__", []) or [None]
            module = getattr(cls, "__module__", None)
            return module == "torch.return_types" or (
                bases[0] is tuple and hasattr(cls, "_make") and hasattr(cls, "_fields")
            )
    except TypeError:
        pass
    return False


@functools.lru_cache(1)
def namedtuple_fields(cls):
    """Get the fields of a namedtuple or a torch.return_types.* quasi-namedtuple"""
    if cls is slice:
        return ["start", "stop", "step"]

    assert issubclass(cls, tuple)
    if hasattr(cls, "_fields"):
        # normal namedtuples
        return cls._fields

    @dataclasses.dataclass
    class Marker:
        index: int

    # frustrating ones e.g. torch.return_types.max
    assert cls.__module__ == "torch.return_types"
    obj = cls(map(Marker, range(cls.n_fields)))
    fields: List[Optional[str]] = [None] * cls.n_fields
    for name in dir(obj):
        if name[0] != "_" and isinstance(getattr(obj, name), Marker):
            fields[getattr(obj, name).index] = name
    return fields


def checkpoint_params(gm):
    with torch.no_grad():
        rng_state = torch.clone(torch.random.get_rng_state())
        if torch.cuda.is_available():
            cuda_rng_state = torch.clone(torch.cuda.get_rng_state())
        saved_state = []
        for param in itertools.chain(gm.parameters(), gm.buffers()):
            saved_state.append((param, param._version, torch.clone(param)))

    def restore():
        with torch.no_grad():
            torch.random.set_rng_state(rng_state)
            if torch.cuda.is_available():
                torch.cuda.set_rng_state(cuda_rng_state)
            for param, version, original_value in saved_state:
                if param._version != version:
                    param.copy_(original_value)

    return restore


def timed(model, example_inputs, times=1):
    if torch.cuda.is_available():
        synchronize = torch.cuda.synchronize
    else:
        synchronize = nothing

    synchronize()
    gc.collect()
    torch.manual_seed(1337)
    t0 = time.perf_counter()
    for _ in range(times):
        result = model(*example_inputs)
        synchronize()
    t1 = time.perf_counter()
    return result, t1 - t0


def check_is_cuda(gm, example_inputs):
    return all(x.is_cuda for x in itertools.chain(example_inputs, gm.parameters(True)))


@lru_cache(32)
def rot_n_helper(n):
    assert n > 1
    vars = [f"v{i}" for i in range(n)]
    rotated = reversed(vars[-1:] + vars[:-1])
    fn = eval(f"lambda {','.join(vars)}: ({','.join(rotated)})")
    fn.__name__ = f"rot_{n}_helper"
    return fn


def is_safe_constant(v):
    if istype(v, (tuple, frozenset)):
        return all(map(is_safe_constant, v))
    return isinstance(v, (enum.Enum, type)) or istype(
        v,
        (
            types.CodeType,
            int,
            float,
            bool,
            str,
            bytes,
            type(None),
            slice,
            type(type),
            torch.device,
            torch.dtype,
        ),
    )


def specialize_symnode(arg):
    from .variables import ConstantVariable, SymNodeVariable

    # Guard and specialize
    if isinstance(arg, SymNodeVariable):
        return ConstantVariable.create(arg.evaluate_expr())

    return arg


def guard_if_dyn(arg):
    from .variables import ConstantVariable

    arg = specialize_symnode(arg)

    if isinstance(arg, ConstantVariable):
        return arg.as_python_constant()

    return arg


def check_constant_args(args, kwargs):
    return all(x.is_python_constant() for x in itertools.chain(args, kwargs.values()))


def check_unspec_python_args(args, kwargs):
    from .variables.constant import ConstantVariable
    from .variables.tensor import UnspecializedPythonVariable

    unspec_count = 0
    for x in itertools.chain(args, kwargs.values()):
        if isinstance(x, UnspecializedPythonVariable):
            unspec_count += 1
        elif not isinstance(x, (UnspecializedPythonVariable, ConstantVariable)):
            return False
        else:
            pass

    return unspec_count > 0


def check_numpy_ndarray_args(args, kwargs):
    from .variables.tensor import NumpyNdarrayVariable

    return any(
        isinstance(x, NumpyNdarrayVariable)
        for x in itertools.chain(args, kwargs.values())
    )


dict_keys: Type[KeysView[Any]] = type(dict().keys())
dict_values: Type[ValuesView[Any]] = type(dict().values())
odict_values: Type[ValuesView[Any]] = type(collections.OrderedDict().values())
tuple_iterator: Type[Iterator[Any]] = type(iter(tuple()))
tuple_iterator_len = tuple_iterator.__length_hint__  # type: ignore[attr-defined]
object_new = object.__new__


def nn_module_new(cls):
    obj = object_new(cls)
    torch.nn.Module.__init__(obj)
    return obj


def product(it):
    return functools.reduce(operator.mul, it, 1)


def tuple_iterator_getitem(it, index):
    _, (obj,), start = it.__reduce__()
    return obj[start + index]


<<<<<<< HEAD
def dict_keys_getitem(d, n):
    return next(itertools.islice(iter(d), n, n + 1))
=======
iter_next = next
>>>>>>> fe016058


def enum_repr(value, local):
    # enum class can override __str__ method. Use __class__ and name attribute
    # to extract the class name and key name.
    name = value.__class__.__name__
    val = value.name
    scope = "L" if local else "G"
    local_name = f'{scope}["{name}"].{val}'
    return local_name


def _get_fake_tensor(vt):
    fake_tensor = vt.as_proxy().node.meta.get("example_value")
    if not is_fake(fake_tensor):
        from .exc import unimplemented

        unimplemented("Cannot check Tensor object identity without its fake value")
    return fake_tensor


def iter_contains(items, search, tx, check_tensor_identity=False):
    from .variables import (
        BuiltinVariable,
        ConstantVariable,
        TensorVariable,
        VariableTracker,
    )

    if search.is_python_constant():
        found_const = any(
            x.is_python_constant()
            and x.as_python_constant() == search.as_python_constant()
            for x in items
        )
        return ConstantVariable.create(found_const)

    must_check_tensor_id = False
    if check_tensor_identity and isinstance(search, TensorVariable):
        must_check_tensor_id = True
        # Match of Tensor means match of FakeTensor
        search = _get_fake_tensor(search)

    found: Optional[VariableTracker] = None
    for x in items:
        if must_check_tensor_id:
            if isinstance(x, TensorVariable):
                if search is _get_fake_tensor(x):  # Object equivalence
                    return ConstantVariable.create(True)
        else:
            check = BuiltinVariable(operator.eq).call_function(tx, [x, search], {})
            if found is None:
                found = check
            else:
                found = BuiltinVariable(operator.or_).call_function(
                    tx, [check, found], {}
                )
    if found is None:
        found = ConstantVariable.create(False)
    return found


def tensor_to_id(value):
    return [
        id(k) if isinstance(k, (torch.Tensor, MethodWrapperType)) else k
        for k in value.keys()
    ]


def const_repr(x, *, local) -> str:
    from .allowed_functions import is_builtin_callable

    if isinstance(x, (list, tuple)):
        elems_repr = ",".join(const_repr(s, local=local) for s in x)
        if isinstance(x, list):
            return f"[{elems_repr}]"
        else:
            assert isinstance(x, tuple)
            if len(x) == 1:
                return f"({elems_repr},)"
            else:
                return f"({elems_repr})"
    elif isinstance(x, enum.Enum):
        # To workaround repr(Enum) returning invalid global reference before python 3.11
        # by calling enum_repr and removing quotes to render enum in guard code.
        return enum_repr(x, local=local).replace("'", "")
    elif is_builtin_callable(x):
        return x.__name__
    else:
        return f"{x!r}"


def dict_keys_repr(const_keys, *, local) -> str:
    keys_str = ",".join(const_repr(s, local=local) for s in const_keys)
    return "[" + keys_str + "]"


def global_key_name(key):
    return f"__dict_key_{id(key)}"


from torch._subclasses import (  # noqa: F401
    FakeTensorMode,
    UnsupportedFakeTensorException,
)


def wrap_fake_exception(fn):
    try:
        return fn()
    except UnsupportedFakeTensorException as e:
        from .exc import unimplemented

        msg = f"Unsupported: {e.reason} with fake tensor propagation."
        log.warning(msg)
        raise unimplemented(msg) from e


def deepcopy_to_fake_tensor(obj, fake_mode):
    with torch._subclasses.fake_tensor.FakeCopyMode(fake_mode):
        return wrap_fake_exception(lambda: copy.deepcopy(obj))


def rmse(ref, res):
    """
    Calculate root mean squared error
    """
    return torch.sqrt(torch.mean(torch.square(ref - res)))


def same(
    ref,
    res,
    fp64_ref=None,
    cos_similarity=False,
    tol=1e-4,
    equal_nan=False,
    exact_dtype=True,
    relax_numpy_equality=False,
    ignore_non_fp=False,
    log_error=log.error,
):
    """Check correctness to see if ref and res match"""
    if fp64_ref is None:
        fp64_ref = ref
    if isinstance(ref, (list, tuple, torch.nn.ParameterList, torch.Size)):
        assert isinstance(res, (list, tuple)), f"type mismatch {type(ref)} {type(res)}"
        if len(ref) != len(res):
            log_error("Length mismatch")
            return False
        return len(ref) == len(res) and all(
            same(
                ai,
                bi,
                fp64_refi,
                cos_similarity,
                tol,
                equal_nan,
                exact_dtype,
                relax_numpy_equality,
                ignore_non_fp,
                log_error=log_error,
            )
            for ai, bi, fp64_refi in zip(ref, res, fp64_ref)
        )
    elif isinstance(ref, dict):
        assert isinstance(res, dict)
        assert set(ref.keys()) == set(
            res.keys()
        ), f"keys mismatch {set(ref.keys())} == {set(res.keys())}"
        for k in sorted(ref.keys()):
            if not (
                same(
                    ref[k],
                    res[k],
                    fp64_ref[k],
                    cos_similarity=cos_similarity,
                    tol=tol,
                    equal_nan=equal_nan,
                    exact_dtype=exact_dtype,
                    relax_numpy_equality=relax_numpy_equality,
                    ignore_non_fp=ignore_non_fp,
                    log_error=log_error,
                )
            ):
                log_error("Accuracy failed for key name %s", k)
                return False
        return True
    elif isinstance(ref, (torch.Tensor, float)):
        assert not isinstance(ref, torch._subclasses.FakeTensor)
        assert not isinstance(res, torch._subclasses.FakeTensor)

        def to_tensor(t):
            return t if isinstance(t, torch.Tensor) else torch.tensor(t)

        ref, res, fp64_ref = (to_tensor(val) for val in (ref, res, fp64_ref))

        if ref.is_sparse:
            assert res.is_sparse
            ref = ref.to_dense()
            res = res.to_dense()
        assert isinstance(res, torch.Tensor), f"type mismatch {type(ref)} {type(res)}"
        if exact_dtype:
            if ref.dtype != res.dtype:
                log_error("dtype mismatch %s, %s", ref.dtype, res.dtype)
                return False
            if ref.dtype == torch.bool:
                if ignore_non_fp:
                    return True
                # triton stores bool as int8, so add this for more accurate checking
                r = torch.allclose(
                    ref.to(dtype=torch.uint8),
                    res.to(dtype=torch.uint8),
                    atol=tol,
                    rtol=tol,
                    equal_nan=equal_nan,
                )
                if not r:
                    log_error("Accuracy failed: uint8 tensor did not match")
                return r

        if cos_similarity:
            ref = ref.flatten().to(torch.float32)
            res = res.flatten().to(torch.float32)
            if torch.allclose(ref, res, atol=tol, rtol=tol, equal_nan=True):
                # early exit that handles zero/nan better
                # cosine_similarity(zeros(10), zeros(10), dim=0) is 0
                return True
            score = torch.nn.functional.cosine_similarity(ref, res, dim=0, eps=1e-6)
            if score < 0.99:
                log.warning("Similarity score=%s", score.cpu().detach().item())
            return score >= 0.99
        else:
            if not exact_dtype:
                ref = ref.to(res.dtype)

            # First try usual allclose
            if torch.allclose(ref, res, atol=tol, rtol=tol, equal_nan=equal_nan):
                return True

            # Check error from fp64 version
            if fp64_ref.dtype == torch.float64:
                ref_error = rmse(fp64_ref, ref).item()
                # ref unable to produce this with stable numerics in this precision, ignore
                if math.isnan(ref_error):
                    log.warning(
                        "Found nan in reference. Consider running in higher precision."
                    )

                res_error = rmse(fp64_ref, res).item()

                # In the case of using AMP (Automatic Mixed Precision), certain models have
                # failed the benchmark's correctness check. However, the end-to-end model's
                # accuracy when comparing AMP with FP32 is within a difference of less than 0.1%.
                # Thus, it's possible that the correctness check failures for these models are
                # false alarms. We use multiplier of 3 instead of 2 to avoid these false alarms.
                multiplier = 3.0 if res.dtype == torch.bfloat16 else 2.0

                if (
                    fp64_ref.numel() < 1000
                    or (ref.ndim == 4 and ref.shape[-1] == ref.shape[-2] == 1)
                    # large tol means a benchmark has been specified as REQUIRE_HIGHER_TOLERANCE
                    or tol >= 2 * 1e-2
                ):
                    # In the presence of noise, noise might dominate our error
                    # metric for smaller tensors.
                    # Similary, for 1x1 kernels, there seems to be high noise with amp.
                    multiplier = 3.0

                passes_test = res_error <= (multiplier * ref_error + tol / 10.0)
                if not passes_test:
                    log_error(
                        "RMSE (res-fp64): %.5f, (ref-fp64): %.5f and shape=%s",
                        res_error,
                        ref_error,
                        res.size(),
                    )
                    # import pdb; pdb.set_trace()
                return passes_test

            if ignore_non_fp:
                return True

            log_error("Accuracy failed: allclose not within tol=%s", tol)
            return False
    elif isinstance(ref, (str, int, type(None), bool, torch.device)):
        if ignore_non_fp:
            return True
        r = ref == res
        if not r:
            log_error("Accuracy failed (%s): %s != %s", type(ref), ref, res)
        return r
    elif is_numpy_int_type(ref) or is_numpy_float_type(ref):
        if relax_numpy_equality and not (
            is_numpy_int_type(res) or is_numpy_float_type(res)
        ):
            ref = ref.item()
        r = (type(ref) is type(res)) and (ref == res)
        if not r:
            log_error("Accuracy failed (numpy): %s != %s", ref, res)
        return r
    elif is_numpy_ndarray(ref):
        return (type(ref) is type(res)) and same(
            torch.as_tensor(ref),
            torch.as_tensor(res),
            fp64_ref,
            cos_similarity=cos_similarity,
            tol=tol,
            equal_nan=equal_nan,
            exact_dtype=exact_dtype,
            relax_numpy_equality=relax_numpy_equality,
            ignore_non_fp=ignore_non_fp,
            log_error=log_error,
        )
    elif type(ref).__name__ in (
        "MaskedLMOutput",
        "Seq2SeqLMOutput",
        "CausalLMOutputWithCrossAttentions",
        "LongformerMaskedLMOutput",
        "Instances",
        "SquashedNormal",
        "Boxes",
        "Normal",
        "TanhTransform",
        "Foo",
        "Variable",
    ):
        assert type(ref) is type(res)
        return all(
            same(
                getattr(ref, key),
                getattr(res, key),
                getattr(fp64_ref, key),
                cos_similarity=cos_similarity,
                tol=tol,
                equal_nan=equal_nan,
                exact_dtype=exact_dtype,
                relax_numpy_equality=relax_numpy_equality,
                ignore_non_fp=ignore_non_fp,
                log_error=log_error,
            )
            for key in ref.__dict__.keys()
        )
    else:
        raise RuntimeError(f"unsupported type: {type(ref).__name__}")


def format_func_info(code):
    short_filename = code.co_filename.split("/")[-1]
    return f"'{code.co_name}' ({short_filename}:{code.co_firstlineno})"


@contextlib.contextmanager
def disable_cache_limit():
    prior = config.cache_size_limit
    config.cache_size_limit = sys.maxsize
    prior_acc_limit = config.accumulated_cache_size_limit
    config.accumulated_cache_size_limit = sys.maxsize

    try:
        yield
    finally:
        config.cache_size_limit = prior
        config.accumulated_cache_size_limit = prior_acc_limit


# map from transformed code back to original user code
orig_code_map = ExactWeakKeyDictionary()

# keep a record of code_obj -> list of guard failure reasons for logging
guard_failures: DefaultDict[Any, List[Any]] = collections.defaultdict(list)

# Keep a record of graph break reasons for logging
graph_break_reasons: List["torch._dynamo.output_graph.GraphCompileReason"] = list()

# keep record of compiled code, if we are in "error if recompile"
# to track code that dynamo has compiled previously
seen_code_map = ExactWeakKeyDictionary()


class CompileProfiler:
    """Utility for profiling how and what dynamo would compile.

    Can be used for
     * diagnosing recompilation issues
     * determining an appropriate compile cache limit
     * (TODO)confirming which functions got compiled/skipped
    """

    def __init__(self):
        self.frame_count = 0
        self.op_count = 0
        self.backend_ctx_ctor = disable_cache_limit

    def __call__(self, gm: torch.fx.GraphModule, example_inputs):
        self.frame_count += 1
        for node in gm.graph.nodes:
            if "call" in node.op:
                self.op_count += 1
        return gm.forward

    # no-op __enter__ and __exit__ to preserve BC
    def __enter__(self):
        return self

    def __exit__(self, typ, val, traceback):
        pass

    def get_metrics(self):
        return {"guard_failures": guard_failures}

    def report(self):
        metrics = self.get_metrics()
        gf = metrics["guard_failures"]

        def num_recompiles(code):
            return len(gf[code])

        def recompile_reasons(code):
            return "\n".join([str(x) for x in gf[code]])

        summarized_gf = [
            [format_func_info(code), num_recompiles(code), recompile_reasons(code)]
            for code in gf
        ]

        def graph_break_report():
            if "graph_break" in counters:
                graph_breaks = counters["graph_break"]
                return tabulate(
                    [[msg, graph_breaks[msg]] for msg in graph_breaks],
                    headers=["Graph Break Reason", "Count"],
                )

        def recompilation_report():
            if len(gf):
                max_recompiles = max([num_recompiles(code) for code in gf])
                recomp_table = tabulate(
                    summarized_gf,
                    headers=["Function", "Recompiles", "Recompile Reasons"],
                )
                return recomp_table + textwrap.dedent(
                    f"""

                    Set torch._dynamo.config.cache_size_limit to {max_recompiles} to avoid being cache limited.
                """
                )

        report = textwrap.dedent(
            """
            Torchdynamo Profiler Report
            ===========================

            Graph Breaks
            ------------
            Graph breaks happen when torchdynamo encounters code it can't safely trace.
            If you want to find out why breaks are happening, check below for each break reason
            You may gain additional insight by passing `fullgraph=True` to torch.compile,
            to stop at the first break.

        """
        )
        report += graph_break_report() or "No graph breaks detected."
        report += textwrap.dedent(
            """

            Recompilation
            -------------
            These subgraphs were recompiled more than once due to guard failures
            Guard failures indicate some condition assumed to be static by the tracer changed,
            making it unsafe to reuse the compiled program.

        """
        )
        report += recompilation_report() or "No recompilation detected.\n"
        return report


# return same dir unless user changes config between calls
@functools.lru_cache(None)
def _get_debug_dir(root_dir):
    dir_name = (
        "run_"
        + datetime.datetime.now().strftime("%Y_%m_%d_%H_%M_%S_%f")
        # use pid to avoid conflicts among ranks
        + "-pid_"
        + str(os.getpid())
    )
    return os.path.join(root_dir, dir_name)


def get_debug_dir():
    debug_root = config.debug_dir_root
    return _get_debug_dir(debug_root)


def extract_fake_example_value(node, required=True):
    if "example_value" in node.meta and is_fake(node.meta["example_value"]):
        return node.meta["example_value"]
    elif required:
        from torch._dynamo.exc import unimplemented

        unimplemented("`FakeTensor` example value was required but not available")
    else:
        return None


def ensure_graph_fake(e, tx):
    assert maybe_get_fake_mode(e) is tx.fake_mode
    return e


def get_fake_values_from_nodes(tx, nodes):
    def visit(n: torch.fx.Node):
        return n.meta["example_value"]

    args_kwargs = torch.fx.node.map_arg(nodes, visit)
    return tree_map_only(
        torch.Tensor, functools.partial(ensure_graph_fake, tx=tx), args_kwargs
    )


def get_fake_value(node, tx, allow_non_graph_fake=False):
    """
    Run the computation represented by `node` using fake tensors and return the result.

    allow_non_graph_fake: whether to allow the return result to be:
        1. non-fake or 2. fake that is not created by this instance of Dynamo.
        If `True`, you must be prepared to deal with such return values, ideally
        by further wrapping them as this graph's fakes.
    """
    from torch.utils._sympy.value_ranges import ValueRangeError
    from .exc import (
        TorchRuntimeError,
        unimplemented,
        Unsupported,
        UserError,
        UserErrorType,
    )

    op = node.op

    # FX Node should always return the same fake value
    if "example_value" in node.meta and is_fake(node.meta["example_value"]):
        return node.meta["example_value"]

    args, kwargs = get_fake_values_from_nodes(tx, (node.args, node.kwargs))

    nnmodule = None
    if op == "call_method" and len(args) > 0 and isinstance(args[0], torch.nn.Module):
        # If the first argument is nn.Module, should copy to fake mode.
        args = (deepcopy_to_fake_tensor(args[0], tx.fake_mode),) + tuple(args[1:])

    if op == "call_module":
        nnmodule = tx.output.nn_modules[node.target]

        if is_lazy_module(nnmodule) and hasattr(nnmodule, "_initialize_hook"):
            # In the case of a lazy module, we want to run
            # the pre-hooks which initialize it.
            # Afterwards, lazy module deletes its pre-hooks
            # to avoid treating it as lazy on subsequent recompile.
            nnmodule._infer_parameters(nnmodule, args)

        # no matter it's lazy module or not, we should copy to fake mode.
        nnmodule = deepcopy_to_fake_tensor(nnmodule, tx.fake_mode)

    try:
        with tx.fake_mode, enable_python_dispatcher():
            ret_val = wrap_fake_exception(
                lambda: run_node(tx.output, node, args, kwargs, nnmodule)
            )
    except Unsupported:
        raise
    except RuntimeError as e:
        cause: BaseException = e
        if e.__cause__ is not None:
            cause = e.__cause__

        if isinstance(
            cause, torch._subclasses.fake_tensor.DataDependentOutputException
        ):
            unimplemented(f"data dependent operator: {cause.func}")
        elif isinstance(
            cause, torch._subclasses.fake_tensor.DynamicOutputShapeException
        ):
            unimplemented(f"dynamic shape operator: {cause.func}")
        elif isinstance(
            cause, torch._subclasses.fake_tensor.UnsupportedOperatorException
        ):
            unimplemented(
                f"unsupported operator: {cause.func} (see "
                "https://docs.google.com/document/d/1GgvOe7C8_NVOMLOCwDaYV1mXXyHMXY7ExoewHqooxrs/edit#heading=h.64r4npvq0w0"
                " for how to fix)"
            )
        elif isinstance(
            cause, torch.fx.experimental.symbolic_shapes.GuardOnDataDependentSymNode
        ):
            raise UserError(  # noqa: TRY200
                UserErrorType.CONSTRAINT_VIOLATION,
                "Tried to use data-dependent value in the subsequent computation. "
                "This can happen when we encounter unbounded dynamic value that is unknown during tracing time.  "
                "You will need to explicitly give hint to the compiler. Please take a look at "
                f"constrain_as_value OR constrain_as_size APIs.  {cause}",
                case_name="constrain_as_size_example",
            )
        elif isinstance(cause, ValueRangeError):
            raise UserError(UserErrorType.CONSTRAINT_VIOLATION, e.args[0]) from e
        raise TorchRuntimeError(str(e)).with_traceback(e.__traceback__) from None

    if not allow_non_graph_fake:
        _ = tree_map_only(
            torch.Tensor, functools.partial(ensure_graph_fake, tx=tx), ret_val
        )
    return ret_val


_current_node = threading.local()


def get_current_node():
    return getattr(_current_node, "value", None)


@contextmanager
def set_current_node(node):
    old = get_current_node()
    _current_node.value = node
    try:
        yield
    finally:
        _current_node.value = old


def run_node(tracer, node, args, kwargs, nnmodule):
    """
    Runs a given node, with the given args and kwargs.

    Behavior is dictated by a node's op.

    run_node is useful for extracting real values out of nodes.
    See get_real_value for more info on common usage.

    Note: The tracer arg is only used for 'get_attr' ops
    Note: The nnmodule arg is only used for 'call_module' ops

    Nodes that are not call_function, call_method, call_module, or get_attr will
    raise an AssertionError.
    """
    op = node.op

    with set_current_node(node):
        try:
            if op == "call_function":
                return node.target(*args, **kwargs)
            elif op == "call_method":
                return getattr(args[0], node.target)(*args[1:], **kwargs)
            elif op == "call_module":
                assert nnmodule is not None
                return nnmodule(*args, **kwargs)
            elif op == "get_attr":
                return tracer.get_submodule(node.target)
            elif op == "placeholder":
                assert "example_value" in node.meta
                return node.meta["example_value"]
        except NotImplementedError as e:
            # NB: mimic how wrap_fake_exception does it
            from .exc import unimplemented

            raise unimplemented(
                f"running {op} {node.target}(*{args}, **{kwargs})"
            ) from e

        except Exception as e:
            fn_str = f"Failed running {op} {node.target}(*{args}, **{kwargs}):\n"
            raise RuntimeError(fn_str + str(e)).with_traceback(e.__traceback__) from e

    raise AssertionError(op)


def get_real_value(node, tracer):
    """
    Run the actual computation represented by `node` and return the result.
    This will execute any dependent nodes in the graph as well.
    """
    from .exc import TorchRuntimeError

    cache = tracer.real_value_cache
    if node in cache:
        return cache[node]

    op = node.op
    args, kwargs = torch.fx.node.map_arg(
        (node.args, node.kwargs),
        lambda n: get_real_value(n, tracer),
    )

    if op == "call_module":
        nn_module = tracer.output_graph.nn_modules[node.target]
        if not is_lazy_module(nn_module):
            nn_module = copy.deepcopy(nn_module)
        else:
            # In the case of a lazy module, we want to run
            # the pre-hooks which initialize it
            nn_module(*args, **kwargs)
    else:
        nn_module = None

    try:
        real_value = run_node(tracer, node, args, kwargs, nn_module)
        cache[node] = real_value
    except RuntimeError as e:
        raise TorchRuntimeError(str(e)).with_traceback(e.__traceback__) from None
    return real_value


def assert_no_fake_params_or_buffers(gm):
    from torch._subclasses.fake_tensor import FakeTensorConfig

    def stack_or_hint(t):
        if FakeTensorConfig.debug:
            import traceback

            return f"FAKE TENSOR CREATION TRACEBACK: \n {traceback.format_list(t._debug_trace)}"
        else:
            return "Enable TORCH_FAKE_TENSOR_DEBUG=1 to get creation stack traces on fake tensors."

    for name, buffer in gm.named_buffers():
        assert not isinstance(
            buffer, torch._subclasses.FakeTensor
        ), f"Unexpected fake buffer {name} {stack_or_hint(buffer)}"
    for name, param in gm.named_parameters():
        assert not isinstance(
            param, torch._subclasses.FakeTensor
        ), f"Unexpected fake param {name} {stack_or_hint(param)}"


def fqn(obj: Any):
    """
    Returns the fully qualified name of the object.
    """
    return f"{obj.__module__}.{obj.__qualname__}"


def ifdynstaticdefault(count1, count2):
    if torch._dynamo.config.assume_static_by_default:
        return count1
    else:
        return count2


def import_submodule(mod: types.ModuleType):
    """
    Ensure all the files in a given submodule are imported
    """
    for filename in sorted(os.listdir(os.path.dirname(cast(str, mod.__file__)))):
        if filename.endswith(".py") and filename[0] != "_":
            importlib.import_module(f"{mod.__name__}.{filename[:-3]}")


def object_has_getattribute(value: Any):
    try:
        if isinstance(
            inspect.getattr_static(type(value), "__getattribute__"),
            types.FunctionType,
        ):
            return True
    except AttributeError:
        pass
    return False


def get_custom_getattr(value: Any):
    try:
        getattr_fn = inspect.getattr_static(type(value), "__getattr__")
    except AttributeError:
        getattr_fn = None
    if getattr_fn is torch.nn.Module.__getattr__:
        # ignore this case of getattr
        getattr_fn = None
    return getattr_fn


class TensorStaticReason(enum.Enum):
    PARAMETER = 2
    NOT_TENSOR = 4
    NN_MODULE_PROPERTY = 5


def tensor_static_reason_to_message(reason: TensorStaticReason):
    if reason == TensorStaticReason.PARAMETER:
        return "mark_dynamic on parameter, parameters are always static today."
    if reason == TensorStaticReason.NOT_TENSOR:
        return "mark_dynamic on a non tensor, how did this happen?"
    if reason == TensorStaticReason.NN_MODULE_PROPERTY:
        return "tensor is static because it is nn module associated."
    raise AssertionError(f"Illegal reason {reason}")


def tensor_always_has_static_shape(
    tensor: Union[torch.Tensor, Any],
    is_tensor: bool,
    guard_source: "torch._guards.GuardSource",
) -> Tuple[bool, Optional[TensorStaticReason]]:
    """
    Given a tensor, source, and is_tensor flag, determine if a shape should be static.

    Args:
    tensor - the real tensor to evaluate, parameters force a static shape.
    is_tensor - internal dynamo check, essentially "is_tensor": target_cls is TensorVariable,
    tensors not in a TensorVariable for whatever reason are forced static.

    Returns a tuple, where the first element is the bool of whether or not this tensor should have a static shape.
    The second element is a TensorStaticReason, useful for passing to tensor_static_reason_to_message if needed.
    """
    if guard_source.is_nn_module() and config.force_nn_module_property_static_shapes:
        return True, TensorStaticReason.NN_MODULE_PROPERTY
    if type(tensor) is torch.nn.Parameter and config.force_parameter_static_shapes:
        return True, TensorStaticReason.PARAMETER
    if not is_tensor:
        return True, TensorStaticReason.NOT_TENSOR
    return False, None


def lazy_format_graph_code(name, gm, maybe_id=None):
    def format_name():
        if maybe_id is not None:
            return f"{name} {maybe_id}"
        else:
            return name

    return LazyString(
        lambda: _format_graph_code(
            f"===== {format_name()} =====\n",
            gm.forward.__code__.co_filename,
            gm.print_readable(print_output=False),
        )
    )


def _format_graph_code(name, filename, graph_str):
    return f"TRACED GRAPH\n {name} {filename} {graph_str}\n"


def lazy_format_graph_tabular(fn_name, gm):
    def inner():
        try:
            from tabulate import tabulate  # TODO: Check that this is installed
        except ImportError:
            return (
                "Tabulate module missing, please install tabulate to log the graph in tabular format, logging code instead:\n"
                + str(lazy_format_graph_code(fn_name, gm))
            )

        node_specs = [
            [n.op, n.name, n.target, n.args, n.kwargs] for n in gm.graph.nodes
        ]
        graph_str = tabulate(
            node_specs, headers=["opcode", "name", "target", "args", "kwargs"]
        )
        return _format_graph_code(fn_name, gm.forward.__code__.co_filename, graph_str)

    return LazyString(inner)


def format_bytecode(prefix, name, filename, line_no, code):
    return f"{prefix} {name} {filename} line {line_no} \n{dis.Bytecode(code).dis()}\n"


forward_hook_names = ["_forward_pre_hooks", "_forward_hooks"]
backward_hook_names = ["_backward_pre_hooks", "_backward_hooks"]
state_dict_hook_names = [
    "_state_dict_pre_hooks",
    "_state_dict_hooks",
    "_load_state_dict_pre_hooks",
    "_load_state_dict_post_hooks",
]
all_hook_names = forward_hook_names + backward_hook_names + state_dict_hook_names


def nn_module_get_all_hooks(
    mod,
    check_forward_hooks=False,
    check_backward_hooks=False,
    check_state_dict_hooks=False,
):
    reset_code = torch._C._dynamo.eval_frame.reset_code
    """
    Sometimes its useful to differentiate between types of hooks such as forward/backward/pre
    hooks executed during module.__call__, and state_dict hooks which are executed separately.
    """
    hook_dicts_to_check = []
    check_all_hooks = (
        not check_forward_hooks
        and not check_backward_hooks
        and not check_state_dict_hooks
    )
    if check_forward_hooks or check_all_hooks:
        hook_dicts_to_check.extend(forward_hook_names)
    if check_backward_hooks or check_all_hooks:
        hook_dicts_to_check.extend(backward_hook_names)
    if check_state_dict_hooks:
        hook_dicts_to_check.extend(state_dict_hook_names)

    all_hooks = []
    for hook_dict_name in hook_dicts_to_check:
        hooks = getattr(mod, hook_dict_name, [])
        for hook_name in hooks:
            hook = hooks[hook_name]

            all_hooks.append(hook)
    return all_hooks


def nnmodule_has_hooks(
    mod,
    check_forward_hooks=False,
    check_backward_hooks=False,
    check_state_dict_hooks=False,
):
    """
    Helper function to check if a module has any hooks attached to it.
    """
    hooks = nn_module_get_all_hooks(
        mod,
        check_forward_hooks=check_forward_hooks,
        check_backward_hooks=check_backward_hooks,
        check_state_dict_hooks=check_state_dict_hooks,
    )
    return bool(hooks)


def to_numpy_helper(value):
    """Convert tensor and tnp.ndarray to numpy.ndarray."""
    if isinstance(value, tnp.ndarray):
        return to_numpy_helper(value.tensor)
    elif isinstance(value, torch.Tensor):
        return value.numpy(force=True)
    elif isinstance(value, (tuple, list)):
        return type(value)(to_numpy_helper(obj) for obj in value)
    else:
        return value


def numpy_to_tensor(value):
    """Convert tnp.ndarray to tensor, leave other types intact. If a list/tuple, loop through it to convert."""
    assert np is not None
    if isinstance(value, np.ndarray):
        return torch.as_tensor(value)
    if isinstance(value, tnp.ndarray):
        return value.tensor
    elif isinstance(value, (tuple, list)):
        return type(value)(numpy_to_tensor(obj) for obj in value)
    else:
        return value


class numpy_to_tensor_wrapper:
    def __init__(self, f):
        self.f = f
        self.__name__ = "wrapped_" + self.f.__name__

    def __repr__(self):
        return f"<Wrapped function <original {self.f.__name__}>>"

    def __call__(self, *args, **kwargs):
        out = self.f(*args, **kwargs)
        return numpy_to_tensor(out)


def numpy_attr_wrapper(obj, name):
    if isinstance(obj, tnp.ndarray):
        out = getattr(obj, name)
        return numpy_to_tensor(out)
    elif isinstance(obj, torch.Tensor):
        out = getattr(tnp.ndarray(obj), name)
        return numpy_to_tensor(out)


class numpy_method_wrapper:
    """Convert obj from torch.Tensor to tnp.ndarray and call method. Then convert result back to torch.Tensor."""

    def __init__(self, method: str):
        self.method = method
        self.__name__ = "wrapped_" + self.method

    def __repr__(self):
        return f"<Wrapped method <original {self.method}>>"

    def __call__(self, *args, **kwargs):
        obj = args[0]
        if isinstance(obj, torch.Tensor):
            obj = tnp.ndarray(obj)
        method_callable = getattr(obj, self.method)
        out = method_callable(*args[1:], **kwargs)
        return numpy_to_tensor(out)


class numpy_operator_wrapper:
    """Implements dunder methods for tnp.ndarray via functions from the operator library"""

    def __init__(self, op: Callable[..., Any]):
        self.op = op
        self.__name__ = f"wrapped_{op.__name__}"

    def __repr__(self):
        return f"<Wrapped operator <original {self.__name__}>>"

    def __call__(self, *args, **kwargs):
        assert not kwargs

        args = (
            tnp.ndarray(arg) if isinstance(arg, torch.Tensor) else arg for arg in args
        )
        out = self.op(*args)
        return numpy_to_tensor(out)


def defake(x):
    if not isinstance(x, FakeTensor):
        return x
    size: "torch._prims_common.ShapeType"
    stride: "torch._prims_common.StrideType"
    if x._has_symbolic_sizes_strides:
        size = [
            s.node.shape_env.size_hint(s.node.expr)
            if isinstance(s, torch.SymInt)
            else s
            for s in x.size()
        ]
        stride = [
            s.node.shape_env.size_hint(s.node.expr)
            if isinstance(s, torch.SymInt)
            else s
            for s in x.stride()
        ]
    else:
        size = x.size()
        stride = x.stride()
    y = torch.empty_strided(
        size,
        stride,
        dtype=x.dtype,
        device=x.device,
        requires_grad=x.requires_grad,
    )
    y.zero_()
    return y


def is_utils_checkpoint(obj):
    # Lazy import to avoid circular dependencies
    import torch.utils.checkpoint

    return obj is torch.utils.checkpoint.checkpoint


def build_checkpoint_variable(**options):
    import torch._higher_order_ops.wrap as higher_order_ops
    from .variables.higher_order_ops import TorchHigherOrderOperatorVariable

    # TODO - This is a temporary situation where we have two versions of
    # checkpointing implementation. We will converge on one and remove the other.
    activation_checkpoint_op: "torch._ops.HigherOrderOperator" = (
        higher_order_ops.tag_activation_checkpoint
    )
    if torch._functorch.config.functionalize_rng_ops:
        activation_checkpoint_op = higher_order_ops.wrap_activation_checkpoint

    return TorchHigherOrderOperatorVariable.make(
        activation_checkpoint_op,
        **options,
    )


def is_compile_supported(device_type):
    from .eval_frame import is_dynamo_supported

    compile_supported = is_dynamo_supported()
    if device_type == "cpu":
        pass
    elif device_type == "cuda" and compile_supported:
        from torch.utils._triton import has_triton

        compile_supported = has_triton()
    else:
        compile_supported = False
    return compile_supported


# The following 3.11 source code functions are adapted from
# https://github.com/python/cpython/blob/v3.11.4/Lib/traceback.py
# in order to output source code corresponding to bytecode in 3.11+.
# We need our own versions since we want to support multiline expressions.
def _fix_offset(str: str, offset: int) -> int:
    """
    Convert byte offset `offset` of `str` into character offset.
    Byte offset is used for 3.11+ instruction column data.
    Takes things like unicode characters into consideration.

    Unchanged from CPython implementation.
    """
    as_utf8 = str.encode("utf-8")
    return len(as_utf8[:offset].decode("utf-8", errors="replace"))


@dataclasses.dataclass
class _Anchors:
    # inclusive
    left_end_lineno: int
    left_end_offset: int
    right_start_lineno: int
    # exclusive
    right_start_offset: int


def _extract_anchors_from_expr(segment: str) -> Optional[_Anchors]:
    """
    Given source code `segment` corresponding to a bytecode
    instruction, determine:
        - for binary ops, the location of the binary op
        - for indexing, the location of the brackets.
    `segment` is expected to be a valid Python expression
    """
    assert sys.version_info >= (3, 11)

    import ast

    try:
        # Without brackets, `segment` is parsed as a statement.
        # We expect an expression, so wrap `segment` in
        # brackets to handle multi-line expressions.
        tree = ast.parse("(\n" + segment + "\n)")
    except SyntaxError:
        return None

    if len(tree.body) != 1:
        return None

    lines = segment.split("\n")

    # get character index given byte offset
    def normalize(lineno, offset):
        return _fix_offset(lines[lineno], offset)

    # Gets the next valid character index in `lines`, if
    # the current location is not valid. Handles empty lines.
    def next_valid_char(lineno, col):
        while lineno < len(lines) and col >= len(lines[lineno]):
            col = 0
            lineno += 1
        assert lineno < len(lines) and col < len(lines[lineno])
        return lineno, col

    # Get the next valid character index in `lines`.
    def increment(lineno, col):
        col += 1
        lineno, col = next_valid_char(lineno, col)
        assert lineno < len(lines) and col < len(lines[lineno])
        return lineno, col

    # Get the next valid character at least on the next line
    def nextline(lineno, col):
        col = 0
        lineno += 1
        lineno, col = next_valid_char(lineno, col)
        assert lineno < len(lines) and col < len(lines[lineno])
        return lineno, col

    statement = tree.body[0]
    if isinstance(statement, ast.Expr):
        expr = statement.value
        if isinstance(expr, ast.BinOp):
            # ast gives locations for BinOp subexpressions, e.g.
            # ( left_expr ) + ( right_expr )
            #   left^^^^^       right^^^^^
            # -2 since end_lineno is 1-indexed and because we added an extra
            # bracket to `segment` when calling ast.parse
            cur_lineno = cast(int, expr.left.end_lineno) - 2
            cur_col = normalize(cur_lineno, expr.left.end_col_offset)
            cur_lineno, cur_col = next_valid_char(cur_lineno, cur_col)

            # Heuristic to find the operator character.
            # The original CPython implementation did not look for ), \, or #,
            # leading to incorrect anchor location, e.g.
            # (x) + (y)
            # ~~^~~~~~~
            while (ch := lines[cur_lineno][cur_col]).isspace() or ch in ")\\#":
                if ch in "\\#":
                    cur_lineno, cur_col = nextline(cur_lineno, cur_col)
                else:
                    cur_lineno, cur_col = increment(cur_lineno, cur_col)

            # binary op is 1 or 2 characters long, on the same line
            right_col = cur_col + 1
            if (
                right_col < len(lines[cur_lineno])
                and not (ch := lines[cur_lineno][right_col]).isspace()
                and ch not in "\\#"
            ):
                right_col += 1
            # right_col can be invalid since it is exclusive

            return _Anchors(cur_lineno, cur_col, cur_lineno, right_col)
        elif isinstance(expr, ast.Subscript):
            # ast gives locations for value and slice subexpressions, e.g.
            # ( value_expr ) [ slice_expr ]
            #   value^^^^^     slice^^^^^
            # subscript^^^^^^^^^^^^^^^^^^^^
            # find left bracket (first '[' after value)
            left_lineno = cast(int, expr.value.end_lineno) - 2
            left_col = normalize(left_lineno, expr.value.end_col_offset)
            left_lineno, left_col = next_valid_char(left_lineno, left_col)
            while lines[left_lineno][left_col] != "[":
                left_lineno, left_col = increment(left_lineno, left_col)
            # find right bracket (final character of expression)
            right_lineno = cast(int, expr.end_lineno) - 2
            right_col = normalize(right_lineno, expr.end_col_offset)
            return _Anchors(left_lineno, left_col, right_lineno, right_col)
        elif isinstance(expr, ast.Call):
            # ( func_expr ) (args, kwargs)
            #   func^^^^^
            # call^^^^^^^^^^^^^^^^^^^^^^^^
            # find left bracket (first '(' after func)
            left_lineno = cast(int, expr.func.end_lineno) - 2
            left_col = normalize(left_lineno, expr.func.end_col_offset)
            left_lineno, left_col = next_valid_char(left_lineno, left_col)
            while lines[left_lineno][left_col] != "(":
                left_lineno, left_col = increment(left_lineno, left_col)
            # find right bracket (final character of expression)
            right_lineno = cast(int, expr.end_lineno) - 2
            right_col = normalize(right_lineno, expr.end_col_offset)
            return _Anchors(left_lineno, left_col, right_lineno, right_col)

    return None


def get_instruction_source_311(code: types.CodeType, inst: dis.Instruction) -> str:
    """
    Python 3.11+ only. Returns lines of source code (from code object `code`)
    corresponding to `inst`'s location data, and underlines relevant code to `inst`.

    Example: CALL on `g`:
    f(g(
      ^^
        h(x)))
        ^^^^^

    We need our own implementation since `format_frame_summary` in
    Python's `traceback` module doesn't handle multi-line expressions
    (and their anchor extraction code is not completely correct).
    """
    assert inst.positions is not None
    if inst.positions.lineno is None:
        return ""
    # The rstrip + "\n" pattern is used throughout this function to handle
    # linecache.getline errors. Error lines are treated as empty strings "", but we want
    # to treat them as blank lines "\n".
    first_line = linecache.getline(code.co_filename, inst.positions.lineno).rstrip()
    if inst.positions.end_lineno is None:
        return first_line
    if inst.positions.col_offset is None or inst.positions.end_col_offset is None:
        return first_line

    # character index of the start of the instruction
    start_offset = _fix_offset(first_line, inst.positions.col_offset)
    # character index of the end of the instruction
    # compute later since end may be a different line
    end_offset = None
    # expression corresponding to the instruction so we can get anchors
    segment = ""
    # underline markers to be printed - start with `~` marker and replace with `^` later
    markers = []

    # Compute segment and initial markers
    if inst.positions.end_lineno == inst.positions.lineno:
        end_offset = _fix_offset(first_line, inst.positions.end_col_offset)
        segment = first_line[start_offset:end_offset]
        markers.append(" " * start_offset + "~" * (end_offset - start_offset))
    else:
        segment = first_line[start_offset:] + "\n"
        markers.append(" " * start_offset + "~" * (len(first_line) - start_offset))
        last_line = linecache.getline(
            code.co_filename, inst.positions.end_lineno
        ).rstrip()
        end_offset = _fix_offset(last_line, inst.positions.end_col_offset)
        for lineno in range(inst.positions.lineno + 1, inst.positions.end_lineno):
            line = linecache.getline(code.co_filename, lineno).rstrip()
            segment += line + "\n"
            # don't underline leading spaces
            num_spaces = len(line) - len(line.lstrip())
            markers.append(" " * num_spaces + "~" * (len(line) - num_spaces))
        segment += last_line[:end_offset]
        num_spaces = len(last_line) - len(last_line.lstrip())
        markers.append(" " * num_spaces + "~" * (end_offset - num_spaces))

    anchors: Optional[_Anchors] = None
    try:
        anchors = _extract_anchors_from_expr(segment)
    except AssertionError:
        pass

    # replace `~` markers with `^` where necessary
    if anchors is None:
        markers = [marker.replace("~", "^") for marker in markers]
    else:
        # make markers mutable
        mutable_markers: List[List[str]] = [list(marker) for marker in markers]

        # anchor positions do not take start_offset into account
        if anchors.left_end_lineno == 0:
            anchors.left_end_offset += start_offset
        if anchors.right_start_lineno == 0:
            anchors.right_start_offset += start_offset

        # Turn `~`` markers between anchors to `^`
        for lineno in range(len(markers)):
            for col in range(len(mutable_markers[lineno])):
                if lineno < anchors.left_end_lineno:
                    continue
                if lineno == anchors.left_end_lineno and col < anchors.left_end_offset:
                    continue
                if (
                    lineno == anchors.right_start_lineno
                    and col >= anchors.right_start_offset
                ):
                    continue
                if lineno > anchors.right_start_lineno:
                    continue
                if mutable_markers[lineno][col] == "~":
                    mutable_markers[lineno][col] = "^"

        # make markers into strings again
        markers = ["".join(marker) for marker in mutable_markers]

    result = ""
    for i in range(len(markers)):
        result += (
            linecache.getline(code.co_filename, inst.positions.lineno + i).rstrip()
            + "\n"
        )
        result += markers[i] + "\n"
    return result


def get_static_address_type(t):
    if isinstance(t, torch.Tensor):
        return getattr(t, "_dynamo_static_input_type", None)

    return None


def is_rng_state_getter_or_setter(value):
    getters = (
        # The following two functions are not identical, so don't remove anyone!
        torch._C.Generator.get_state,
        torch.default_generator.get_state,
        torch.get_rng_state,
        torch.cuda.get_rng_state,
    )
    setters = (
        torch._C.Generator.set_state,
        torch.default_generator.set_state,
        torch.set_rng_state,
        torch.cuda.set_rng_state,
    )
    return value in (*setters, *getters)


def is_tensor_base_attr_getter(value):
    return (
        isinstance(value, types.MethodWrapperType)
        and value.__name__ == "__get__"
        and value.__self__.__objclass__ is torch._C._TensorBase  # type: ignore[attr-defined]
    )


def has_torch_function(vt: "torch._dynamo.variables.base.VariableTracker") -> bool:
    from torch._dynamo.variables import UserDefinedObjectVariable
    from torch._dynamo.variables.torch_function import TensorWithTFOverrideVariable

    return isinstance(vt, TensorWithTFOverrideVariable) or (
        isinstance(vt, UserDefinedObjectVariable)
        and hasattr(vt.value, "__torch_function__")
    )


# see note [Tensor Fakification and Symbol Caching]
def to_fake_tensor(t, fake_mode):
    symbolic_context = None
    source = None
    if tracing_context := torch._guards.TracingContext.try_get():
        if t in tracing_context.tensor_to_context:
            symbolic_context = tracing_context.tensor_to_context[t]
            source = symbolic_context.tensor_source

    return fake_mode.from_tensor(
        t, static_shapes=False, symbolic_context=symbolic_context, source=source
    )<|MERGE_RESOLUTION|>--- conflicted
+++ resolved
@@ -950,12 +950,11 @@
     return obj[start + index]
 
 
-<<<<<<< HEAD
+iter_next = next
+
+
 def dict_keys_getitem(d, n):
     return next(itertools.islice(iter(d), n, n + 1))
-=======
-iter_next = next
->>>>>>> fe016058
 
 
 def enum_repr(value, local):
