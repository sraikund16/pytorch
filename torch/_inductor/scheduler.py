--- conflicted
+++ resolved
@@ -1715,16 +1715,11 @@
         if not config.benchmark_fusion:
             return True
 
-<<<<<<< HEAD
         if node1.is_template() and not isinstance(
             node1.get_template_node(), ir.TritonTemplateBuffer
-        ):
-            return False
-=======
-        if node1.is_template() or node1.is_foreach() or node2.is_foreach():
+        ) or node1.is_foreach() or node2.is_foreach():
             # TODO support benchmarking epilogue fusion
             return True
->>>>>>> 20ffbcd4
 
         node_list_1 = node1.get_nodes()
         device = node_list_1[0].get_device()
