--- conflicted
+++ resolved
@@ -22,16 +22,8 @@
 from . import config, ir
 from .autotune_process import TensorMeta, TritonBenchmarkRequest
 from .codecache import code_hash, PersistentCache, PyCodeCache
-<<<<<<< HEAD
 from .codegen.common import IndentedBuffer, KernelTemplate
-from .codegen.triton import texpr, TritonKernel, TritonPrinter, TritonScheduling
-=======
-from .codegen.common import (
-    ChoiceCaller,
-    IndentedBuffer,
-    KernelTemplate,
-    PrimitiveInfoType,
-)
+
 from .codegen.triton import (
     gen_common_triton_imports,
     texpr,
@@ -39,7 +31,7 @@
     TritonPrinter,
     TritonScheduling,
 )
->>>>>>> 49df8da5
+
 from .codegen.triton_utils import config_of, signature_to_meta
 from .exc import CUDACompileError
 from .ir import ChoiceCaller, PrimitiveInfoType
