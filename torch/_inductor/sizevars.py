--- conflicted
+++ resolved
@@ -328,7 +328,21 @@
     def guard_lt(self, left: Expr, right: Expr) -> None:
         assert self.shape_env.evaluate_expr(sympy.Lt(left, right))
 
-<<<<<<< HEAD
+    def expect_true(self, expr: Expr, *, msg: str) -> None:
+        expr = sympy_subs(expr, self.inv_precomputed_replacements)
+        self.shape_env.defer_runtime_assert(expr, msg, fx_node=V.graph.current_node)
+
+    def expect_equals(self, left: Expr, right: Expr, *, msg: str) -> Expr:
+        # Prefer returning the expression without unbacked symints
+        if self.shape_env.is_unbacked_symint(left):
+            self.expect_true(sympy.Eq(left, right), msg=msg)
+            return right
+        elif self.shape_env.is_unbacked_symint(right):
+            self.expect_true(sympy.Eq(left, right), msg=msg)
+            return left
+        else:
+            return self.guard_equals(left, right)
+
     def guarded_order(self, seq):
         """
         Return the order of a sequence as a permutation of range(len(seq)) and guard on that order not changing.
@@ -345,22 +359,6 @@
                 self.guard_leq(last_var, var)
             last_var = var
         return order
-=======
-    def expect_true(self, expr: Expr, *, msg: str) -> None:
-        expr = sympy_subs(expr, self.inv_precomputed_replacements)
-        self.shape_env.defer_runtime_assert(expr, msg, fx_node=V.graph.current_node)
-
-    def expect_equals(self, left: Expr, right: Expr, *, msg: str) -> Expr:
-        # Prefer returning the expression without unbacked symints
-        if self.shape_env.is_unbacked_symint(left):
-            self.expect_true(sympy.Eq(left, right), msg=msg)
-            return right
-        elif self.shape_env.is_unbacked_symint(right):
-            self.expect_true(sympy.Eq(left, right), msg=msg)
-            return left
-        else:
-            return self.guard_equals(left, right)
->>>>>>> 7d61fa23
 
     # The evaluate functions evaluate some symbolic sympy expression
     # (NB: not necessarily an Expr) and return what the concrete result
