<<<<<<< HEAD
=======
"""
This file provides a number of "global" variables/handlers that are actually
thread local and dynamically scoped, with Inductor patching them to various
implementations depending on the situation.

These handlers are interacted with in a fairly stylized way.  Typically,
we will import V from this module::

    from .virtualized import V

Various handlers are accessible as attributes on this module; for example,
you might access ``V.graph.sizevars.size_hint`` to resolve a size hint associated with
a number.

There are a few distinct usage patterns for virtualized global variables:

1. Implicit argument passing.  Examples: ``V.current_node``, ``V.aot_compilation``.
   Use ``V.set_current_node`` to change what the current node is while we're
   executing some region of code, so code inside that region can query ``V.current_node``
   to find out what it is.  This is often more convenient than manually threading
   the current node as an argument through all call stacks.

2. Per-compilation global state.  Examples: ``V.fake_mode``, ``V.graph``.  For a
   given ``compile_fx`` invocation, these typically don't change, but they are
   associated with some internal state so they cannot just be global functions.
   We install these objects at the beginning of compilation and then you can
   conveniently access them without having to pass them around.

3. Alternate define-by-run interpretations.  Examples: ``V.ops``, ``V.kernel``.
   A commonly used IR in Inductor is define-by-run: instead of maintaining
   explicit syntax data structures, we instead represent loop bodies as
   callable functions, which internally invoke operations defined on
   ``V.ops``.  To perform semantic analysis, print or code generate these
   operations, we dynamically patch ``V.ops`` with an alternate handler with
   the intended semantics and then run the callable function.  For example, to
   extract out a traditional (FX) graph representation of the define-by-run
   IR, simply install a handler that records each ``ops`` call to a graph.

   TODO: Define a parent class / protocol that defines all of the operations
   V.ops is expected to support.

It is typically an error to access a virtualized global without having installed
an appropriate handler (you will get a NullHandler), although in some cases we
provide a default implementation.

One last thing: although most virtualized globals are accessed via ``V``, ``ops`` is
ubiquitous enough to have its own top level variable, so you will typically see
``ops.constant(...)`` rather than ``V.ops.constant(...)``.  In fact, these are not
equivalent; the former interface supports arithmetic overloads like ``x + y``
instead of forcing ``ops.add(x, y)``, so it should be preferred.

Some operators are seemingly unused, but they are implicitly used by ops_wrapper.
In particular, we typically have an operator for every basic pointwise PyTorch operation
supported.
"""

>>>>>>> 3baade44
from __future__ import annotations

import itertools
from contextlib import contextmanager
from itertools import chain
from threading import local
<<<<<<< HEAD
from typing import Any, Callable, TYPE_CHECKING, Union
=======
from typing import (
    Any,
    Callable,
    Generic,
    List,
    Literal,
    Optional,
    Tuple,
    Type,
    TYPE_CHECKING,
    TypeVar,
    Union,
)
>>>>>>> 3baade44
from unittest.mock import patch

import sympy
from typing_extensions import Protocol

from torch._inductor.utils import IndentedBuffer

from torch.fx.graph import inplace_methods, magic_methods

from .utils import reduction_num_outputs, sympy_str, sympy_symbol

if TYPE_CHECKING:
    from torch._inductor.graph import GraphLowering

threadlocal = local()

<<<<<<< HEAD
=======
T = TypeVar("T")
StoreMode = Optional[Literal["atomic_add"]]
ReductionType = Literal[
    "argmax",
    "argmin",
    "welford_reduce",
    "welford_combine",
    "any",
    "max",
    "min",
    "prod",
    "sum",
    "xor_sum",
]

>>>>>>> 3baade44

class Virtualized:
    """
    A global variable that redirects via thread local variable

    This allows us to swap in different op implementations in codegen.
    """

    def __init__(self, vname: str, default):
        self._key: str = f"__torchinductor_{vname}"
        self._default = default

    def _set_handler(self, value):
        prior = self._get_handler()
        setattr(threadlocal, self._key, value)

        @contextmanager
        def ctx():
            try:
                yield
            finally:
                self._set_handler(prior)

        return ctx()

    def _get_handler(self):
        try:
            return getattr(threadlocal, self._key)
        except AttributeError:
            return self._default()

    def __getattr__(self, name):
        return getattr(self._get_handler(), name)


class NullHandler:
    pass


class NullKernelHandler(NullHandler):
    """
    We need access `V.kernel.removed_buffers` in DeferredLine class when there
    is no kernel in the context. This happens when codegening the wrapper.
    Initialize `removed_buffers` and `inplaced_to_remove` explicitly so we don't
    need call 'getattr' with default value which is error prone to typo in
    attribute name.
    """

    def __init__(self):
        super().__init__()
        self.removed_buffers = set()
        self.inplaced_to_remove = set()
        self.index_dtype = "tl.int64"


def _arg_str(a) -> str:
    if isinstance(a, sympy.Expr):
        return sympy_str(a)
    return str(a)


class MockHandler:
    def __getattr__(self, name):
        if name == "name":
            return "MockHandler"

        def inner(*args, **kwargs):
            fargs = [_arg_str(a) for a in args]
            fargs.extend(f"{k}={v}" for k, v in kwargs.items())
            return f"ops.{name}({', '.join(fargs)})"

        return inner

    @staticmethod
    def masked(mask, body, other) -> str:
        return f"ops.masked({mask}, {body()}, {other})"

    @staticmethod
    def indirect_indexing(index_var, size, check=True) -> sympy.Symbol:
        return sympy_symbol(f"({str(index_var)})")

    @classmethod
    def _init_cls(cls):
        def make_handler(format_string):
            @staticmethod  # type: ignore[misc]
            def inner(*args):
                return format_string.format(*args)

            return inner

        for name, format_string in chain(
            magic_methods.items(), inplace_methods.items()
        ):
            setattr(cls, name, make_handler(format_string))


# Use mypy to check protocol implemented correctly
def _typecheck_MockHandler(h: MockHandler) -> OpsHandler[str]:
    return h


# NB: This is not done as a parent class, because our ops handlers
# implementations make heavy use of __getattr__ magic, and pre-existing
# stubs for methods would interfere with this mechanism.
#
# TODO: A superclass that does desugaring for operations like
# reciprocal/square might be useful.
class OpsHandler(Protocol[T]):
    """
    Protocol describing the set of valid operations on ``torch._inductor.virtualized.ops``,
    as well as the contract for op handlers.  The type T signifies the domain
    of the abstract analysis AKA what all of the functions return / take as arguments
    anywhere compute occurs.

    While these operators are typically dtype polymorphic (e.g., you can use mul
    on both integers and floats), they do NOT do promotion and usually return the
    same dtype as the input.  You are expected to have handled type promotion
    during ATen decompositions.  Most operators correspond exactly to pointwise
    operations as defined by torch, so when in doubt about semantics, check the
    corresponding torch documentation.  These are all scalar operations (so they
    are defined to operate on a single element at a time.)

    For convenience, many operators take a src_dtype which indicates what the dtype
    of the input argument is.  Although in principle this can be derived by an
    analysis, providing this for ops where it is useful helps avoid having to repeatedly
    recompute dtype in code generation.

    Note that this often describes a class of static methods, for stateless
    ops handlers.

    Handlers are often defined using ``__getattr__`` metaprogramming, which means
    that you cannot declare that a type implements a protocol by inheriting from
    it (as the type stubs count as attribute declarations and impede the getattr
    magic method from being called).  Instead, define a function that casts an
    argument of your type to the protocol, which is sufficient to induce mypy to
    test that the protocol is implemented correctly.  Search for ``_typecheck_``
    in this file to see some examples.
    """

    def constant(self, value: Union[bool, float, int], dtype: torch.dtype) -> T:
        """Produces a scalar constant of type dtype."""
        ...

    def load_seed(self, name: str, offset: T):
        """Computes inductor_prims.lookup_seed."""
        ...

    def rand(self, seed: T, offset: T) -> T:
        """Computes inductor_prims.random with mode="rand".  offset has dtype int32."""
        ...

    def randn(self, seed: T, offset: T) -> T:
        """Computes inductor_prims.random with mode="randn".  offset has dtype int32."""
        ...

    def randint64(self, seed: T, offset: T, low: T, high: T) -> T:
        """Computes inductor_prims.randint.  offset has dtype int32."""
        ...

    def masked(self, mask: T, body: Callable[[], T], other: T) -> T:
        """
        Computes body, but only perform loads/stores if the boolean mask
        evaluates to true.  For example, you would use this if you needed to
        perform an indirect load that may not be valid on some elements;
        without masking, invalid accesses can cause IMAs.  When mask is true,
        the result is the result of body; otherwise it is other.

        Contrast this with ops.where, which can multiplex between two values
        that have been unconditionally computed.
        """
        ...

    def where(self, condition: T, input: T, other: T) -> T:
        """
        Computes torch.where: when condition is true, return input; otherwise return other.
        """
        ...

    def index_expr(self, expr: sympy.Expr, dtype: torch.dtype) -> T:
        """
        Converts a sympy expression into a scalar of type dtype.  expr is typically
        an indexing expression, thus the name; however, it can also be used in
        non-indexing situations.
        """
        ...

    def to_dtype(
        self, x: T, dtype: torch.dtype, src_dtype: Optional[torch.dtype] = None
    ) -> T:
        """
        Convert x to dtype.  src_dtype can be optionally set to specify what the original
        dtype of x was, which can improve code generation (used by torch to(dtype=dtype)).
        """
        ...

    def to_dtype_bitcast(self, x: T, dtype: torch.dtype, src_dtype: torch.dtype) -> T:
        """
        Reinterpret cast x to dtype (reinterpreting the bits in memory as another dtype.)
        src_dtype must be the original type of x.
        """
        ...

    # ~~~~~~~~~~~~~~~~~~~~~~~~~~~~~~~~~~~~~~~~~~~~~~~~~~~~~~~~~~~~~~~~~
    # These operations are only available in a "kernel" context.  Check
    # torch._inductor.codegen.common.CSEProxy for their typical implementation
    # in op handler (routing to their respective implementations in the kernel
    # handler)
    #
    # Importantly, inside a kernel, indexing and mask variables are available
    # in scope, which are typically used by sympy.Expr indexing.

    def indirect_indexing(
        self, x: T, size: sympy.Expr, check: bool = True
    ) -> sympy.Expr:
        """
        Convert an integral x into a sympy.Expr that can be subsequently used in
        indexing computation.  'size' represents an upper bound on the what valid
        indexes can be; when 'check' is True, we check that the x is in bounds.
        """
        ...

    def load(self, name: str, index: sympy.Expr) -> T:
        """
        Load from the memory location 'name', offset by some indexing expression 'index'.
        """
        ...

    def store(
        self,
        name: str,
        index: sympy.Expr,
        value: T,
        mode: StoreMode = None,
    ) -> None:
        """
        Store 'value' to the memory location 'name' offset by 'expr'.  If
        specified, 'mode' can require the store to be an atomic addition.
        """
        ...

    # TODO: Better explain how the "collective" semantics of these ops;
    # remember that the input value is a scalar, you can't reduce on it in the
    # traditional sense!
    def reduction(
        self,
        dtype: torch.dtype,
        src_dtype: torch.dtype,
        reduction_type: ReductionType,
        value: T,
    ) -> Union[T, Tuple[T, ...]]:
        """
        Perform a 'reduction_type' reduction on 'value' of dtype 'src_dtype',
        using 'dtype' as the accumulation dtype for the reduction.  The result
        is an intermediate computation which should be stored to the final
        location using 'ops.store_reduction'.

        Valid reduction types are .  For Welford reduction types, this
        function returns multiple outputs; consult reduction_num_outputs to
        determine the amount in metaprogramming applications.
        """
        ...

    # TODO: in practice, this seems to actually return None, but not returning
    # a T makes common __getattr__ idioms not type correctly.  Figure out if
    # this should be returning something.
    def store_reduction(self, name: str, index: sympy.Expr, value: T) -> T:
        """
        Store the fully accumulated result of 'reduction' to the memory
        location 'name' offset by 'expr'.
        """
        ...

    def scan(
        self, dtype: torch.dtype, combine_fn: Callable[[T, T], T], value: T, init: int
    ) -> T:
        """
        Perform an associative scan on 'value'.
        """
        # TODO: Improve the description with some pseudocode
        ...

    def bucketize(
        self,
        values: T,
        offsets_name: str,
        offsets_size: sympy.Expr,
        indexing_dtype: torch.dtype,
        right: bool,
    ) -> T:
        # See [Note: Inductor bucketize op]
        ...

    # ~~~~~~~~~~~~~~~~~~~~~~~~~~~~~~~~~~~~~~~~~~~~~~~~~~~~~~~~~~~~~~~~~
    # The following ops have semantics that correspond exactly to the torch
    # operation with the same corresponding name.

    def abs(self, x0: T) -> T:
        ...

    def exp(self, x0: T) -> T:
        ...

    def exp2(self, x0: T) -> T:
        ...

    def expm1(self, x0: T) -> T:
        ...

    def sqrt(self, x0: T) -> T:
        ...

    def relu(self, x0: T) -> T:
        ...

    def minimum(self, x0: T, x1: T) -> T:
        ...

    def maximum(self, x0: T, x1: T) -> T:
        ...

    def cos(self, x0: T) -> T:
        ...

    def sin(self, x0: T) -> T:
        ...

    def lgamma(self, x0: T) -> T:
        ...

    def erf(self, x0: T) -> T:
        ...

    def cosh(self, x0: T) -> T:
        ...

    def sinh(self, x0: T) -> T:
        ...

    def acos(self, x0: T) -> T:
        ...

    def acosh(self, x0: T) -> T:
        ...

    def asin(self, x0: T) -> T:
        ...

    def asinh(self, x0: T) -> T:
        ...

    def atan2(self, x0: T, x1: T) -> T:
        ...

    def atan(self, x0: T) -> T:
        ...

    def atanh(self, x0: T) -> T:
        ...

    def copysign(self, x0: T, x1: T) -> T:
        ...

    def erfc(self, x0: T) -> T:
        ...

    def erfinv(self, x0: T) -> T:
        ...

    def hypot(self, x0: T, x1: T) -> T:
        ...

    def log10(self, x0: T) -> T:
        ...

    def nextafter(self, x0: T, x1: T) -> T:
        ...

    def logical_and(self, x0: T, x1: T) -> T:
        ...

    def logical_not(self, x0: T) -> T:
        ...

    def logical_or(self, x0: T, x1: T) -> T:
        ...

    def logical_xor(self, x0: T, x1: T) -> T:
        ...

    def bitwise_and(self, x0: T, x1: T) -> T:
        ...

    def bitwise_not(self, x0: T) -> T:
        ...

    def bitwise_or(self, x0: T, x1: T) -> T:
        ...

    def bitwise_xor(self, x0: T, x1: T) -> T:
        ...

    def bitwise_left_shift(self, x0: T, x1: T) -> T:
        ...

    def bitwise_right_shift(self, x0: T, x1: T) -> T:
        ...

    def rsqrt(self, x0: T) -> T:
        ...

    def log1p(self, x0: T) -> T:
        ...

    def tan(self, x0: T) -> T:
        ...

    def tanh(self, x0: T) -> T:
        ...

    def sigmoid(self, x0: T) -> T:
        ...

    def signbit(self, x0: T) -> T:
        ...

    def fmod(self, x0: T, x1: T) -> T:
        ...

    def log(self, x0: T) -> T:
        ...

    def isinf(self, x0: T) -> T:
        ...

    def isnan(self, x0: T) -> T:
        ...

    def round(self, x0: T) -> T:
        ...

    def floor(self, x0: T) -> T:
        ...

    def sign(self, x0: T) -> T:
        ...

    def to_int(self, x0: T) -> T:
        ...

    def trunc(self, x0: T) -> T:
        ...

    def truncdiv(self, x0: T, x1: T) -> T:
        ...

    def ceil(self, x0: T) -> T:
        ...

    def neg(self, x0: T) -> T:
        ...

    def reciprocal(self, x0: T) -> T:
        ...

    def eq(self, x0: T, x1: T) -> T:
        ...

    def ne(self, x0: T, x1: T) -> T:
        ...

    def lt(self, x0: T, x1: T) -> T:
        ...

    def gt(self, x0: T, x1: T) -> T:
        ...

    def le(self, x0: T, x1: T) -> T:
        ...

    def ge(self, x0: T, x1: T) -> T:
        ...

    def add(self, x0: T, x1: T) -> T:
        ...

    def sub(self, x0: T, x1: T) -> T:
        ...

    def mul(self, x0: T, x1: T) -> T:
        ...

    def floordiv(self, x0: T, x1: T) -> T:
        ...

    def truediv(self, x0: T, x1: T) -> T:
        ...

    def div(self, x0: T, x1: T) -> T:
        ...

    def mod(self, x0: T, x1: T) -> T:
        ...

    def pow(self, x0: T, x1: T) -> T:
        ...

    def and_(self, x0: T, x1: T) -> T:
        ...

    def or_(self, x0: T, x1: T) -> T:
        ...

    def xor(self, x0: T, x1: T) -> T:
        ...

    # ~~~~~~~~~~~~~~~~~~~~~~~~~~~~~~~~~~~~~~~~~~~~~~~~~~~~~~~~~~~~~~~~~
    # In CUDA, optimized implementations of other mathematical operations are
    # offered separately via libdevice for double precision computation (in
    # Triton, these go to tl.math rather than tl).  We lower to these
    # operators when doing FP64 on CUDA.  Note that some operators
    # unconditional go to tl.math.
    #
    # TODO(ezyang): Is this really the best way to do this?  What if we have
    # abs internally route to tl.math automatically when given a double
    # precision input?  One reason is that when doing codegen, we often don't
    # know what the dtype of the inputs are!  (In principle we do know, but
    # for many analyses it's not conveniently available.)

    def libdevice_abs(self, x0: T) -> T:
        ...

    def libdevice_exp(self, x0: T) -> T:
        ...

    def libdevice_sqrt(self, x0: T) -> T:
        ...

    def libdevice_cos(self, x0: T) -> T:
        ...

    def libdevice_sin(self, x0: T) -> T:
        ...

    def libdevice_sigmoid(self, x0: T) -> T:
        ...

    def libdevice_log(self, x0: T) -> T:
        ...


class KernelFormatterHandler:
    def __init__(self, parent_handler):
        self.parent_handler = parent_handler
        self.output = IndentedBuffer(1)
        self.var_counter = itertools.count()

    @staticmethod
    def ir_to_string(ir_fn, index, rindex=None) -> str:
        from .ir import FlexibleLayout

        args = [index, rindex] if rindex is not None else [index]
        names = ["index", "rindex"] if rindex is not None else ["index"]
        formatter = KernelFormatterHandler(MockHandler())

        with formatter.output.indent(-1):
            formatter.output.writeline(f"def inner_fn({', '.join(names)}):")
        for name, arg in zip(names, args):
            if arg:
                lhs = ", ".join(
                    [
                        str("_" if isinstance(v, (int, sympy.Integer)) else v)
                        for v in arg
                    ]
                )
                formatter.output.writeline(f"{lhs} = {name}")

        with V.set_ops_handler(formatter), patch.object(
            FlexibleLayout, "allow_indexing", True
        ):
            result = ir_fn(*args)
            return formatter.getvalue(result)

    def __getattr__(self, name) -> Callable[..., Any]:
        def inner(*args, **kwargs):
            line = getattr(self.parent_handler, name)(*args, **kwargs)
            if name == "indirect_indexing":
                return line
            # replace line with a new variable name
            varname = f"tmp{next(self.var_counter)}"
            self.output.writeline(f"{varname} = {line}")
            return varname

        return inner

    def reduction(
        self,
        dtype: torch.dtype,
        src_dtype: torch.dtype,
        reduction_type: ReductionType,
        value: Union[str, tuple[str, ...]],
    ) -> Union[str, tuple[str, ...]]:
        line = self.parent_handler.reduction(dtype, src_dtype, reduction_type, value)
        num_values = reduction_num_outputs(reduction_type)
        varnames = [f"tmp{next(self.var_counter)}" for _ in range(num_values)]
        self.output.writeline(f"{','.join(varnames)} = {line}")
        return tuple(varnames) if num_values > 1 else varnames[0]

    def getvalue(self, result):
        self.output.writeline(f"return {result}")
        return self.output.getvalue()


# Use mypy to check protocol implemented correctly
def _typecheck_KernelFormatterHandler(h: KernelFormatterHandler) -> OpsHandler[str]:
    return h


class WrapperHandler(Generic[T]):
    def __init__(self, inner: OpsHandler[T]):
        self._inner = inner

    def __getattr__(self, item):
        return getattr(self._inner, item)


# Use mypy to check protocol implemented correctly
def _typecheck_WrapperHandler(h: WrapperHandler[T]) -> OpsHandler[T]:
    return h


MockHandler._init_cls()

<<<<<<< HEAD
_ops = Virtualized("ops", MockHandler)
_graph = Virtualized("graph", NullHandler)
_real_inputs = Virtualized("real_inputs", NullHandler)
_fake_mode = Virtualized("fake_mode", NullHandler)
_kernel = Virtualized("kernel", NullKernelHandler)
_debug = Virtualized("debug", NullHandler)
_interpreter = Virtualized("interpreter", NullHandler)
_aot_compilation = Virtualized("aot_compilation", NullHandler)
_current_node = Virtualized("current_node", NullHandler)
=======
_ops: Virtualized[OpsHandler[Any]] = Virtualized("ops", MockHandler)
_graph: Virtualized[GraphLowering] = Virtualized("graph", NullHandler)
_real_inputs: Virtualized[List[torch.Tensor]] = Virtualized("real_inputs", NullHandler)
_fake_mode: Virtualized[FakeTensorMode] = Virtualized("fake_mode", NullHandler)
_kernel: Virtualized[NullKernelHandler] = Virtualized(
    "kernel", NullKernelHandler
)  # TODO: improve type
_debug: Virtualized[DebugContext] = Virtualized("debug", NullHandler)
_interpreter: Virtualized[InterpreterShim] = Virtualized("interpreter", NullHandler)
_aot_compilation: Virtualized[bool] = Virtualized("aot_compilation", NullHandler)
_current_node: Virtualized[torch.fx.Node] = Virtualized("current_node", NullHandler)
>>>>>>> 3baade44


class OpsValue:
    """The return type of most ops calls.

    This exists so we can overload magic methods, and write mathematical
    expressions much more fluently. So instead of

        ops.add(ops.mul(ops.mul(ops.sub(ops.mul(_Ap2, x), _Ap3), x), x), _1)

    we can write

        (_Ap2 * x - _Ap3) * x * x + _1

    """

    value: Any

    def __init__(self, value):
        self.value = value

    def __str__(self):
        return str(self.value)

    def __repr__(self):
        return f"OpsValue({self.value!r})"

    def __add__(self, other):
        return ops.add(self, other)

    def __mul__(self, other):
        return ops.mul(self, other)

    def __sub__(self, other):
        return ops.sub(self, other)

    def __neg__(self):
        return ops.neg(self)

    def __truediv__(self, other):
        return ops.truediv(self, other)

    def __floordiv__(self, other):
        return ops.floordiv(self, other)

    def __mod__(self, other):
        return ops.mod(self, other)

    def __pow__(self, other):
        return ops.pow(self, other)


class OpsWrapper:
    """This wraps any returned IR values into an `OpsValue` instance, so that we
    can overload the magic methods for writing mathematical expressions fluently.
    """

    def __getattr__(self, name):
        def inner(*args, **kwargs):
            new_args = [OpsWrapper._unwrap(a) for a in args]
            new_kwargs = {k: OpsWrapper._unwrap(v) for k, v in kwargs.items()}
            return OpsWrapper._wrap(getattr(_ops, name)(*new_args, **new_kwargs))

        return inner

    @staticmethod
    def _unwrap(x):
        if isinstance(x, (list, tuple)):
            return tuple(OpsWrapper._unwrap(v) for v in x)
        if isinstance(x, OpsValue):
            return x.value
        return x

    @staticmethod
    def _wrap(x):
        if isinstance(x, (list, tuple)):
            return tuple(OpsValue(v) for v in x)
        return OpsValue(x)

    @staticmethod
    def indirect_indexing(index, size, check=True):
        # Returns a sympy value, not IR value
        index = OpsWrapper._unwrap(index)
        return _ops.indirect_indexing(index, size, check)


ops = OpsWrapper()

_MockHandler = MockHandler


class _V:
    MockHandler = MockHandler
    KernelFormatterHandler = KernelFormatterHandler
    WrapperHandler = WrapperHandler

    set_ops_handler: Callable[[Any], Any] = _ops._set_handler
    get_ops_handler: Callable[[], Any] = _ops._get_handler
    set_graph_handler: Callable[[GraphLowering], Any] = _graph._set_handler
    set_real_inputs: Callable[[Any], Any] = _real_inputs._set_handler
    get_real_inputs: Callable[[], Any] = _real_inputs._get_handler
    set_fake_mode: Callable[[Any], Any] = _fake_mode._set_handler
    get_fake_mode: Callable[[], Any] = _fake_mode._get_handler
    set_kernel_handler: Callable[[Any], Any] = _kernel._set_handler
    set_debug_handler: Callable[[Any], Any] = _debug._set_handler
    set_interpreter_handler: Callable[[Any], Any] = _interpreter._set_handler
    set_aot_compilation: Callable[[Any], Any] = _aot_compilation._set_handler
    get_aot_compilation: Callable[[], Any] = _aot_compilation._get_handler
    set_current_node: Callable[[Any], Any] = _current_node._set_handler
    get_current_node: Callable[[], Any] = _current_node._get_handler

    @property
    def ops(self) -> OpsHandler[Any]:
        """The operator handler specific to the current codegen task"""
        return _ops._get_handler()

    @property
    def graph(self) -> GraphLowering:
        """The graph currently being generated"""
        return _graph._get_handler()

    @property
    def real_inputs(self):
        """non-fake example inputs"""
        return _real_inputs._get_handler()

    @property
    def fake_mode(self):
        """The graph currently being generated"""
        return _fake_mode._get_handler()

    @property
    def kernel(self):
        """The kernel currently being generated"""
        return _kernel._get_handler()

    @property
    def debug(self):
        return _debug._get_handler()

    @property
    def interpreter(self):
        return _interpreter._get_handler()

    @property
    def aot_compilation(self):
        return _aot_compilation._get_handler()

    @property
    def current_node(self):
        return _current_node._get_handler()


V = _V()<|MERGE_RESOLUTION|>--- conflicted
+++ resolved
@@ -1,5 +1,3 @@
-<<<<<<< HEAD
-=======
 """
 This file provides a number of "global" variables/handlers that are actually
 thread local and dynamically scoped, with Inductor patching them to various
@@ -56,16 +54,12 @@
 supported.
 """
 
->>>>>>> 3baade44
 from __future__ import annotations
 
 import itertools
-from contextlib import contextmanager
+from contextlib import AbstractContextManager, contextmanager
 from itertools import chain
 from threading import local
-<<<<<<< HEAD
-from typing import Any, Callable, TYPE_CHECKING, Union
-=======
 from typing import (
     Any,
     Callable,
@@ -79,7 +73,6 @@
     TypeVar,
     Union,
 )
->>>>>>> 3baade44
 from unittest.mock import patch
 
 import sympy
@@ -92,12 +85,14 @@
 from .utils import reduction_num_outputs, sympy_str, sympy_symbol
 
 if TYPE_CHECKING:
+    import torch
+    from torch._inductor.debug import DebugContext
     from torch._inductor.graph import GraphLowering
+    from torch._inductor.ir import InterpreterShim
+    from torch._subclasses import FakeTensorMode
 
 threadlocal = local()
 
-<<<<<<< HEAD
-=======
 T = TypeVar("T")
 StoreMode = Optional[Literal["atomic_add"]]
 ReductionType = Literal[
@@ -113,20 +108,35 @@
     "xor_sum",
 ]
 
->>>>>>> 3baade44
-
-class Virtualized:
+
+class NullHandler:
     """
-    A global variable that redirects via thread local variable
+    Sentinel indicating that a global variable is unset ala None.  Typically,
+    attempting to access the global variable before it's set is an error, but with
+    NullHandler it won't fail until you try to access an attribute on it.
+    """
+
+    pass
+
+
+class Virtualized(Generic[T]):
+    """
+    Implements a global variable that redirects via thread local variable
+    (NB: construct this class to create the global variable; this is not
+    a singleton class!)
 
     This allows us to swap in different op implementations in codegen.
+
+    NB: Despite the fact that we typically call these "handlers" (e.g., NullHandler is
+    the default value of the variable), we sometimes use these variables to
+    store other things, like booleans.
     """
 
-    def __init__(self, vname: str, default):
+    def __init__(self, vname: str, default: Union[Callable[[], T], Type[NullHandler]]):
         self._key: str = f"__torchinductor_{vname}"
         self._default = default
 
-    def _set_handler(self, value):
+    def _set_handler(self, value: T) -> AbstractContextManager[None]:
         prior = self._get_handler()
         setattr(threadlocal, self._key, value)
 
@@ -139,18 +149,17 @@
 
         return ctx()
 
-    def _get_handler(self):
+    def _get_handler(self) -> T:
         try:
             return getattr(threadlocal, self._key)
         except AttributeError:
-            return self._default()
-
-    def __getattr__(self, name):
+            # TODO: To be honest, I feel we probably should just error in this
+            # case, instead of making a null handler that will probably error
+            # when you getattr on it
+            return self._default()  # type: ignore[return-value]
+
+    def __getattr__(self, name: str) -> Any:
         return getattr(self._get_handler(), name)
-
-
-class NullHandler:
-    pass
 
 
 class NullKernelHandler(NullHandler):
@@ -746,17 +755,6 @@
 
 MockHandler._init_cls()
 
-<<<<<<< HEAD
-_ops = Virtualized("ops", MockHandler)
-_graph = Virtualized("graph", NullHandler)
-_real_inputs = Virtualized("real_inputs", NullHandler)
-_fake_mode = Virtualized("fake_mode", NullHandler)
-_kernel = Virtualized("kernel", NullKernelHandler)
-_debug = Virtualized("debug", NullHandler)
-_interpreter = Virtualized("interpreter", NullHandler)
-_aot_compilation = Virtualized("aot_compilation", NullHandler)
-_current_node = Virtualized("current_node", NullHandler)
-=======
 _ops: Virtualized[OpsHandler[Any]] = Virtualized("ops", MockHandler)
 _graph: Virtualized[GraphLowering] = Virtualized("graph", NullHandler)
 _real_inputs: Virtualized[List[torch.Tensor]] = Virtualized("real_inputs", NullHandler)
@@ -768,7 +766,6 @@
 _interpreter: Virtualized[InterpreterShim] = Virtualized("interpreter", NullHandler)
 _aot_compilation: Virtualized[bool] = Virtualized("aot_compilation", NullHandler)
 _current_node: Virtualized[torch.fx.Node] = Virtualized("current_node", NullHandler)
->>>>>>> 3baade44
 
 
 class OpsValue:
@@ -875,7 +872,7 @@
     set_kernel_handler: Callable[[Any], Any] = _kernel._set_handler
     set_debug_handler: Callable[[Any], Any] = _debug._set_handler
     set_interpreter_handler: Callable[[Any], Any] = _interpreter._set_handler
-    set_aot_compilation: Callable[[Any], Any] = _aot_compilation._set_handler
+    set_aot_compilation: Callable[[bool], Any] = _aot_compilation._set_handler
     get_aot_compilation: Callable[[], Any] = _aot_compilation._get_handler
     set_current_node: Callable[[Any], Any] = _current_node._set_handler
     get_current_node: Callable[[], Any] = _current_node._get_handler
