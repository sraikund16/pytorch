import contextlib
import dataclasses
import functools
import itertools
import logging
import math
import re
import sys
from copy import copy, deepcopy
from typing import Any, Dict, List, Optional, Set, Tuple, Union

import sympy

import torch
import torch.fx
from torch._inductor import dependencies
from torch._inductor.ir import StorageBox, TensorBox
from torch._prims_common import is_float_dtype
from torch.utils import _pytree as pytree
from torch.utils._sympy.functions import FloorDiv, ModularIndexing
from torch.utils._sympy.value_ranges import bound_sympy, ValueRanges

from .. import codecache, config, ir, metrics
from ..codegen.wrapper import WrapperCodeGen
from ..optimize_indexing import range_expressable_in_32_bits
from ..scheduler import BaseScheduling, SchedulerNode
from ..utils import (
    cache_on_self,
    get_fused_kernel_name,
    is_welford_reduction,
    parallel_num_threads,
    sympy_index_symbol,
    sympy_product,
    sympy_subs,
)

from ..virtualized import ops, OpsValue, V
from .common import (
    BracesBuffer,
    CppWrapperKernelArgs,
    CSE,
    CSEVariable,
    DataTypePropagation,
    DeferredLine,
    DTYPE_TO_COMPUTATION_DTYPE,
    ExprPrinter,
    IndentedBuffer,
    Kernel,
    KernelArgs,
    OpOverrides,
    OptimizationContext,
)

schedule_log = torch._logging.getArtifactLogger(__name__, "schedule")

DTYPE_TO_CPP = {
    torch.float32: "float",
    torch.float64: "double",
    torch.float16: "half",
    torch.int64: "long",
    torch.int32: "int",
    torch.int16: "short",
    torch.int8: "signed char",
    torch.uint64: "unsigned long",
    torch.uint32: "unsigned int",
    torch.uint16: "unsigned short",
    torch.uint8: "unsigned char",
    torch.uint32: "unsigned int",
    torch.uint64: "unsigned long",
    torch.bool: "bool",
    torch.bfloat16: "bfloat16",
    torch.complex64: "complex64",
    torch.float8_e4m3fn: "float8_e4m3fn",
    torch.float8_e5m2: "float8_e5m2",
}

DTYPE_TO_ATEN = {
    torch.float32: "at::kFloat",
    torch.float64: "at::kDouble",
    torch.float16: "at::kHalf",
    torch.int64: "at::kLong",
    torch.int32: "at::kInt",
    torch.int16: "at::kShort",
    torch.int8: "at::kChar",
    torch.uint64: "at::kUInt64",
    torch.uint32: "at::kUInt32",
    torch.uint16: "at::kUInt16",
    torch.uint8: "at::kByte",
    torch.uint32: "at::kUInt32",
    torch.uint64: "at::kUInt64",
    torch.bool: "at::kBool",
    torch.bfloat16: "at::kBFloat16",
    torch.complex32: "at::kComplexHalf",
    torch.complex64: "at::kComplexFloat",
    torch.complex128: "at::kComplexDouble",
    torch.float8_e4m3fn: "at::kFloat8_e4m3fn",
    torch.float8_e5m2: "at::kFloat8_e5m2",
    torch.float8_e4m3fnuz: "at::kFloat8_e4m3fnuz",
    torch.float8_e5m2fnuz: "at::kFloat8_e5m2fnuz",
}

DEVICE_TO_ATEN = {
    "cpu": "at::kCPU",
    "cuda": "at::kCUDA",
}

INDEX_TYPE = "long"

NATIVE_OMP_RTYPES = {"+", "*", "^", "||", "min", "max"}
RTYPE_TO_CPP = {
    "sum": "+",
    "prod": "*",
    "xor_sum": "^",
    "min": "min",
    "max": "max",
    "argmin": "argmin",
    "argmax": "argmax",
    "any": "||",
    "welford_reduce": "welford",
    "welford_combine": "welford",
}
VECTORIZABLE_RTYPES = {
    "max",
    "min",
    "sum",
    "prod",
    "xor_sum",
    "welford_reduce",
    "welford_combine",
}

PYTHON_TO_CPP = {
    "Tensor": "at::Tensor",
    "int": "long",
    "float": "double",
    "bool": "bool",
    "str": "std::string",
    "ScalarType": "c10::ScalarType",
    "MemoryFormat": "at::MemoryFormat",
    "Layout": "at::Layout",
    "Device": "at::Device",
    "number": "at::Scalar",
}

CONTAINER_PYTHON_TO_CPP = {
    "List": "std::vector",
    "Optional": "c10::optional",
}

DTYPE_LOWP_FP = [
    torch.bfloat16,
    torch.float16,
]


BIN_CMP_OPS = ["eq", "ne", "le", "ge", "lt", "gt"]


def value_to_cpp(value, cpp_type):
    if value == float("-inf"):
        return f"-std::numeric_limits<{cpp_type}>::infinity()"
    elif value == float("inf"):
        return f"std::numeric_limits<{cpp_type}>::infinity()"
    elif isinstance(value, bool):
        return f"static_cast<{cpp_type}>({str(value).lower()})"
    elif math.isnan(value):
        return f"std::numeric_limits<{cpp_type}>::quiet_NaN()"
    else:
        return f"static_cast<{cpp_type}>({repr(value)})"


def reduction_init(reduction_type, dtype):
    if dtype in DTYPE_LOWP_FP:
        # Since load promotes all half-precision inputs to float, the initial
        # constant for reduction must be promoted as well
        dtype = torch.float32
    if reduction_type in ("xor_sum", "sum", "any"):
        return 0
    if reduction_type == "prod":
        return 1
    if reduction_type in {"max", "argmax"}:
        return (
            f"-std::numeric_limits<{DTYPE_TO_CPP[dtype]}>::infinity()"
            if is_float_dtype(dtype)
            else f"std::numeric_limits<{DTYPE_TO_CPP[dtype]}>::min()"
        )
    if reduction_type in {"min", "argmin"}:
        return (
            f"std::numeric_limits<{DTYPE_TO_CPP[dtype]}>::infinity()"
            if is_float_dtype(dtype)
            else f"std::numeric_limits<{DTYPE_TO_CPP[dtype]}>::max()"
        )
    if is_welford_reduction(reduction_type):
        return f"Welford<{DTYPE_TO_CPP[dtype]}>()"
    raise AssertionError(reduction_type)


def reduction_acc_type(reduction_type, dtype):
    assert reduction_type not in {"argmin", "argmax"}
    scalar_type = DTYPE_TO_CPP[DTYPE_TO_COMPUTATION_DTYPE[dtype]]
    if is_welford_reduction(reduction_type):
        return f"Welford<{scalar_type}>"

    return scalar_type


def reduction_combine(reduction_type, var, next_value):
    if reduction_type == "sum":
        return f"{var} + {next_value}"
    if reduction_type == "prod":
        return f"{var} * {next_value}"
    if reduction_type == "xor_sum":
        return f"{var} ^ {next_value}"
    if reduction_type == "any":
        return f"{var} || {next_value}"
    if reduction_type in ("min", "max"):
        return f"{reduction_type}_propagate_nan({var}, {next_value})"
    if reduction_type == "welford_reduce":
        return f"welford_combine({var}, {next_value})"
    if reduction_type == "welford_combine":
        if isinstance(next_value, tuple):
            mean, m2, weight = next_value
        else:
            mean, m2, weight = reduction_project(reduction_type, next_value)
        return f"welford_combine({var}, {{{mean}, {m2}, {weight}}})"
    raise AssertionError(reduction_type)


def reduction_project(reduction_type, acc):
    if is_welford_reduction(reduction_type):
        return f"{acc}.mean", f"{acc}.m2", f"{acc}.weight"
    elif reduction_type in {"argmin", "argmax"}:
        return f"{acc}.index"
    return acc


def is_to_lowp_dtype(expr):
    to_exprs = ["cvt_fp32_to_lowp_fp", "c10::convert"]
    if any(to_expr in expr for to_expr in to_exprs):
        if "half" in expr:
            return torch.half
        if "bfloat16" in expr:
            return torch.bfloat16
    return None


def get_lowp_to_fp32_expr(lowp_var, src_dtype, kernel):
    if isinstance(kernel, CppVecKernel):
        return f"cvt_lowp_fp_to_fp32<{DTYPE_TO_CPP[src_dtype]}>({lowp_var})"
    else:
        assert isinstance(kernel, CppKernel)
        return f"c10::convert<float>({lowp_var})"


index_value_name_counter = 1


def argmax_argmin_prefix(reduction_type, src_dtype, tmpvar):
    global index_value_name_counter
    struct_name = f"IndexValue_{index_value_name_counter}"
    index_value_name_counter += 1

    # A small annoyance, due to it being a little cumbersome to just throw {} into strings
    prefix = [
        f"struct {struct_name} {{size_t index; {DTYPE_TO_CPP[src_dtype]} value;}};",
        f"{struct_name} {tmpvar}{{0, {reduction_init(reduction_type, src_dtype)}}};",
    ]

    if reduction_type in ["argmax", "argmin"]:
        compare_op = "greater_or_nan" if reduction_type == "argmax" else "less_or_nan"
        prefix.extend(
            [
                "#if !defined(__clang_major__) || __clang_major__ > 9",
                f"#pragma omp declare reduction({reduction_type} : {struct_name} :\\",
                f"    omp_out = {compare_op}(omp_in.value, omp_out.value, omp_in.index, omp_out.index) ? omp_in : omp_out)\\",
                f"\tinitializer(omp_priv = {{0, {reduction_init(reduction_type, src_dtype)}}})",
                "#endif",
            ]
        )

    return prefix


@functools.lru_cache
def stride_at(index: sympy.Expr, var: sympy.Symbol):
    replacement = {var: var + 1}
    new_index = sympy_subs(index, replacement)  # type: ignore[arg-type]
    return sympy.simplify(new_index - index)


@functools.lru_cache
def simplify_index_in_vec_range(index: sympy.Expr, var: sympy.Expr, vec_length: int):
    """
    Simplifies the index expression within the range of a vectorized loop.
    Given a vectorized loop variable `var` in the range of a loop with `vec_length`,
    this function transforms the `index` into an equivalent form. It handles
    simplifications for cases where `var` can be expressed as `vec_length * a + b`,
    where `b` ranges from 0 to `vec_length - 1`. The function reduces occurrences
    of `FloorDiv` and `ModularIndexing` in the `index` with best-effort optimizations.

    NOTE:
    The simplified index expression is intended for analysis purposes only, not
    for code generation. It replaces `FloorDiv` and `ModularIndexing` with free variables
    which are not dependent on the loop variable `var` in the vectorized range. Check
    https://github.com/pytorch/pytorch/pull/117221#discussion_r1449746217 for more details.

    Examples:
    1. If `var` is `x3` and `vec_length` is 16, and `x3 = 16*a + b`, then
       `FloorDiv(x3, div)` or `ModularIndexing(x3, div, mod)` becomes a free variable
       when `div` is divisible by 16.
    2. `ModularIndexing(x3, 1, mod)` can be simplified to `x3 + c` where `c` is a free
       variable when `mod` is divisible by 16.
    """

    div_freevar_id = 0
    mod_freevar_id = 0

    def visit_indexing_div(divisor):
        nonlocal div_freevar_id
        result = FloorDiv(var, divisor)
        if sympy.gcd(divisor, vec_length) == vec_length:
            result = sympy.Symbol(f"{var}_div_c{div_freevar_id}")
            div_freevar_id += 1
        return result

    def visit_modular_indexing(divisor, modulus):
        nonlocal mod_freevar_id
        result = ModularIndexing(var, divisor, modulus)
        if sympy.gcd(divisor, vec_length) == vec_length:
            result = sympy.Symbol(f"{var}_mod_c{mod_freevar_id}")
            mod_freevar_id += 1
        elif divisor == 1 and sympy.gcd(modulus, vec_length) == vec_length:
            result = var + sympy.Symbol(f"{var}_mod_c{mod_freevar_id}")
            mod_freevar_id += 1
        return result

    original_index = index

    div = sympy.Wild("divisor")
    if index.has(FloorDiv):
        index = index.replace(FloorDiv(var, div), visit_indexing_div)

    mod = sympy.Wild("modulus")
    if index.has(ModularIndexing):
        index = index.replace(ModularIndexing(var, div, mod), visit_modular_indexing)

    index = sympy.simplify(index)
    if index != original_index:
        return simplify_index_in_vec_range(index, var, vec_length)

    return index


@functools.lru_cache
def stride_at_vec_range(index: sympy.Expr, var: sympy.Symbol, vec_length: int):
    index_vec_simplified = simplify_index_in_vec_range(index, var, vec_length)
    return stride_at(index_vec_simplified, var)


class CppPrinter(ExprPrinter):
    def _print_Integer(self, expr):
        return f"{int(expr)}L"

    def _print_Where(self, expr):
        c = self.paren(self.doprint(expr.args[0]))
        p = self.paren(self.doprint(expr.args[1]))
        q = self.paren(self.doprint(expr.args[2]))
        return f"{c} ? {p} : {q}"

    def _print_ModularIndexing(self, expr):
        x, div, mod = expr.args
        x = self.paren(self.doprint(x))
        if div != 1:
            div = self.paren(self.doprint(div))
            if expr.is_integer:
                x = f"c10::div_floor_integer({x}, {div})"
            else:
                x = f"c10::div_floor_floating(static_cast<double>({x}), static_cast<double>({div}))"
        mod = self.paren(self.doprint(mod))
        return f"static_cast<{INDEX_TYPE}>({x}) % static_cast<{INDEX_TYPE}>({mod})"

    def _print_FloorDiv(self, expr):
        x, div = expr.args
        x = self.paren(self.doprint(x))
        div = self.paren(self.doprint(div))
        if expr.is_integer:
            return f"c10::div_floor_integer({x}, {div})"
        return f"c10::div_floor_floating(static_cast<double>({x}), static_cast<double>({div}))"

    def _print_floor(self, expr):
        assert len(expr.args) == 1
        r = f"std::floor({self._print(expr.args[0])})"
        return f"static_cast<{INDEX_TYPE}>({r})" if expr.is_integer else r

    def _print_Pow(self, expr):
        # Uses float constants to perform FP div
        base, exp = expr.args
        base = self._print(base)

        if exp == 0.5 or exp == -0.5:
            return f"std::sqrt({base})" if exp == 0.5 else f"1.0/std::sqrt({base})"
        assert exp.is_integer
        exp = int(exp)
        if exp > 0:
            r = "*".join([self.paren(base)] * exp)
        elif exp < 0:
            r = "1.0/" + self.paren("*".join([self.paren(base)] * abs(exp)))
        else:  # exp == 0
            r = "1.0"

        return f"static_cast<{INDEX_TYPE}>({r})" if expr.is_integer else r

    def _print_Rational(self, expr):
        # Uses float constants to perform FP div
        if expr.q == 1:
            r = f"{expr.p}"
        else:
            r = f"{expr.p}.0/{expr.q}.0"
        return f"static_cast<{INDEX_TYPE}>({r})" if expr.is_integer else r

    def _print_ceiling(self, expr):
        assert len(expr.args) == 1
        r = f"std::ceil({self._print(expr.args[0])})"
        return f"static_cast<{INDEX_TYPE}>({r})" if expr.is_integer else r

    def _print_Min(self, expr):
        args = [self._print(a) for a in expr.args]
        if len(args) == 2:
            return f"std::min({args[0]}, {args[1]})"
        else:
            # Initializer list overload
            il = "{" + ", ".join(args) + "}"
            return f"std::min({il})"

    def _print_Max(self, expr):
        args = [self._print(a) for a in expr.args]
        if len(args) == 2:
            return f"std::max({args[0]}, {args[1]})"
        else:
            # Initializer list overload
            il = "{" + ", ".join(args) + "}"
            return f"std::max({il})"

    def _print_Abs(self, expr):
        assert len(expr.args) == 1
        return f"std::abs({self._print(expr.args[0])})"

    def _print_cos(self, expr):
        assert len(expr.args) == 1
        return f"std::cos({self._print(expr.args[0])})"

    def _print_cosh(self, expr):
        assert len(expr.args) == 1
        return f"std::cosh({self._print(expr.args[0])})"

    def _print_acos(self, expr):
        assert len(expr.args) == 1
        return f"std::acos({self._print(expr.args[0])})"

    def _print_sin(self, expr):
        assert len(expr.args) == 1
        return f"std::sin({self._print(expr.args[0])})"

    def _print_sinh(self, expr):
        assert len(expr.args) == 1
        return f"std::sinh({self._print(expr.args[0])})"

    def _print_asin(self, expr):
        assert len(expr.args) == 1
        return f"std::asin({self._print(expr.args[0])})"

    def _print_tan(self, expr):
        assert len(expr.args) == 1
        return f"std::tan({self._print(expr.args[0])})"

    def _print_tanh(self, expr):
        assert len(expr.args) == 1
        return f"std::tanh({self._print(expr.args[0])})"

    def _print_atan(self, expr):
        assert len(expr.args) == 1
        return f"std::atan({self._print(expr.args[0])})"

    def _print_Round(self, expr):
        assert len(expr.args) == 1
        return f"std::lrint({self._print(expr.args[0])})"

    def _print_RoundDecimal(self, expr):
        assert len(expr.args) == 2
        number, ndigits = expr.args
        if number.is_integer:
            # ndigits < 0 should have been filtered by the sympy function
            assert ndigits < 0
            raise ValueError(
                f"For integer inputs, only non-negative ndigits are currently supported, but got {ndigits}."
            )
        return f"static_cast<double>(std::nearbyint(1e{ndigits} * {self.paren(self._print(number))}) * 1e{-ndigits})"


# A function to print, useful for printing sympy symbols.
cexpr = CppPrinter().doprint


def cexpr_index(index):
    return f"static_cast<{INDEX_TYPE}>({cexpr(index)})"


class RecordOptimizationContext:
    def __init__(self, func_name: str = ""):
        self.func_name = func_name
        self.current_node: Optional[torch.fx.Node] = None
        self.opt_ctx: Optional[OptimizationContext] = None

    def __enter__(self):
        assert V.interpreter
        assert V.interpreter.current_node

        self.current_node = V.interpreter.current_node
        assert self.current_node is not None
        if OptimizationContext.key in self.current_node.meta:
            self.opt_ctx = self.current_node.meta[OptimizationContext.key]
        else:
            self.opt_ctx = OptimizationContext()
        assert self.opt_ctx is not None
        self.opt_ctx.ops_name = self.func_name
        return self

    def __exit__(self, exc_type, exc_val, exc_tb):
        assert self.current_node
        assert self.opt_ctx
        self.current_node.meta[OptimizationContext.key] = self.opt_ctx

    def get_opt_ctx(self):
        return self.opt_ctx

    def get_fx_node(self):
        assert self.current_node
        return self.current_node


def get_opt_ctx(node: torch.fx.Node) -> OptimizationContext:
    return node.meta.get(OptimizationContext.key, None)


def get_current_node_opt_ctx() -> OptimizationContext:
    assert V.interpreter.current_node
    return get_opt_ctx(V.interpreter.current_node)


class CppVecUnsupportedError(Exception):
    pass


class CppCSEVariable(CSEVariable):
    def __init__(self, name, bounds: ValueRanges[Any]):
        super().__init__(name, bounds)
        self.is_vec = False
        self.dtype: Optional[torch.dtype] = None
        self.dependent_itervars: Set[sympy.Symbol] = set()

    def __repr__(self):
        return (
            f"CppCSEVariable(name: {self.name}, bounds: {self.bounds}, is_vec: {self.is_vec}, dtype: {self.dtype}, "
            f"dependent_itervars: {self.dependent_itervars})"
        )

    def update_on_args(self, name, args, kwargs):
        if name == "load":
            # args[1] is index
            self._set_dependent_itervars(args[1])
        else:
            # propagate relevant itervars and is_vec from args
            self.dependent_itervars.update(
                *[
                    arg.dependent_itervars
                    for arg in args
                    if isinstance(arg, CppCSEVariable)
                ]
            )
            if name == "index_expr":
                self._set_dependent_itervars(args[0])
            if any(arg.is_vec for arg in args if isinstance(arg, CppCSEVariable)):
                self.is_vec = True
        # NOTE [dtype of CppCSEVariable]
        # Deciding dtype according to the current optimization context is not
        # always accurate since the dtypes are initialized during dtype propagation
        # at the beginning of the codegen. It is possible that some ops are invoked
        # during the codegen of the current op and take different dtypes from the
        # current op.
        # TODO(jgong5): A more accurate way of deciding the dtype of the variables is to
        # propagate the dtypes here inside `update_on_args`.
        if (
            hasattr(V.interpreter, "current_node")
            and get_current_node_opt_ctx() is not None
        ):
            self.dtype = get_current_node_opt_ctx().dtype

        if name in BIN_CMP_OPS:
            self.dtype = torch.bool

    def _set_dependent_itervars(self, index: sympy.Expr):
        """
        Set the relevant itervars for this variable based on the `index` expression.
        This includes the itervars directly used in the `index` as well as relevant itervars
        of other cse variables used in the `index`.
        """
        for s in index.free_symbols:
            if s in V.kernel.itervars:
                self.dependent_itervars.add(s)  # type: ignore[arg-type]
            elif s.name in V.kernel.cse.varname_map:  # type: ignore[attr-defined]
                self.dependent_itervars.update(
                    V.kernel.cse.varname_map[s.name].dependent_itervars  # type: ignore[attr-defined]
                )

    def depends_on(self, itervar: sympy.Symbol):
        return itervar in self.dependent_itervars


class CppOverrides(OpOverrides):
    """Map element-wise ops to C++"""

    @staticmethod
    def add(a, b):
        return f"decltype({a})({a} + {b})"

    @staticmethod
    def sub(a, b):
        return f"decltype({a})({a} - {b})"

    @staticmethod
    def mul(a, b):
        return f"decltype({a})({a} * {b})"

    @staticmethod
    def to_dtype(x, dtype, src_dtype=None):
        assert dtype in DTYPE_TO_CPP, f"{dtype} missing from {__name__}.DTYPE_TO_CPP"
        return f"c10::convert<{DTYPE_TO_CPP[dtype]}>({x})"

    @staticmethod
    def to_dtype_bitcast(x, dtype, src_dtype):
        assert dtype in DTYPE_TO_CPP, f"{dtype} missing from {__name__}.DTYPE_TO_CPP"
        if src_dtype in (torch.float16, torch.bfloat16):
            # c10::bit_cast requires the source and target have the bitwidth.
            # Because the input tensor's dtype could be promoted, e.g. from float16 to
            # float, we have to cast the tensor to its original source dtype before
            # invoking bit_cast. We also need to convert the bit-casted tensor
            # back to float to make sure we keep using higher precision values
            # for the rest of the computation.
            cast_x = f"c10::convert<{DTYPE_TO_CPP[src_dtype]}>({x})"
            cast_x = f"c10::bit_cast<{DTYPE_TO_CPP[dtype]}>({cast_x})"
            return f"c10::convert<{DTYPE_TO_CPP[torch.float32]}>({cast_x})"
        else:
            return f"c10::bit_cast<{DTYPE_TO_CPP[dtype]}>({x})"

    @staticmethod
    def abs(x):
        return f"std::abs({x})"

    @staticmethod
    def sin(x):
        return f"std::sin({x})"

    @staticmethod
    def cos(x):
        return f"std::cos({x})"

    @staticmethod
    def neg(x):
        return f"decltype({x})(-{x})"

    @staticmethod
    def exp(x):
        # return f"Sleef_expf_u10({x})"
        return f"std::exp({x})"

    @staticmethod
    def exp2(x):
        return f"std::exp2({x})"

    @staticmethod
    def expm1(x):
        return f"std::expm1({x})"

    @staticmethod
    def erf(x):
        return f"std::erf({x})"

    @staticmethod
    def erfc(x):
        return f"std::erfc({x})"

    @staticmethod
    def erfinv(x):
        return f"calc_erfinv({x})"

    @staticmethod
    def sqrt(x):
        return f"std::sqrt({x})"

    @staticmethod
    def rsqrt(x):
        return f"1 / std::sqrt({x})"

    @staticmethod
    def log1p(x):
        bug = config.cpp.inject_log1p_bug_TESTING_ONLY
        if bug == "accuracy":
            return f"{x} + decltype({x})(1)"
        elif bug is None:
            return f"std::log1p({x})"
        else:
            raise AssertionError(
                f"unrecognized config cpp.inject_log1p_bug_TESTING_ONLY = {bug!r}"
            )

    @staticmethod
    def tan(x):
        return f"std::tan({x})"

    @staticmethod
    def tanh(x):
        return f"std::tanh({x})"

    @staticmethod
    def signbit(x):
        return f"std::signbit({x})"

    @staticmethod
    def pow(a, b):
        return f"std::pow({a}, {b})"

    @staticmethod
    def log(x):
        return f"std::log({x})"

    @staticmethod
    def round(x):
        return f"std::nearbyint({x})"

    @staticmethod
    def floor(x):
        return f"std::floor({x})"

    @staticmethod
    def floordiv(a, b):
        # a and b are integer type
        quot = f"{a} / {b}"
        rem = f"{a} % {b}"
        return f"(({a} < 0) != ({b} < 0) ? ({rem} != 0 ? {quot} - 1 : {quot}) : {quot})"

    @staticmethod
    def ceil(x):
        return f"std::ceil({x})"

    @staticmethod
    def trunc(x):
        return f"std::trunc({x})"

    @staticmethod
    def truncdiv(a, b):
        # a and b are integer type
        return f"{a} / {b}"

    @staticmethod
    def fmod(a, b):
        return f"std::fmod({a}, {b})"

    @staticmethod
    def isinf(x):
        return f"std::isinf({x})"

    @staticmethod
    def isnan(x):
        return f"std::isnan({x})"

    @staticmethod
    def lgamma(x):
        return f"std::lgamma({x})"

    @staticmethod
    def acos(x):
        return f"std::acos({x})"

    @staticmethod
    def acosh(x):
        return f"std::acosh({x})"

    @staticmethod
    def cosh(x):
        return f"std::cosh({x})"

    @staticmethod
    def sinh(x):
        return f"std::sinh({x})"

    @staticmethod
    def asin(x):
        return f"std::asin({x})"

    @staticmethod
    def asinh(x):
        return f"std::asinh({x})"

    @staticmethod
    def atan2(x, y):
        return f"std::atan2({x}, {y})"

    @staticmethod
    def atan(x):
        return f"std::atan({x})"

    @staticmethod
    def atanh(x):
        return f"std::atanh({x})"

    @staticmethod
    def copysign(x, y):
        return f"std::copysign({x}, {y})"

    @staticmethod
    def frexp(x):
        cache_keys = f"frexp({x})[0]", f"frexp({x})[1]"
        if all(cache_key in V.kernel.cse.cache for cache_key in cache_keys):
            return tuple(V.kernel.cse.cache[cache_key] for cache_key in cache_keys)

        code = BracesBuffer()
        exponent = V.kernel.cse.newvar()
        mantissa = V.kernel.cse.newvar()
        code.writeline(f"int32_t {exponent};")
        code.writeline(f"auto {mantissa} = std::frexp({x}, &{exponent});")
        V.kernel.compute.splice(code)
        cse_vars = (mantissa, exponent)
        for cache_key, cse_var in zip(cache_keys, cse_vars):
            V.kernel.cse.cache[cache_key] = cse_var
        return mantissa, exponent

    @staticmethod
    def hypot(x, y):
        return f"std::hypot({x}, {y})"

    @staticmethod
    def log10(x):
        return f"std::log10({x})"

    @staticmethod
    def nextafter(x, y):
        return f"std::nextafter({x}, {y})"

    @staticmethod
    def relu(x):
        bug = config.cpp.inject_relu_bug_TESTING_ONLY
        if bug == "compile_error":
            return "compile error!"
        elif bug == "runtime_error":
            return f"{x}; throw 1"
        elif bug == "accuracy":
            return f"{x} + decltype({x})(1)"
        elif bug is None:
            return f"std::max({x}, decltype({x})(0))"
        else:
            raise AssertionError(
                f"unrecognized config cpp.inject_relu_bug_TESTING_ONLY = {bug!r}"
            )

    @staticmethod
    def minimum(a, b):
        return f"min_propagate_nan({a}, {b})"

    @staticmethod
    def maximum(a, b):
        return f"max_propagate_nan({a}, {b})"

    @staticmethod
    def where(a, b, c):
        return f"{a} ? {b} : {c}"

    @staticmethod
    def mod(a, b):
        return f"mod({a}, {b})"

    @staticmethod
    def constant(val, dtype):
        opt_ctx: OptimizationContext = get_current_node_opt_ctx()
        assert opt_ctx and opt_ctx.dtype is not None
        dtype = opt_ctx.dtype
        if dtype in DTYPE_LOWP_FP:
            # Since load promotes all half-precision inputs to float, constants
            # must be promoted as well
            dtype = torch.float32
        return value_to_cpp(val, DTYPE_TO_CPP[dtype])

    @staticmethod
    def index_expr(expr, dtype):
        opt_ctx: OptimizationContext = get_current_node_opt_ctx()
        assert opt_ctx and opt_ctx.dtype is not None
        dtype = opt_ctx.dtype
        return ops.to_dtype(cexpr(V.kernel.rename_indexing(expr)), dtype)

    @staticmethod
    def masked(mask, body, other):
        code = BracesBuffer()

        # Write masked operation into a lambda
        body_var = V.kernel.cse.newvar()
        code.writeline(f"auto {body_var} = [&]")
        with V.kernel.swap_buffers(code), code.indent():
            result = body()
            code.writeline(f"return {result};")
        code.writeline(";")
        V.kernel.compute.splice(code)

        # Use the lambda's return type as the type of other
        other_code = value_to_cpp(other, f"decltype({body_var}())")
        return f"{mask} ? {body_var}() : {other_code}"

    @staticmethod
    def logical_and(a, b):
        return f"{a} && {b}"

    @staticmethod
    def logical_not(a):
        return f"!{a}"

    @staticmethod
    def logical_or(a, b):
        return f"{a} || {b}"

    @staticmethod
    def logical_xor(a, b):
        return f"{a} != {b}"

    @staticmethod
    def bitwise_and(a, b):
        return f"decltype({a})({a} & {b})"

    @staticmethod
    def bitwise_not(a):
        return f"decltype({a})(~{a})"

    @staticmethod
    def bitwise_or(a, b):
        return f"decltype({a})({a} | {b})"

    @staticmethod
    def bitwise_xor(a, b):
        return f"decltype({a})({a} ^ {b})"

    @staticmethod
    def bitwise_left_shift(a, b):
        return f"decltype({a})({a} << {b})"

    @staticmethod
    def bitwise_right_shift(a, b):
        return f"decltype({a})({a} >> {b})"

    @staticmethod
    def rand(seed: sympy.Expr, offset: sympy.Expr):
        return f"normalized_rand_cpu({seed}, {offset})"

    @staticmethod
    def randn(seed: sympy.Expr, offset: sympy.Expr):
        return f"randn_cpu({seed}, {offset})"

    @staticmethod
    def randint64(seed: sympy.Expr, offset: sympy.Expr, low, high):
        return f"randint64_cpu({seed}, {offset}, {low}, {high})"

    @staticmethod
    def sigmoid(x):
        return f"decltype({x})(1) / (decltype({x})(1) + std::exp(-{x}))"

    @staticmethod
    def sign(x):
        code = BracesBuffer()
        scalar_zero = f"decltype({x})(0)"
        scalar_one = f"decltype({x})(1)"
        code.writeline("[&]()")
        with code.indent():
            code.writeline(f"auto left = {x} > 0 ? {scalar_one} : {scalar_zero};")
            code.writeline(f"auto right = {x} < 0 ? {scalar_one} : {scalar_zero};")
            code.writeline("return left - right;")
        code.writeline("()")
        return code


CppOverrides._initialize_pointwise_overrides("cpp")


class CppVecOverrides(CppOverrides):
    """Map element-wise ops to aten vectorization C++"""

    def __new__(cls, *args, **kargs):
        self = super().__new__(cls)

        def wrap(func):
            # `CppVecKernel` generates both scalar ops and vector ops according to
            # whether the inputs are scalars or vectors while all ops in `CppVecOverrides`
            # (except for some ops explained below) assume the inputs are vectors. We wrap the ops in
            # `CppVecOverrides` to broadcast scalar inputs to vectors if needed or fallback to
            # `CppOverrides` when all inputs are scalars.
            #
            # Notes on ops handled separately in their own functions:
            # `ops.masked`:
            #     needs recursive handling of masked body.
            # `ops.index_expr`:
            #     needs to further analyze the dependency of the index expression on
            #     the tiling itervar.
            def wrapper(*args, **kwargs):
                scalars = [
                    arg
                    for arg in args
                    if isinstance(arg, CppCSEVariable) and not arg.is_vec
                ]
                vectors = [
                    arg
                    for arg in args
                    if isinstance(arg, CppCSEVariable) and arg.is_vec
                ]
                new_args = list(args)
                if scalars and vectors:
                    # broadcast scalar args to vector if needed
                    new_args = []
                    vec_dtype = vectors[0].dtype
                    for arg in args:
                        if isinstance(arg, CppCSEVariable) and not arg.is_vec:
                            assert isinstance(V.kernel, CppVecKernel)
                            # align scalar data type to the vector for binary ops
                            if len(args) == 2 and arg.dtype != vec_dtype:
                                arg = ops.to_dtype(arg, vec_dtype)
                                arg = arg.value if isinstance(arg, OpsValue) else arg
                                # See NOTE [dtype of CppCSEVariable]: we have to fix arg.dtype since
                                # the dtype from optimization context could be wrong.
                                assert isinstance(arg, CppCSEVariable)
                                arg.dtype = vec_dtype
                            new_arg = V.kernel.broadcast(arg)
                            new_args.append(new_arg)
                        else:
                            new_args.append(arg)
                if vectors:
                    return func(*new_args, **kwargs)
                else:
                    # fallback to scalar ops
                    scalar_ops = super(CppVecOverrides, self)
                    scalar_func = getattr(
                        scalar_ops, func.__name__, scalar_ops.__getattr__(func.__name__)  # type: ignore[attr-defined]
                    )
                    assert scalar_func is not None
                    return scalar_func(*args, **kwargs)

            return wrapper

        for name, method in vars(CppVecOverrides).items():
            if getattr(method, "__class__", None) == staticmethod and name not in [
                "masked",
                "index_expr",
            ]:
                setattr(self, name, wrap(method.__func__))
        return self

    @staticmethod
    def add(a, b):
        return f"{a} + {b}"

    @staticmethod
    def sub(a, b):
        return f"{a} - {b}"

    @staticmethod
    def mul(a, b):
        return f"{a} * {b}"

    @staticmethod
    def truediv(a, b):
        return f"{a} / {b}"

    @staticmethod
    def abs(x):
        return f"{x}.abs()"

    @staticmethod
    def sin(x):
        return f"{x}.sin()"

    @staticmethod
    def cos(x):
        return f"{x}.cos()"

    @staticmethod
    def exp(x):
        return f"{x}.exp()"

    @staticmethod
    def exp2(x):
        return f"{x}.exp2()"

    @staticmethod
    def expm1(x):
        # decompose for a better performance
        vec_one = f"decltype({x})(1)"
        return f"{x}.exp() - {vec_one}"

    @staticmethod
    def erf(x):
        return f"{x}.erf()"

    @staticmethod
    def erfc(x):
        return f"{x}.erfc()"

    @staticmethod
    def erfinv(x):
        return f"{x}.erfinv()"

    @staticmethod
    def sqrt(x):
        return f"{x}.sqrt()"

    @staticmethod
    def eq(x, y):
        assert isinstance(V.kernel, CppVecKernel)
        assert isinstance(x, CppCSEVariable)
        assert x.dtype is not None
        return f"{V.kernel._get_mask_type(x.dtype)}({x} == {y})"

    @staticmethod
    def ne(x, y):
        assert isinstance(V.kernel, CppVecKernel)
        assert isinstance(x, CppCSEVariable)
        assert x.dtype is not None
        return f"{V.kernel._get_mask_type(x.dtype)}({x} != {y})"

    @staticmethod
    def lt(x, y):
        assert isinstance(V.kernel, CppVecKernel)
        assert isinstance(x, CppCSEVariable)
        assert x.dtype is not None
        return f"{V.kernel._get_mask_type(x.dtype)}({x} < {y})"

    @staticmethod
    def gt(x, y):
        assert isinstance(V.kernel, CppVecKernel)
        assert isinstance(x, CppCSEVariable)
        assert x.dtype is not None
        return f"{V.kernel._get_mask_type(x.dtype)}({x} > {y})"

    @staticmethod
    def le(x, y):
        assert isinstance(V.kernel, CppVecKernel)
        assert isinstance(x, CppCSEVariable)
        assert x.dtype is not None
        return f"{V.kernel._get_mask_type(x.dtype)}({x} <= {y})"

    @staticmethod
    def ge(x, y):
        assert isinstance(V.kernel, CppVecKernel)
        assert isinstance(x, CppCSEVariable)
        assert x.dtype is not None
        return f"{V.kernel._get_mask_type(x.dtype)}({x} >= {y})"

    @staticmethod
    def and_(x, y):
        return f"{x} & {y}"

    @staticmethod
    def rsqrt(x):
        return f"{x}.rsqrt()"

    @staticmethod
    def pow(a, b):
        return f"{a}.pow({b})"

    @staticmethod
    def log(x):
        return f"{x}.log()"

    @staticmethod
    def round(x):
        return f"{x}.round()"

    @staticmethod
    def floor(x):
        return f"{x}.floor()"

    @staticmethod
    def ceil(x):
        return f"{x}.ceil()"

    @staticmethod
    def trunc(x):
        return f"{x}.trunc()"

    @staticmethod
    def fmod(a, b):
        return f"{a}.fmod({b})"

    @staticmethod
    def lgamma(x):
        return f"{x}.lgamma()"

    @staticmethod
    def logical_and(a, b):
        return f"{a} & {b}"

    @staticmethod
    def logical_not(a):
        return f"~{a}"

    @staticmethod
    def logical_or(a, b):
        return f"{a} | {b}"

    @staticmethod
    def logical_xor(a, b):
        return f"{a} ^ {b}"

    @staticmethod
    def tan(a):
        return f"{a}.tan()"

    @staticmethod
    def tanh(a):
        vec_one = f"decltype({a})(1)"
        vec_two = f"decltype({a})(2)"
        vec_minus_two = f"decltype({a})(-2)"
        return f"{vec_two} / ({vec_one} + ({vec_minus_two} * {a}).exp()) - {vec_one}"

    @staticmethod
    def reciprocal(a):
        return f"{a}.reciprocal()"

    @staticmethod
    def atan(x):
        return f"{x}.atan()"

    @staticmethod
    def acos(x):
        return f"{x}.acos()"

    @staticmethod
    def asin(x):
        return f"{x}.asin()"

    @staticmethod
    def cosh(x):
        return f"{x}.cosh()"

    @staticmethod
    def sinh(x):
        return f"{x}.sinh()"

    @staticmethod
    def log10(x):
        return f"{x}.log10()"

    @staticmethod
    def nextafter(x):
        return f"{x}.nextafter()"

    @staticmethod
    def copysign(a, b):
        return f"{a}.copysign({b})"

    @staticmethod
    def atan2(a, b):
        return f"{a}.atan2({b})"

    @staticmethod
    def hypot(a, b):
        return f"{a}.hypot({b})"

    @staticmethod
    def atanh(x):
        # For real x, atanh(x) = 1/2 * log((1+x)/(1-x))
        vec_one = f"decltype({x})(1)"
        vec_one_half = f"decltype({x})(0.5)"
        return f"{vec_one_half} * (({vec_one} + {x})/({vec_one} - {x})).log()"

    @staticmethod
    def asinh(x):
        # For real x, asinh(x) = log(x + sqrt(1 + x**2))
        vec_one = f"decltype({x})(1)"
        return f"({x} + ({vec_one} + {x}*{x}).sqrt()).log()"

    @staticmethod
    def acosh(x):
        return f"{x}.acosh()"

    @staticmethod
    def relu(x):
        bug = config.cpp.inject_relu_bug_TESTING_ONLY
        if bug == "compile_error":
            return "compile error!"
        elif bug == "runtime_error":
            return f"{x}; throw 1"
        elif bug == "accuracy":
            return f"{x} + decltype({x})(1)"
        elif bug is None:
            return f"at::vec::clamp_min({x}, decltype({x})(0))"
        else:
            raise AssertionError(
                f"unrecognized config cpp.inject_relu_bug_TESTING_ONLY = {bug!r}"
            )

    # TODO: this seems to be dead
    @staticmethod
    def sigmoid(x):
        return f"decltype({x})(1)/(decltype({x})(1) + {x}.neg().exp())"

    @staticmethod
    def neg(x):
        return f"{x}.neg()"

    @staticmethod
    def floordiv(a, b):
        # a and b are integer type
        _t = f"decltype({a})"
        quot = f"{a} / {b}"
        has_rem = f"({a} % {b} != {_t}(0))"
        is_neg = f"(({a} < {_t}(0)) != ({b} < {_t}(0)))"
        return f"{_t}::blendv({quot}, {quot} - {_t}(1), {has_rem} & {is_neg})"

    @staticmethod
    def truncdiv(a, b):
        # a and b are integer type
        return f"{a} / {b}"

    @staticmethod
    def minimum(a, b):
        return f"at::vec::minimum({a}, {b})"

    @staticmethod
    def maximum(a, b):
        return f"at::vec::maximum({a}, {b})"

    @staticmethod
    def square(a):
        return f"{a} * {a}"

    @staticmethod
    def where(a, b, c):
        assert isinstance(V.kernel, CppVecKernel)
        return f"decltype({b})::blendv({c}, {b}, {V.kernel._get_mask_cast(a, b.dtype)})"

    @staticmethod
    def sign(x):
        code = BracesBuffer()
        vec_zero = f"decltype({x})(0)"
        vec_one = f"decltype({x})(1)"
        blendv_l = f"decltype({x})::blendv({vec_zero}, {vec_one}, {vec_zero} < {x})"
        blendv_r = f"decltype({x})::blendv({vec_zero}, {vec_one}, {x} < {vec_zero})"
        code.writeline("[&]()")
        with code.indent():
            code.writeline(f"auto left = {blendv_l};")
            code.writeline(f"auto right = {blendv_r};")
            code.writeline("return left - right;")
        code.writeline("()")
        return code

    @staticmethod
    def to_dtype(x, dtype, src_dtype=None):
        assert dtype in [
            torch.bool,
            torch.float,
            torch.bfloat16,
            torch.float16,
            torch.uint8,
            torch.int8,
            torch.int32,
            torch.int64,
        ], f"{__name__} does not support {dtype}"
        node: torch.fx.Node = V.interpreter.current_node
        assert node and isinstance(node, torch.fx.Node)
        opt_ctx_x = get_opt_ctx(node.args[1])
        assert opt_ctx_x
        assert opt_ctx_x.dtype is not None
        assert isinstance(V.kernel, CppVecKernel)
        src_cpp_type = DTYPE_TO_CPP[opt_ctx_x.dtype]
        cpp_type = DTYPE_TO_CPP[dtype]
        num_vectors = V.kernel._get_num_vectors(dtype)
        if opt_ctx_x.dtype != torch.bool and dtype == torch.bool:
            return f"{V.kernel._get_mask_type(opt_ctx_x.dtype)}::from<{src_cpp_type},{num_vectors}>({x})"
        if opt_ctx_x.dtype == torch.bool and dtype != torch.bool:
            return f"{x}.to<{cpp_type},{num_vectors}>()"
        if opt_ctx_x.dtype in (torch.float, torch.float32) and dtype in DTYPE_LOWP_FP:
            return f"cvt_fp32_to_lowp_fp<{cpp_type}>({x})"
        if opt_ctx_x.dtype in DTYPE_LOWP_FP and dtype in (torch.float, torch.float32):
            return f"cvt_lowp_fp_to_fp32<{src_cpp_type}>({x})"
        if opt_ctx_x.dtype in (torch.uint8, torch.int8) and dtype in (
            torch.float,
            torch.float32,
        ):
            # Note: this function only convert inputs number of elements equal to at::vec::Vectorized<float>.size()
            return f"at::vec::convert_int8_to_float({x})"
        if opt_ctx_x.dtype in (torch.float, torch.float32) and dtype in (
            torch.uint8,
            torch.int8,
        ):
            # if we already handle the saturation previously.
            # * Pattern match of quantization op in the loop body.
            # * Skip the explicit saturation and clamp inside at::vec::convert_float_to_int8.
            return f"at::vec::convert_float_to_int8<{cpp_type}>({x})"
        if opt_ctx_x.dtype == torch.int32 and dtype == torch.float:
            return f"at::vec::convert_to_fp_of_same_size<float>({x})"
        if opt_ctx_x.dtype == torch.float and dtype == torch.int32:
            return f"at::vec::convert_to_int_of_same_size({x})"
        if opt_ctx_x.dtype == torch.int64 and dtype == torch.float:
            return f"cvt_int64_to_fp32({x})"
        if opt_ctx_x.dtype == torch.float and dtype == torch.int64:
            return f"cvt_fp32_to_int64({x})"
        if opt_ctx_x.dtype == torch.int32 and dtype == torch.int64:
            return f"cvt_int32_to_int64({x})"
        if opt_ctx_x.dtype == torch.int64 and dtype == torch.int32:
            return f"cvt_int64_to_int32({x})"
        # TODO(jgong5): support conversion for other types
        # currently we only allow load/store torch.uint8 and handle conversion there
        return f"({x})"

    @staticmethod
    def log1p(x):
        bug = config.cpp.inject_log1p_bug_TESTING_ONLY
        if bug == "accuracy":
            return f"{x} + decltype({x})(1)"
        elif bug is None:
            return f"{x}.log1p()"
        else:
            raise AssertionError(
                f"unrecognized config cpp.inject_log1p_bug_TESTING_ONLY = {bug!r}"
            )

    @staticmethod
    def masked(mask, body, other):
        assert isinstance(V.kernel, CppVecKernel)
        code = BracesBuffer()
        var = V.kernel.cse.newvar()
        with V.kernel.masked(mask) as new_mask:
            code.writeline(f"auto {var} = [&]")
            with V.kernel.swap_buffers(code), code.indent():
                result = body()
                code.writeline(f"return {result};")
        code.writeline(";")
        V.kernel.compute.splice(code)

        dtype = result.dtype
        body_code = f"{var}()"
        body_code_vec = (
            body_code
            if result.is_vec
            else f"{V.kernel._get_vec_type(dtype)}({body_code})"
        )
        other_code = value_to_cpp(other, DTYPE_TO_CPP[dtype])
        other_code_vec = f"{V.kernel._get_vec_type(dtype)}({other_code})"
        assert isinstance(new_mask, CppCSEVariable), new_mask
<<<<<<< HEAD
        if new_mask.is_vec:
=======
        if new_mask.is_vec or result.is_vec:
            if result.dtype != torch.float:
                raise CppVecUnsupportedError(
                    "masked with non-float tensor is not supported in vectorized codegen"
                )
>>>>>>> 8ba4cb45
            type = f"decltype({body_code_vec})"
            code = BracesBuffer()
            code.writeline("[&]")
            with V.kernel.swap_buffers(code), code.indent():
                code.writeline(f"if ({new_mask}.all_zero())")
                with code.indent():
                    code.writeline(f"return {other_code_vec};")
                code.writeline("else")
                with code.indent():
                    code.writeline(
                        f"return {type}::blendv({other_code_vec}, {body_code_vec}, {V.kernel._get_mask_cast(new_mask, dtype)});"
                    )
            code.writeline("()")
            csevar = V.kernel.cse.generate(
                V.kernel.compute,
                code,
            )
        elif result.is_vec:
            csevar = V.kernel.cse.generate(
                V.kernel.compute, f"{mask} ? {body_code_vec} : {other_code_vec}"
            )
        else:
            csevar = V.kernel.cse.generate(
                V.kernel.compute, f"{mask} ? {body_code} : {other_code}"
            )
        # `result` is explicitly added to the args for correct propagation
        # of relevant itervars and vectorization status.
        csevar.update_on_args("masked", (mask, body, other, result), {})
        return csevar

    @staticmethod
    def index_expr(expr, dtype):
        opt_ctx: OptimizationContext = get_current_node_opt_ctx()
        assert opt_ctx and opt_ctx.dtype is not None
        dtype = opt_ctx.dtype
        assert dtype == torch.int32
        assert isinstance(V.kernel, CppVecKernel)
        index = V.kernel.rename_indexing(expr)
        tiling_var = V.kernel.itervars[V.kernel.tiling_idx]
        stride = stride_at_vec_range(index, tiling_var, V.kernel.tiling_factor)
        if stride.is_number and not V.kernel.index_indirect_depends_on(
            index, tiling_var
        ):
            if stride == 0:
                return CppOverrides.index_expr(expr, dtype)
            value = ops.to_dtype(cexpr(index), dtype)
            if isinstance(value, OpsValue):
                value = value.value
            csevar = V.kernel.arange(value, stride)
        else:
            csevar = V.kernel.load_non_contiguous(None, index, dtype, V.kernel.compute)
        csevar.update_on_args("index_expr", (expr, dtype), {})
        return csevar

    @staticmethod
    def indirect_indexing(index_var, size, check=True):
        assert isinstance(index_var, CppCSEVariable)
        if index_var.is_vec:
            raise CppVecUnsupportedError(
                "indirect_indexing does not support vector index_var"
            )
        return sympy_index_symbol(str(index_var))


CppVecOverrides._initialize_pointwise_overrides("cppvec")


class CppTile2DOverrides(CppVecOverrides):
    @staticmethod
    def index_expr(expr, dtype):
        assert isinstance(V.kernel, CppTile2DKernel)
        expr = V.kernel.transform_indexing(expr)
        return CppVecOverrides.index_expr(expr, dtype)


class CppKernel(Kernel):
    overrides = CppOverrides  # type: ignore[assignment]
    sexpr = cexpr
    newvar_prefix = "auto "
    suffix = ";"

    def __init__(self, args, num_threads):
        super().__init__(args)
        self.call_ranges: Optional[Tuple[sympy.Expr, ...]] = None
        self.ranges: List[sympy.Expr] = []
        self.itervars: List[sympy.Symbol] = []
        self.reduction_depth = None
        self.reduction_prefix = IndentedBuffer()
        self.reduction_suffix = IndentedBuffer()
        self.reduction_var_map = {}
        self.reduction_cse = CSE(self.newvar_prefix, self.suffix, name_prefix="tmp_acc")
        self.preloads = IndentedBuffer()
        self.poststores = IndentedBuffer()
        self.num_threads = num_threads  # num_threads the kernel specialized for
        self.reduction_omp_dec: Dict[Tuple[str, str], str] = {}

    @contextlib.contextmanager
    def masked(self, mask):
        """Context manager to add an additional mask to loads and stores."""
        prior = self._load_mask
        if prior:
            mask = ops.and_(mask, prior)
            if isinstance(mask, OpsValue):
                mask = mask.value
                assert isinstance(mask, CppCSEVariable)
                # see NOTE [dtype of CppCSEVariable]
                # mask's dtype should be bool
                mask.dtype = torch.bool

        self._load_mask = mask
        try:
            yield mask
        finally:
            self._load_mask = prior

    def cache_fp32_cse_var_before_lowp_store(self, var_to_store):
        """
        https://github.com/pytorch/pytorch/issues/115260
        For FusedSchedulerNode[node1, node2], the node2 loads what node1 stores and the buffer is
        in low-precision floating point data type. When the output of node1 also serves as the output of the
        kernel, the result of nodes would be different from the case when output of node1 is not the output
        of the kernel (where we don't need to insert `to_dtype` for legalization). To address the problem, on
        storing the lowp node1 output, we also add the inverse dtype conversion to high precision data type
        to the cse cache.

        Example (pseudo code):
            node1_output = ...
            node1_output_lowp = to_dtype(node1_output, dtype=torch.bfloat16)
            store(buf, node1_output_lowp)
            node2_input_lowp = load(buf)
            node2_input = to_dtype(node2_input_lowp, dtype=torch.float)

        Without cse cache trick:
            node1_output = ...
            node1_output_lowp = to_dtype(node1_output, dtype=torch.bfloat16)
            store(buf, node1_output_lowp)
            node2_input_lowp = node_output_lowp # hit store cache
            node2_input = to_dtype(node2_input_lowp, dtype=torch.float)

        With cse cache trick:
            node1_output = ...
            node1_output_lowp = to_dtype(node1_output, dtype=torch.bfloat16)
            # also add `to_dtype(node1_input_lowp, dtype=torch.float)` -> `node1_output` to cse cache
            store(buf, node1_output_lowp)
            node2_input_lowp = node_output_lowp # hit store cache
            node2_input = node1_output # hit cse cache
        """

        if var_to_store.dtype not in DTYPE_LOWP_FP:
            # only need to cache fp32 cse var while var_to_store is lowp data
            return

        def find_fp32_var(var, cache):
            fp32_cse_var = None
            fp32_cse_var_name = None
            lowp_dtype = None
            for expr, cse_var in cache.items():
                if cse_var == var:
                    lowp_dtype = is_to_lowp_dtype(expr)
                    if lowp_dtype:
                        m = re.search(r"tmp\d+", expr)
                        assert m
                        fp32_cse_var_name = m.group()
            if fp32_cse_var_name:
                for cse_var in cache.values():
                    if cse_var.name == fp32_cse_var_name:
                        fp32_cse_var = cse_var
                        break
                assert fp32_cse_var is not None
            return fp32_cse_var, lowp_dtype

        fp32_var, lowp_dtype = find_fp32_var(var_to_store, self.cse.cache)
        if fp32_var:
            self.cse.cache[
                get_lowp_to_fp32_expr(var_to_store, lowp_dtype, self)
            ] = fp32_var

    def scale_index_with_offset(
        self, index: sympy.Expr, scale=1, itervar_idx=-1, offset=0
    ):
        var = self.itervars[itervar_idx]
        replacement = {var: var * scale + offset}
        new_index = sympy_subs(index, replacement)
        return new_index

    def index_to_str(self, index: sympy.Expr) -> str:
        """
        Convert an index expr to a string that can be used in cpp code.
        e.g. a sympy expression "s2" may actually appear as "ks1" in the cpp kernel.
        """
        return cexpr(self.rename_indexing(index))

    def index_indirect_depends_on(self, index: sympy.Expr, itervar: sympy.Symbol):
        """
        Check if an index has free symbol CppCSEVariable that depends on `itervar`.
        """
        return any(
            self.cse.varname_map[s.name].depends_on(itervar)  # type: ignore[attr-defined]
            for s in index.free_symbols
            if s.name in self.cse.varname_map  # type: ignore[attr-defined]
            and isinstance(self.cse.varname_map[s.name], CppCSEVariable)  # type: ignore[attr-defined]
        )

    def index_depends_on(self, index: sympy.Expr, itervar: sympy.Symbol):
        return itervar in index.free_symbols or self.index_indirect_depends_on(
            index, itervar
        )

    def load(self, name: str, index: sympy.Expr):
        var = self.args.input(name)
        index = self.rename_indexing(index)
        line = f"{var}[{cexpr_index(index)}]"
        if V.graph.get_dtype(name) in [torch.float16]:
            line = f"static_cast<float>({line})"
        csevar = self.cse.generate(self.loads, line)
        csevar.update_on_args("load", (name, index), {})
        return csevar

    def store(self, name, index, value, mode=None):
        assert "buf" in name
        var = self.args.output(name)
        self.cache_fp32_cse_var_before_lowp_store(value)
        index = self.rename_indexing(index)
        if mode is None:
            line = f"{var}[{cexpr_index(index)}] = {value};"
        elif mode == "atomic_add":
            if not config.cpp.dynamic_threads and self.num_threads == 1:
                line = f"{var}[{cexpr_index(index)}] += {value};"
            else:
                line = f"atomic_add(&{var}[{cexpr_index(index)}], {value});"
        else:
            raise NotImplementedError(f"store mode={mode}")
        self.stores.writeline(DeferredLine(name, line))

    def reduction(self, dtype, src_dtype, reduction_type, value):
        argmax_or_argmin = reduction_type in {"argmax", "argmin"}

        reduction_key = src_dtype, reduction_type, value
        if reduction_key in self.reduction_cse.reduction_cache:
            return self.reduction_cse.reduction_cache[reduction_key]

        acc = self.reduction_cse.generate(
            self.loads, f"reduction {reduction_key}", write=False
        )
        self.reduction_var_map[acc] = reduction_type
        if argmax_or_argmin:
            self.reduction_prefix.writelines(
                argmax_argmin_prefix(reduction_type, src_dtype, acc)
            )
            compare_op = (
                "greater_or_nan" if reduction_type == "argmax" else "less_or_nan"
            )
            assert self.reduction_depth is not None
            index = self.itervars[self.reduction_depth]
            for i in range(self.reduction_depth + 1, len(self.itervars)):
                index = index * self.ranges[i] + self.itervars[i]
            self.stores.writelines(
                [
                    f"if(!({compare_op}({acc}.value, {value}, {acc}.index, {cexpr_index(index)}))) {{",
                    f"    {acc}.index = {cexpr_index(index)}; {acc}.value = {value};",
                    "}",
                ],
            )
        else:
            acc_type = reduction_acc_type(reduction_type, dtype)

            if (reduction_type, acc_type) not in self.reduction_omp_dec:
                if RTYPE_TO_CPP[reduction_type] not in NATIVE_OMP_RTYPES:
                    # Scalar reduction for other reductions are declared by default
                    self.reduction_prefix.splice(
                        f"""\
    #pragma omp declare reduction(\
    {RTYPE_TO_CPP[reduction_type]}:{acc_type}:\
    omp_out = {reduction_combine(reduction_type, "omp_out", "omp_in")}) \
    initializer(omp_priv={{{reduction_init(reduction_type, dtype)}}})
                """
                    )
                self.reduction_omp_dec[reduction_type, acc_type] = RTYPE_TO_CPP[
                    reduction_type
                ]

            self.reduction_prefix.writeline(
                f"{acc_type} {acc} = {reduction_init(reduction_type, dtype)};"
            )
            self.stores.writeline(
                f"{acc} = {reduction_combine(reduction_type, acc, value)};"
            )

        result = reduction_project(reduction_type, acc)
        self.reduction_cse.reduction_cache[reduction_key] = result
        return result

    def store_reduction(self, name, index, value):
        index = self.rename_indexing(index)
        var = self.args.output(name)
        self.reduction_suffix.writeline(
            DeferredLine(name, f"{var}[{cexpr_index(index)}] = {value};")
        )

    def set_ranges(self, lengths, reduction_lengths):
        if self.call_ranges:
            assert self.call_ranges == tuple(lengths) + tuple(
                reduction_lengths
            ), f"{self.call_ranges} == {tuple(lengths)} + {tuple(reduction_lengths)}"
            assert self.reduction_depth == len(lengths)
        else:
            self.call_ranges = tuple(lengths) + tuple(reduction_lengths)
            self.ranges = [self.rename_indexing(x) for x in self.call_ranges]
            self.itervars = [
                sympy_index_symbol(f"x{n}") for n in range(len(self.ranges))
            ]
            self.reduction_depth = len(lengths)
        return (
            self.itervars[: self.reduction_depth],
            self.itervars[self.reduction_depth :],
        )

    def size_hint(self):
        return V.graph.sizevars.size_hint(
            sympy_product(self.call_ranges), fallback=8192
        )

    def codegen_loops_impl(self, loop_nest, code, worksharing):
        threads = parallel_num_threads()
        assert self.call_ranges is not None
        par_depth = self.decide_parallel_depth(
            self.call_ranges[: loop_nest.max_parallel_depth()], threads
        )
        with contextlib.ExitStack() as stack:
            if par_depth:
                if loop_nest.is_reduction_only():
                    # need to close the worksharing scope to define reduction vars outside it
                    worksharing.close()
                else:
                    worksharing.parallel(threads)
                loop_nest.mark_parallel(par_depth)
            elif threads > 1:
                if worksharing.single():
                    stack.enter_context(code.indent())

            def gen_kernel(kernel):
                with contextlib.ExitStack() as stack:
                    assert kernel
                    if hasattr(kernel, "codegen_inner_loops"):
                        code.splice(kernel.preloads)
                        kernel.codegen_inner_loops(code)
                        stack.enter_context(code.indent())
                    code.splice(kernel.loads)
                    code.splice(kernel.compute)
                    code.splice(kernel.stores)
                if hasattr(kernel, "codegen_inner_loops"):
                    code.splice(kernel.poststores)

            def get_reduction_code_buffer(loops, is_suffix=True):
                for loop in loops:
                    for kernel in loop.get_kernels():
                        if is_suffix:
                            return kernel.reduction_suffix
                        else:
                            return kernel.reduction_prefix
                return None

            def gen_loops(loops: List[LoopLevel], in_reduction=False):
                with contextlib.ExitStack() as stack_outer:
                    if loops:
                        loop = loops[0]
                        if loop.is_reduction() and not in_reduction:
                            reduction_prefix = get_reduction_code_buffer(
                                loops, is_suffix=False
                            )
                            if reduction_prefix:
                                stack_outer.enter_context(code.indent())
                            code.splice(reduction_prefix)
                        if loop_nest.is_reduction_only() and loop.parallel:
                            worksharing.parallel(threads)

                    for loop in loops:
                        gen_loop(loop, in_reduction)

                    if loops:
                        loop = loops[0]
                        if loop_nest.is_reduction_only() and loop.parallel:
                            worksharing.close()
                        if loop.is_reduction() and not in_reduction:
                            code.splice(
                                get_reduction_code_buffer(loops, is_suffix=True)
                            )

            def gen_loop(loop: LoopLevel, in_reduction=False):
                with contextlib.ExitStack() as stack:
                    loop_lines = loop.lines()
                    if loop_lines is None:
                        return
                    code.writelines(loop_lines)
                    stack.enter_context(code.indent())
                    # generate inner loops or loop body
                    if loop.inner:
                        gen_loops(loop.inner, loop.is_reduction())
                    else:
                        kernels = loop.get_kernels()
                        assert len(kernels) == 1
                        gen_kernel(kernels[0])

            stack.enter_context(code.indent())
            if loop_nest.root:
                gen_loops(loop_nest.root)
            else:
                gen_kernel(loop_nest.kernel)

    def codegen_loops(self, code, worksharing):
        loop_nest = LoopNestWithSplit.build(self)
        self.codegen_loops_impl(loop_nest, code, worksharing)

    @property
    def assert_function(self) -> str:
        if V.graph.aot_mode:
            return "AOTI_TORCH_CHECK"
        else:
            return "TORCH_CHECK"

    def decide_parallel_depth(self, ranges, threads):
        seq = self.size_hint()
        par = 1
        depth = 0
        for expr in ranges:
            hint = V.graph.sizevars.size_hint(expr, fallback=8192)
            if par >= 2 * threads or par == threads:
                break
            if seq // threads < config.cpp.min_chunk_size:
                # not enough work
                break
            depth += 1
            par *= hint
            seq /= hint
        # if we assume thread number is dynamic, make sure we
        # have at least one parallel scope and let OMP runtime
        # to manage the serial vs. parallel.
        if config.cpp.dynamic_threads and depth == 0 and len(ranges) > 0:
            depth = 1
        return depth

    @contextlib.contextmanager
    def write_to_suffix(self):
        prior = (self.loads, self.compute, self.stores, self.cse)
        self.loads = IndentedBuffer()
        self.compute = IndentedBuffer()
        self.stores = IndentedBuffer()
        self.cse = self.cse.clone()
        yield
        self.reduction_suffix.splice(self.loads)
        self.reduction_suffix.splice(self.compute)
        self.reduction_suffix.splice(self.stores)
        (self.loads, self.compute, self.stores, self.cse) = prior

    def create_cse_var(self, *args, **kwargs):
        return CppCSEVariable(*args, **kwargs)


class CppVecKernel(CppKernel):
    overrides = CppVecOverrides  # type: ignore[assignment]

    def __init__(
        self,
        args,
        num_threads,
        tiling_factor=0,
        tiling_idx=-1,
        tiling_dtype=torch.float,
    ):
        super().__init__(args, num_threads)
        self.vec_isa = codecache.pick_vec_isa()
        assert self.vec_isa
        if tiling_factor == 0:
            tiling_factor = self.vec_isa.nelements(dtype=tiling_dtype)
        self.tiling_factor = tiling_factor
        self.tiling_idx = tiling_idx

    def _get_num_vectors(self, dtype: torch.dtype) -> int:
        num_vectors = math.ceil(
            self.tiling_factor * dtype.itemsize * 8 / self.vec_isa.bit_width()
        )
        assert num_vectors >= 1
        return num_vectors

    def _get_vec_type(self, dtype: torch.dtype) -> str:
        num_vectors = self._get_num_vectors(dtype)
        if num_vectors == 1:
            return f"at::vec::Vectorized<{DTYPE_TO_CPP[dtype]}>"
        else:
            return f"at::vec::VectorizedN<{DTYPE_TO_CPP[dtype]},{num_vectors}>"

    def _get_mask_type(self, dtype: torch.dtype = torch.float) -> str:
        num_vectors = self._get_num_vectors(dtype)
        return f"at::vec::VecMask<{DTYPE_TO_CPP[dtype]},{num_vectors}>"

    def _get_mask_cast(self, mask: CppCSEVariable, dtype: torch.dtype) -> str:
        assert mask.dtype == torch.bool, repr(mask)
        num_vectors = self._get_num_vectors(dtype)
        return f"{mask}.template cast<{DTYPE_TO_CPP[dtype]},{num_vectors}>()"

    def _get_vec_load_line(
        self,
        var: str,
        index: sympy.Expr,
        dtype: torch.dtype,
        load_mask: Optional[CppCSEVariable] = None,
    ):
        """
        Get a load line str that loads a vector from `var` at `index` of type `dtype`.
        If `load_mask` is not None, we do a masked load accordingly.
        Notes on the `dtype`:
        1. We always load `self.tiling_factor` number of elements regardless of the `dtype`.
           It means we load half of the vector lanes for 16-bit data types and quarter of the
           vector lanes for 8-bit data types.
        2. `torch.bool` and `torch.uint8` could mean masks and we load them as float mask vectors.
        """
        opt_ctx: OptimizationContext = get_current_node_opt_ctx()
        assert opt_ctx is not None
        cpp_type = DTYPE_TO_CPP[dtype]
        num_vectors = self._get_num_vectors(dtype)
        load_mask_str = None
        if load_mask:
            if not load_mask.is_vec:
                # TODO: combine with opt_ctx.is_load_as_mask path below
                # TODO: use ?: should be faster than masked load for scalar masks
                load_mask_str = f"{self._get_mask_type(torch.float)}::from({load_mask})"
            else:
                load_mask_str = f"{self._get_mask_cast(load_mask, torch.float)}"
        loadbuf = f"{var} + {cexpr_index(index)}" if index != 0 else var
        if dtype in (torch.uint8, torch.int8) and opt_ctx.is_load_int8_as_float:
            assert self._get_num_vectors(torch.uint8) == 1
            line = (
                f"{load_mask_str}.template loadu<{cpp_type},{num_vectors}>({loadbuf})"
                if load_mask_str
                else f"at::vec::Vectorized<{cpp_type}>::loadu_one_fourth({loadbuf})"
            )
        elif opt_ctx.is_load_as_mask:
            line = f"{self._get_mask_type()}::from({loadbuf})"
        elif dtype in DTYPE_LOWP_FP:
            line = (
                f"{load_mask_str}.template loadu<{cpp_type},{num_vectors}>({loadbuf})"
                if load_mask_str
                else f"{self._get_vec_type(dtype)}::loadu({loadbuf}, {self.tiling_factor})"
            )
        else:
            line = (
                f"{load_mask_str}.template loadu<{cpp_type},{num_vectors}>({loadbuf})"
                if load_mask_str
                else f"{self._get_vec_type(dtype)}::loadu({loadbuf})"
            )
        return line

    def load_non_contiguous(
        self,
        var: Optional[str],
        index: sympy.Expr,
        dtype: torch.dtype,
        buffer: Optional[IndentedBuffer] = None,
    ) -> CppCSEVariable:
        """
        Load a vector in a non-contiguous way. The vector is initialized from an array that is
        filled in an inner loop over the tiling factor.
        :param var: buffer to load from, i.e. `var[transformed(index)]`. If None, we load the index
                    as index expression, i.e. `transformed(index)`.
        :param index: index into the `var` or the index expression by its own if `var` is None.
                      The `index` could contain indirect indexing or the tiling itervar. When used in
                      the inner loop, the index is transformed as follows:
                      1. the index is linearized along the tiling dim.
                      2. the indirect indexing vector variables are transformed into arrays over the tiling dim.
        :param dtype: data type of `var` or `index` if `var` is None.
        :param buffer: the code buffer to write the generated code to. If None, we write to `self.loads`.
        :return: a CppCSEVariable that represents the loaded vector.
        """
        if buffer is None:
            buffer = self.loads

        def get_result_size(dtype: torch.dtype) -> int:
            if dtype.itemsize < 4:
                return self.tiling_factor * (4 // dtype.itemsize)
            else:
                return self.tiling_factor

        def vec_to_array(vec_var: CppCSEVariable) -> CppCSEVariable:
            assert vec_var.is_vec
            code = BracesBuffer()
            code.writeline("[&]")
            with self.swap_buffers(code), code.indent():
                vec_dtype = vec_var.dtype
                assert vec_dtype is not None
                if vec_dtype == torch.bool:
                    vec_dtype = torch.float
                result_size = get_result_size(vec_dtype)
                code.writeline(
                    f"__at_align__ std::array<{DTYPE_TO_CPP[vec_dtype]}, {result_size}> tmpbuf;"
                )
                line = f"{vec_var}.store(tmpbuf.data());"
                code.writeline(line)
                code.writeline("return tmpbuf;")
            code.writeline("()")
            csevar = self.cse.generate(buffer, code)
            assert isinstance(csevar, CppCSEVariable)
            return csevar

        opt_ctx: OptimizationContext = get_current_node_opt_ctx()
        assert opt_ctx is not None
        is_mask = opt_ctx.is_load_as_mask
        code = BracesBuffer()
        code.writeline("[&]")
        with self.swap_buffers(code), code.indent():
            result_type = "float" if is_mask else f"{DTYPE_TO_CPP[dtype]}"
            result_size = get_result_size(dtype)
            result_declare = (
                f"__at_align__ std::array<{result_type}, {result_size}> tmpbuf;"
            )
            code.writeline(result_declare)
            itervar_inner = sympy_index_symbol(
                f"{self.itervars[self.tiling_idx]}_inner"
            )
            replacements = {}
            for indirect_var in (
                self.cse.varname_map[s.name]  # type: ignore[attr-defined]
                for s in index.free_symbols
                if s.name.startswith("tmp")  # type: ignore[attr-defined]
            ):
                assert isinstance(indirect_var, CppCSEVariable)
                if indirect_var.is_vec:
                    array_var = vec_to_array(indirect_var)
                    replacements[indirect_var] = f"{array_var}[{itervar_inner}]"
            load_mask = None
            if self._load_mask is not None:
                assert isinstance(self._load_mask, CppCSEVariable), self._load_mask
                if self._load_mask.is_vec:
                    load_mask = f"{self._load_mask}.is_masked({itervar_inner})"
                else:
                    load_mask = f"{self._load_mask} != 0"
            index = sympy_subs(index, replacements)  # type: ignore[arg-type]
            index = self.scale_index_with_offset(
                index, itervar_idx=self.tiling_idx, offset=itervar_inner
            )
            if codecache.is_gcc():
                code.writeline(f"#pragma GCC unroll {self.tiling_factor}")
            else:
                code.writeline(f"#pragma unroll {self.tiling_factor}")
            code.writeline(
                f"for (long {itervar_inner} = 0; {itervar_inner} < {self.tiling_factor}; {itervar_inner}++)"
            )
            with code.indent(), contextlib.ExitStack() as stack:
                rhs = (
                    f"{var}[{cexpr_index(index)}]"
                    if var is not None
                    else f"{cexpr_index(index)}"
                )
                if is_mask:
                    rhs = f"{self._get_mask_type()}::from({rhs})"
                if load_mask:
                    code.writeline(f"if ({load_mask})")
                    stack.enter_context(code.indent())
                code.writeline(f"tmpbuf[{itervar_inner}] = {rhs};")
            load_line = self._get_vec_load_line("tmpbuf.data()", 0, dtype)  # type: ignore[arg-type]
            code.writeline(f"return {load_line};")
        code.writeline("()")
        csevar = self.cse.generate(buffer, code)
        assert isinstance(csevar, CppCSEVariable)
        csevar.is_vec = True
        return csevar

    def load(self, name: str, index: sympy.Expr):
        opt_ctx: OptimizationContext = get_current_node_opt_ctx()
        var = self.args.input(name)
        index = self.rename_indexing(index)
        dtype = V.graph.get_dtype(name)
        tiling_var = self.itervars[self.tiling_idx]
        stride = stride_at_vec_range(index, tiling_var, self.tiling_factor)
        if stride == 0:
            # load scalar and lazily broadcast it on demand
            return super().load(name, index)
        non_contiguous = stride != 1 or self.index_indirect_depends_on(
            index, tiling_var
        )
        if non_contiguous:
            csevar = self.load_non_contiguous(var, index, dtype)
        else:
            line = self._get_vec_load_line(var, index, dtype, self._load_mask)
            csevar = self.cse.generate(self.loads, line)  # type: ignore[assignment]
        assert isinstance(csevar, CppCSEVariable)
        csevar.update_on_args("load", (name, index), {})
        csevar.is_vec = True
        if opt_ctx.is_load_as_mask:
            csevar.dtype = torch.bool
            opt_ctx.dtype = torch.bool
        return csevar

    def _get_vec_store_line(
        self,
        value: Union[str, CppCSEVariable],
        var: str,
        index: sympy.Expr,
        dtype: torch.dtype,
    ):
        """
        Get a store line str that stores `value` into `var` at `index` of `dtype`.
        :param value: Vectorized type templaterized on `dtype`.
        :param var: buffer to store into.
        :index: index into the `var`.
        """
        # when value's type is str (e.g., welford reduction), caller should make sure
        # it is a vector
        assert isinstance(value, str) or (
            isinstance(value, CppCSEVariable) and value.is_vec
        ), value
        tiling_var = self.itervars[self.tiling_idx]
        assert index.has(tiling_var), f"index: {index}, tiling_var: {tiling_var}"
        var_expr = f"{var} + {cexpr_index(index)}"
        stride = stride_at_vec_range(index, tiling_var, self.tiling_factor)
        non_contiguous = stride != 1 or self.index_indirect_depends_on(
            index, tiling_var
        )
        if non_contiguous:
            var_expr = "tmpbuf"
        if dtype == torch.float:
            line = f"{value}.store({var_expr});"
        else:
            line = f"{value}.store({var_expr}, {self.tiling_factor});"
        if non_contiguous:
            inner = sympy_index_symbol(f"{tiling_var}_inner")
            new_index = self.scale_index_with_offset(
                index, itervar_idx=self.tiling_idx, offset=inner
            )
            tmp_bufsize = (
                f"{self.tiling_factor}*sizeof(float)/sizeof({DTYPE_TO_CPP[dtype]})"
            )
            line = (
                f"{{ __at_align__ {DTYPE_TO_CPP[dtype]} tmpbuf[{tmp_bufsize}]; {line} "
                f"for (long {inner} = 0; {inner} < {self.tiling_factor}; {inner}++) "
                f"{var}[{cexpr_index(new_index)}] = tmpbuf[{inner}]; }}"
            )
        return line

    def store(self, name, index, value, mode=None):
        assert "buf" in name
        assert mode is None
        assert isinstance(value, CppCSEVariable), value
        if not value.is_vec:
            # this happens when we store a scalar into a vectorized buffer like "fill"
            value = self.broadcast(value)
        opt_ctx: OptimizationContext = get_current_node_opt_ctx()
        var = self.args.output(name)
        self.cache_fp32_cse_var_before_lowp_store(value)
        index = self.rename_indexing(index)
        self.stores.writeline(
            DeferredLine(
                name,
                self._get_vec_store_line(value, var, index, V.graph.get_dtype(name)),
            )
        )

    def reduction(self, dtype, src_dtype, reduction_type, value):
        assert reduction_type in {
            "max",
            "min",
            "sum",
            "prod",
            "xor_sum",
            "welford_reduce",
            "welford_combine",
        }
        assert dtype == src_dtype
        assert dtype in [torch.float, torch.int64]
        assert isinstance(value, CppCSEVariable), value

        if not value.is_vec:
            value = self.broadcast(value)

        acc_type = reduction_acc_type(reduction_type, dtype)
        acc_type_vec = self.reduction_acc_type_vec(reduction_type, dtype)

        if (reduction_type, acc_type) not in self.reduction_omp_dec:
            if RTYPE_TO_CPP[reduction_type] not in NATIVE_OMP_RTYPES:
                # Scalar reduction for other reductions are declared by default
                self.reduction_prefix.splice(
                    f"""\
#pragma omp declare reduction(\
{RTYPE_TO_CPP[reduction_type]}:{acc_type}:\
omp_out = {reduction_combine(reduction_type, "omp_out", "omp_in")}) \
initializer(omp_priv={{{reduction_init(reduction_type, dtype)}}})
            """
                )
            self.reduction_omp_dec[reduction_type, acc_type] = RTYPE_TO_CPP[
                reduction_type
            ]

        if (reduction_type, acc_type_vec) not in self.reduction_omp_dec:
            self.reduction_prefix.splice(
                f"""\
#pragma omp declare reduction(\
{RTYPE_TO_CPP[reduction_type]}:{acc_type_vec}:\
omp_out = {self.reduction_combine_vec(reduction_type, "omp_out", "omp_in")}) \
initializer(omp_priv={{{self.reduction_init_vec(reduction_type, dtype)}}})
            """
            )
            self.reduction_omp_dec[reduction_type, acc_type_vec] = RTYPE_TO_CPP[
                reduction_type
            ]

        reduction_key = src_dtype, reduction_type, value
        if reduction_key in self.reduction_cse.reduction_cache:
            return self.reduction_cse.reduction_cache[reduction_key]

        acc = self.reduction_cse.generate(
            self.loads, f"reduction {reduction_key}", write=False
        )
        acc_vec = f"{acc}_vec"

        self.reduction_var_map[acc_vec] = reduction_type
        self.reduction_prefix.writeline(
            f"{acc_type} {acc} = {reduction_init(reduction_type, dtype)};"
        )
        self.reduction_prefix.writeline(
            f"{acc_type_vec} {acc_vec} = {self.reduction_init_vec(reduction_type, dtype)};"
        )
        self.stores.writeline(
            f"{acc_vec} = {self.reduction_combine_vec(reduction_type, acc_vec, value)};"
        )

        tmpvar: Union[str, CSEVariable]
        if self.tiling_idx >= self.reduction_depth:
            # Horizontal reduction
            if is_welford_reduction(reduction_type):
                assert (
                    self._get_num_vectors(dtype) == 1
                ), "Welford reduction does not support VectorizedN (N>1)"
                next_value = f"welford_vec_reduce_all({acc_vec})"
            else:
                reduce_all_body = (
                    "{ return "
                    + self.reduction_combine_vec(reduction_type, "x", "y")
                    + "; }"
                )
                vec = f"at::vec::Vectorized<{DTYPE_TO_CPP[dtype]}>"
                vec_reduce_all_func = f"at::vec::vec_reduce_all<{DTYPE_TO_CPP[dtype]}>"
                next_value = f"{vec_reduce_all_func}([]({vec}& x, {vec}& y) {reduce_all_body}, {acc_vec})"

            self.reduction_suffix.writeline(
                f"{acc} = {reduction_combine(reduction_type, acc, next_value)};"
            )
            tmpvar = acc
        else:
            tmpvar = acc_vec

        result = reduction_project(reduction_type, tmpvar)
        self.reduction_cse.reduction_cache[reduction_key] = result
        return result

    def store_reduction(self, name, index, value):
        index = self.rename_indexing(index)
        var = self.args.output(name)
        out_dtype = V.graph.get_dtype(name)
        # Only float reductions are vectorized currently
        dtype = torch.float
        if self.tiling_idx >= self.reduction_depth:
            # Horizontal reduction
            self.reduction_suffix.writeline(
                DeferredLine(
                    name,
                    f"{var}[{cexpr_index(index)}] = static_cast<{DTYPE_TO_CPP[out_dtype]}>({value});",
                )
            )
        else:
            # Vertical reduction
            store_lines = []
            if out_dtype != dtype:
                if out_dtype in DTYPE_LOWP_FP and dtype == torch.float:
                    _lowp_fp_tmpvar_vec = f"{DTYPE_TO_CPP[out_dtype]}_{value}"
                    store_lines = [
                        DeferredLine(
                            name,
                            f"auto {_lowp_fp_tmpvar_vec} = cvt_fp32_to_lowp_fp<{DTYPE_TO_CPP[out_dtype]}>({value});",
                        )
                    ]
                    value = _lowp_fp_tmpvar_vec
                else:
                    raise AssertionError(
                        f"Unsupported reduction type from {dtype} to {out_dtype}"
                    )
            store_lines += [
                DeferredLine(
                    name,
                    self._get_vec_store_line(value, var, index, out_dtype),
                )
            ]
            self.reduction_suffix.writelines(store_lines)

    def broadcast(self, scalar_var: CppCSEVariable) -> CppCSEVariable:
        assert not scalar_var.is_vec
        if scalar_var.dtype == torch.bool:
            vec_var = self.cse.generate(
                self.compute, f"{self._get_mask_type()}::from({scalar_var.name})"
            )
        else:
            assert scalar_var.dtype is not None
            vec_var = self.cse.generate(
                self.compute,
                f"{self._get_vec_type(scalar_var.dtype)}({scalar_var.name})",
            )
        assert isinstance(vec_var, CppCSEVariable)
        vec_var.dtype = scalar_var.dtype
        vec_var.dependent_itervars = scalar_var.dependent_itervars
        vec_var.is_vec = True
        return vec_var

    def arange(
        self, index: Union[sympy.Expr, CppCSEVariable], stride: sympy.Symbol
    ) -> CppCSEVariable:
        if isinstance(index, sympy.Expr):
            index = cexpr(index)
        else:
            assert isinstance(index, CppCSEVariable)
            assert not index.is_vec
        csevar = self.cse.generate(
            self.compute,
            f"{self._get_vec_type(torch.int32)}::arange({index}, {stride})",
        )
        assert isinstance(csevar, CppCSEVariable)
        csevar.dtype = torch.int32
        csevar.is_vec = True
        return csevar

    def reduction_init_vec(self, reduction_type, dtype):
        scalar_type = DTYPE_TO_COMPUTATION_DTYPE[dtype]
        vec_type = self._get_vec_type(scalar_type)

        if is_welford_reduction(reduction_type):
            return f"Welford<{vec_type}>()"

        scalar_init = reduction_init(reduction_type, dtype)
        return f"{vec_type}({scalar_init})"

    def reduction_acc_type_vec(self, reduction_type, dtype):
        assert reduction_type not in {"argmin", "argmax"}
        scalar_type = DTYPE_TO_COMPUTATION_DTYPE[dtype]
        vec_type = self._get_vec_type(scalar_type)
        if is_welford_reduction(reduction_type):
            return f"Welford<{vec_type}>"

        return vec_type

    def reduction_combine_vec(self, reduction_type, var, next_value):
        if reduction_type == "max":
            return f"at::vec::maximum({var}, {next_value})"
        elif reduction_type == "min":
            return f"at::vec::minimum({var}, {next_value})"
        elif reduction_type == "sum":
            return f"{var} + {next_value}"
        elif reduction_type == "prod":
            return f"{var} * {next_value}"
        elif reduction_type == "xor_sum":
            return f"{var} ^ {next_value}"
        elif reduction_type == "welford_reduce":
            return f"welford_combine({var}, {next_value})"
        elif reduction_type == "welford_combine":
            if isinstance(next_value, tuple):
                # When reading a value from Inductor IR we have a tuple of variable names
                mean, m2, weight = next_value
            else:
                # When combining intermediate accumulators we have a Welford<T> struct
                mean, m2, weight = reduction_project(reduction_type, next_value)
            return f"welford_combine({var}, {{{mean}, {m2}, {weight}}})"
        else:
            raise NotImplementedError()


class CppTile2DKernel(CppVecKernel):
    """
    A vector kernel that handles the 2d tiles with the tile size defined in `tiling_factor` on
    the inner-most loop level and one of the outer loop level (`outer_tiling_idx`). When the data
    tile is accessed in a contiguous way from the outer loop axis, a transposition is applied on the
    tile to make the access contiguous from the inner-most loop axis. Then, the same vectorization
    logic from its parent `CppVecKernel` is leveraged for load/store/compute. The transposed tile load
    and store are generated into kernel.preloads and kernel.poststores buffers.

    The loop structure looks like below:
    for ...
      for i_outer ...
        for ...
          for inner_most ...
            // generated by CppTile2DKernel
            float tmp0[16*16]; at::vec::transpose_mxn<...>(tmp0, in_ptr0 + ..., ...); // into kernel.preloads
            float tmp1[16*16]; // into kernel.preloads
            for i_inner ... { // the kernel inner loop
              vectorized loads/compute/stores (e.g., load tmp0, store tmp1) // into kernel.loads/compute/stores
            }
            at::vec::transpose_mxn(out_ptr0 + ..., tmp1, ...) // into kernel.poststores
          for inner_most ... (tail)
            // generated by CppVecKernel
            ...
      for i_outer ... (tail)
        for ...
          for ...
            // generated by CppKernel
            ...
    """

    overrides = CppTile2DOverrides  # type: ignore[assignment]

    def __init__(self, args, num_threads, tiling_factor, tiling_indices, tiling_dtype):
        super().__init__(
            args, num_threads, tiling_factor, tiling_indices[1], tiling_dtype
        )
        self.tiling_indices = tiling_indices

    def inner_itervar(self):
        return sympy_index_symbol(f"{self.itervars[self.outer_idx]}_inner")

    def need_vec_transpose(self, index):
        outer_var = self.itervars[self.outer_idx]
        inner_var = self.itervars[self.tiling_idx]
        outer_stride = stride_at_vec_range(index, outer_var, self.tiling_factor)
        inner_stride = stride_at_vec_range(index, inner_var, self.tiling_factor)
        return (
            self._load_mask is None  # TODO: support transposition with mask
            and outer_stride == 1
            and index.has(inner_var)
            and not inner_stride.has(inner_var)
            and not inner_stride.has(outer_var)
        )

    def gen_transposed_tile_load_store(self, name, var, index, is_store):
        # transposed tile load/store outside the kernel inner loop
        dtype = V.graph.get_dtype(name)
        factor = self.tiling_factor
        src = f"{var} + {cexpr_index(index)}"
        dst = "__place_holder__"
        ld_src = f"{cexpr_index(stride_at_vec_range(index, self.itervars[self.tiling_idx], self.tiling_factor))}"
        ld_dst = f"{factor}"
        if is_store:
            src, dst = dst, src
            ld_src, ld_dst = ld_dst, ld_src

        need_define = True
        load_or_store = f"at::vec::transpose_mxn<{DTYPE_TO_CPP[dtype]},{factor},{factor}>({src}, {ld_src}, {dst}, {ld_dst});"
        if is_store:
            tile_var = self.cse.newvar()
        elif load_or_store not in self.cse.cache:
            tile_var = self.cse.generate(self.preloads, load_or_store, write=False)
        else:
            need_define = False
            tile_var = self.cse.cache[load_or_store]

        if need_define:
            define_line = f"{DTYPE_TO_CPP[dtype]} {tile_var}[{factor}*{factor}] __attribute__ ((aligned ({factor})));"
            self.preloads.writeline(define_line)

        load_or_store = load_or_store.replace("__place_holder__", str(tile_var))
        if is_store:
            self.poststores.writeline(DeferredLine(name, load_or_store))
        else:
            self.preloads.writeline(load_or_store)

        return tile_var

    def load(self, name: str, index: sympy.Expr):
        opt_ctx: OptimizationContext = get_current_node_opt_ctx()
        var = self.args.input(name)
        index = self.rename_indexing(index)

        inner = self.inner_itervar()
        if self.need_vec_transpose(index):
            tile_var = self.gen_transposed_tile_load_store(
                name, var, index, is_store=False
            )
            # vector load inside the kernel inner loop
            loadbuf = f"{tile_var} + {cexpr_index(inner * self.tiling_factor)}"
            dtype = V.graph.get_dtype(name)
            line = self._get_vec_load_line(loadbuf, 0, dtype)  # type: ignore[arg-type]
            csevar = self.cse.generate(self.loads, line)
            csevar.update_on_args("load", (name, index), {})
            assert isinstance(csevar, CppCSEVariable)
            csevar.is_vec = True
            return csevar
        else:
            new_index = self.transform_indexing(index)
            return super().load(name, new_index)

    def store(self, name, index, value, mode=None):
        assert "buf" in name
        opt_ctx: OptimizationContext = get_current_node_opt_ctx()
        var = self.args.output(name)

        inner = self.inner_itervar()
        index = self.rename_indexing(index)
        assert mode is None
        if self.need_vec_transpose(index):
            tile_var = self.gen_transposed_tile_load_store(
                name, var, index, is_store=True
            )
            # vector store inside the kernel inner loop
            storebuf = f"{tile_var} + {cexpr_index(inner * self.tiling_factor)}"
            if V.graph.get_dtype(name) in DTYPE_LOWP_FP:
                line = f"{value}.store({storebuf}, {self.tiling_factor});"
            elif V.graph.get_dtype(name) in (torch.uint8, torch.int8):
                line = f"{value}.store({storebuf}, {self.tiling_factor});"
            else:
                line = f"{value}.store({storebuf});"
            self.stores.writeline(DeferredLine(name, line))
        else:
            new_index = self.transform_indexing(index)
            super().store(name, new_index, value, mode)

    def codegen_inner_loops(self, code):
        inner = self.inner_itervar()
        code.writeline(
            f"for (long {inner} = 0; {inner} < {self.tiling_factor}; {inner}++)"
        )

    def set_ranges(self, group, reduction_group):
        vars = super().set_ranges(group, reduction_group)
        # do vertical reduction as the tail loop
        self.outer_idx, self.tiling_idx = (
            self.tiling_indices
            if self.tiling_indices[1] < self.reduction_depth
            else reversed(self.tiling_indices)
        )
        return vars

    def transform_indexing(self, index: sympy.Expr) -> sympy.Expr:
        return self.scale_index_with_offset(
            index,
            itervar_idx=self.outer_idx,
            offset=self.inner_itervar(),
        )


class CppVecKernelChecker(CppVecKernel):
    def __init__(self, args, num_threads, tiling_factor, tiling_idx=-1):
        super().__init__(args, num_threads, tiling_factor, tiling_idx)

        # Since this kernel is only for checker but does not generate any
        # code, so we need to decrease the kernel count.
        metrics.generated_kernel_count -= 1

        # Used to record the graph wrapper code as the wrapper_code status could be
        # changed during graph run.
        self._orig_wrapper_code = None

        self.simd_vec = True

        self.fast_vec_list = []
        for k, v in CppVecOverrides.__dict__.items():
            if isinstance(v, staticmethod):
                self.fast_vec_list.append(k)
        self.exit_stack = contextlib.ExitStack()

        # Cache all the load result
        self.load_supported_dtypes: List[torch.dtype] = [
            torch.float,
            torch.bfloat16,
            torch.float16,
            torch.bool,
            torch.uint8,
            torch.int8,
            torch.int32,
            torch.int64,
        ]
        self.store_supported_dtypes: List[torch.dtype] = [
            torch.float,
            torch.bfloat16,
            torch.float16,
            torch.uint8,
            torch.int8,
            torch.int32,
            torch.int64,
        ]
        # Cache the dtypes of the store operation. If the store is mixing dtypes, the
        # vectorization would not support it as it is hard to determine the vec dtype
        self.store_dtypes: List[torch.dtype] = []
        # The dtype is used for vectorization
        self.vec_dtype: torch.dtype = torch.float32

    def disable_vec(self, msg=None):
        if schedule_log.isEnabledFor(logging.DEBUG):
            schedule_log.debug("Disabled vectorization: %s", msg)
        self.simd_vec = False

    def is_mask(self, name: str, users: Dict[torch.fx.Node, None]):
        load_type = V.graph.get_dtype(name)
        if load_type == torch.bool:
            return all(user.target in ("where", "masked") for user in users.keys())
        elif load_type in (torch.uint8, torch.int8):
            """
            If the load value is torch.uint8/int8, then we only support the loaded
            value is as the mask.
            """
            if not all(
                user.target == "to_dtype" and user.args[-1] == torch.bool
                for user in users.keys()
            ):
                return False

            for to_dtype_node in users.keys():
                assert to_dtype_node.target == "to_dtype"
                if not all(
                    user.target in ("where", "masked")
                    for user in to_dtype_node.users.keys()
                ):
                    return False
            return True
        else:
            return False

    def is_load_int8_as_float(self, name: str, users: Dict[torch.fx.Node, None]):
        """
        Check:
        1. load_type is torch.uint8 or torch.int8
        2. has 1 user node of target to_dtype
        3. dtype of to_dtype is torch.float
        """
        load_type = V.graph.get_dtype(name)
        if load_type not in (torch.uint8, torch.int8):
            return False
        if len(users) == 1:
            user = next(iter(users))
            if (user.target == "to_dtype") and (user.args[-1] == torch.float):
                return True
            return False
        return False

    def can_store_fp32_as_int8(self, store_var: str, value_node: torch.fx.Node):
        """
        Check:
        1. store_type is torch.uint8/torch.int8
        2. value_node is of target to_dtype
        3. dtype of to_dtype node is torch.uint8/torch.int8
        """
        store_type = V.graph.get_dtype(store_var)
        if store_type not in (torch.uint8, torch.int8):
            return False
        if value_node.target == "to_dtype" and value_node.args[-1] in (
            torch.uint8,
            torch.int8,
        ):
            return True

        return False

    def is_load_integer_scalar_tensor(self, name: str, index: sympy.Expr):
        load_dtype = V.graph.get_dtype(name)
        buffer = V.graph.get_buffer(name)
        return (
            load_dtype in [torch.int32, torch.int64]
            and isinstance(buffer, TensorBox)
            and isinstance(buffer.data, StorageBox)
            and (len(buffer.data.layout.size) == 0)
            and (index == 0)
        )

    def load(self, name: str, index: sympy.Expr):
        with RecordOptimizationContext(__name__) as node_ctx:
            load_dtype = V.graph.get_dtype(name)
            opt_ctx: OptimizationContext = node_ctx.get_opt_ctx()
            assert opt_ctx
            opt_ctx.dtype = load_dtype
            opt_ctx.is_load_as_mask = self.is_mask(name, node_ctx.get_fx_node().users)
            opt_ctx.is_load_int8_as_float = self.is_load_int8_as_float(
                name, node_ctx.get_fx_node().users
            )

            var = self.cse.newvar()

            if len(self.itervars) == 0:
                self.disable_vec("not a loop")
                return var

            if load_dtype in (torch.bool, torch.uint8, torch.int8) and not (
                opt_ctx.is_load_as_mask or opt_ctx.is_load_int8_as_float
            ):
                if not opt_ctx.is_load_as_mask:
                    self.disable_vec(f"{load_dtype} not loaded as mask")
                elif not opt_ctx.is_load_int8_as_float:
                    self.disable_vec(f"{load_dtype} not loaded as float")
                return var

            if (
                (load_dtype not in self.load_supported_dtypes)
                and not self.is_load_integer_scalar_tensor(name, index)
                and index.has(self.itervars[self.tiling_idx])
            ):
                self.disable_vec(f"{load_dtype} not supported by load")
                return var

            return var

    def store(self, name, index, value, mode=None):
        with RecordOptimizationContext(__name__) as node_ctx:
            if len(self.itervars) == 0:
                self.disable_vec("not a loop")
                return self.simd_vec

            store_dtype = V.graph.get_dtype(name)

            opt_ctx: OptimizationContext = node_ctx.get_opt_ctx()
            assert opt_ctx
            opt_ctx.dtype = store_dtype

            store_dtype = torch.float if store_dtype == torch.float32 else store_dtype
            self.store_dtypes.append(store_dtype)
            if store_dtype not in self.store_supported_dtypes:
                self.disable_vec(f"{store_dtype} not supported by store")
                return self.simd_vec

            if store_dtype in (torch.uint8, torch.int8):
                value_node = node_ctx.get_fx_node().all_input_nodes[-1]
                if not self.can_store_fp32_as_int8(name, value_node):
                    self.disable_vec("not support store float32 as uint8/int8")
                    return self.simd_vec

            assert "buf" in name
            index = self.rename_indexing(index)

            if mode:
                self.disable_vec(f"store mode: {mode}")
                return self.simd_vec

            if index.is_number:
                self.disable_vec(f"constant store index: {index}")
            return self.simd_vec

    def reduction(self, dtype, src_dtype, reduction_type, value):
        if (
            (dtype == torch.float and src_dtype == torch.float)
            or (dtype == torch.int64 and src_dtype == torch.int64)
            and reduction_type in VECTORIZABLE_RTYPES
        ):
            pass
        else:
            self.disable_vec(
                f"reduction: dtype {dtype}, src_dtype {src_dtype}, reduction_type {reduction_type}"
            )
        if is_welford_reduction(reduction_type):
            return tuple([self.simd_vec] * 3)
        return self.simd_vec

    def store_reduction(self, name, index, value):
        return self.simd_vec

    def is_supported_cmp(self, node: torch.fx.Node):
        def get_node_dtype(node):
            if type(node) == torch.fx.Node:
                opt_ctx: OptimizationContext = get_current_node_opt_ctx()
                return opt_ctx.dtype if opt_ctx else None
            else:
                return None

        def get_cmp_dtypes(node: torch.fx.Node):
            return get_node_dtype(node.args[-2]), get_node_dtype(node.args[-1])

        assert len(node.args) >= 2
        # cmp(x, y): y is a magic value like x >= 1
        if type(node.args[-1]) in [int, float]:
            return True
        # cmp(x, y): x is a magic value like 1 >= y
        if type(node.args[-2]) in [int, float]:
            return False

        left_dtype, right_dtype = get_cmp_dtypes(node)
        if left_dtype is None or right_dtype is None:
            # TODO(Eikan): To record, deduce and propagate the data type of every expression.
            return True
        else:
            return left_dtype == right_dtype

    def __exit__(self, exc_type, exc_val, exc_tb):
        assert self._orig_wrapper_code is not None
        # Restore the wrapper_code
        V.graph.wrapper_code = self._orig_wrapper_code
        self.exit_stack.__exit__(exc_type, exc_val, exc_tb)

    def __enter__(self):
        # Record the graph wrapper code. The wrapper_code status could be
        # changed during graph run. Regarding this checker, we also need to
        # run the graph but we don't expect to change any status that would
        # impact the code generation. Hence, we record the graph wrapper code
        # and replace it with a dummy wrapper_code and then restore to the
        # original one as long as the checker is finished.
        self._orig_wrapper_code = V.graph.wrapper_code
        V.graph.wrapper_code = WrapperCodeGen()

        parent_handler = V.MockHandler()

        class VecCheckerProxy:
            @staticmethod
            def _bin_cmp_op(x, y):
                current_node: torch.fx.Node = V.interpreter.current_node
                if not self.is_supported_cmp(current_node):
                    self.disable_vec(f"binary comparison op: {current_node}")
                return self.simd_vec

            @staticmethod
            def __getattr__(name):  # type: ignore[misc]
                def inner(*args, **kwargs):
                    if name in BIN_CMP_OPS:
                        return VecCheckerProxy._bin_cmp_op(args, kwargs)

                    if name not in self.fast_vec_list:
                        self.disable_vec(f"op: {name}")

                    parent_val = getattr(parent_handler, name)(*args, **kwargs)
                    return pytree.tree_map(lambda _: self.simd_vec, parent_val)

                return inner

            @staticmethod
            def load(name: str, index: sympy.Expr):
                return self.load(name, index)

            @staticmethod
            def store(name, index, value, mode=None):
                return self.store(name, index, value, mode=mode)

            @staticmethod
            def reduction(dtype, src_dtype, reduction_type, value):
                return self.reduction(dtype, src_dtype, reduction_type, value)

            @staticmethod
            def store_reduction(name, index, value):
                return self.store_reduction(name, index, value)

            @staticmethod
            def constant(val, dtype):
                with RecordOptimizationContext(__name__) as node_ctx:
                    opt_ctx: OptimizationContext = node_ctx.get_opt_ctx()
                    assert opt_ctx
                    # VecKernel override dtype for constant
                    # Vectorization only support int32/fp32 now
                    # So if dtype = int64/fp64, we will cast it to int32/fp32 if possible
                    i32_iinfo = torch.iinfo(torch.int32)
                    if (
                        dtype == torch.int64
                        and val <= i32_iinfo.max
                        and val >= i32_iinfo.min
                    ):
                        opt_ctx.dtype = torch.int32

                    f32_iinfo = torch.finfo(torch.float32)
                    if dtype == torch.double:
                        if (
                            (val <= f32_iinfo.max and val >= f32_iinfo.min)
                            or (val == torch.inf)
                            or (val == -torch.inf)
                        ):
                            opt_ctx.dtype = torch.float32

                    supported_dtypes = [
                        torch.float32,
                        torch.int32,
                        torch.int64,
                        torch.bfloat16,
                        torch.float16,
                        torch.bool,
                    ]

                    if opt_ctx.dtype not in supported_dtypes or (
                        opt_ctx.dtype == torch.int32
                        and not all(
                            user.target in BIN_CMP_OPS
                            for user in node_ctx.current_node.users
                        )
                    ):
                        self.disable_vec(f"constant dtype: {opt_ctx.dtype}")
                    return val

            @staticmethod
            def index_expr(expr, dtype):
                assert len(self.ranges) == len(self.itervars)
                if not len(self.ranges) or not all(
                    not isinstance(range, sympy.Expr) or sympy.simplify(range).is_number
                    for range in self.ranges
                ):
                    # if the range value is sympy.Expr, we might could not deduce the accurate loop interval.
                    self.disable_vec(f"index_expr: {expr}, dtype {dtype}")
                    return self.cse.newvar()

                def can_use_int32():
                    free_symbols = list(expr.free_symbols)
                    sizes = {
                        k: v
                        for k, v in zip(self.itervars, self.ranges)
                        if k in free_symbols
                    }
                    # Trivial case: Range empty
                    if any(v == 0 for v in sizes.values()):
                        return True

                    vars_ranges = {k: ValueRanges(0, v - 1) for k, v in sizes.items()}
                    if not vars_ranges or len(vars_ranges) != len(free_symbols):
                        i32_iinfo = torch.iinfo(torch.int32)
                        return (
                            expr.is_number
                            and expr <= i32_iinfo.max
                            and expr >= i32_iinfo.min
                        )
                    expr_ranges = bound_sympy(expr, vars_ranges)
                    if math.isinf(expr_ranges.lower) or math.isinf(expr_ranges.upper):  # type: ignore[arg-type]
                        return False
                    # If something takes the values 0..7, we will compare in the loop
                    # x < 8. As such, for the loop not to overflow in the last iteration, we want
                    # to check that expr_ranges.upper + 1 is representable as well
                    return range_expressable_in_32_bits(
                        ValueRanges(
                            int(expr_ranges.lower), int(expr_ranges.upper) + 1  # type: ignore[arg-type]
                        )
                    )

                with RecordOptimizationContext(__name__) as node_ctx:
                    assert len(self.ranges) == len(self.itervars)
                    opt_ctx: OptimizationContext = node_ctx.get_opt_ctx()
                    assert opt_ctx
                    if (
                        dtype == torch.int64
                        and can_use_int32()
                        and all(
                            user.target in BIN_CMP_OPS
                            for user in node_ctx.current_node.users
                        )
                    ):
                        opt_ctx.dtype = torch.int32
                    else:
                        opt_ctx.dtype = dtype
                        self.disable_vec(f"index_expr: {expr}, dtype {dtype}")

                    tmp_var = self.cse.newvar()
                    return tmp_var

            @staticmethod
            def indirect_indexing(index_var, size, check=True):
                return sympy_index_symbol(str(index_var))

            @staticmethod
            def masked(mask, body, other):
                body()
                return self.cse.newvar()

            @staticmethod
            def to_dtype(x, dtype, src_dtype=None):
                with RecordOptimizationContext(__name__) as node_ctx:
                    opt_ctx: OptimizationContext = node_ctx.get_opt_ctx()
                    assert opt_ctx
                    opt_ctx.dtype = dtype

                    cur_node = node_ctx.get_fx_node()
                    input_value: torch.fx.Node = cur_node.all_input_nodes[1]
                    if dtype == torch.float:
                        if input_value.target in [
                            "load",
                        ]:
                            # Support masked_load for BF16/FP16. Because the legalization will
                            # insert to_dtype to convert the BF16/FP16 input to FP32.
                            dtype = (
                                V.graph.get_dtype(input_value.args[1])  # type: ignore[arg-type]
                                if input_value.target == "load"
                                else input_value.args[-1]
                            )
                            if dtype in [
                                torch.float16,
                                torch.bfloat16,
                                torch.float,
                                torch.uint8,
                                torch.int8,
                                torch.int32,
                                torch.int64,
                            ]:
                                # Convert from dtype to torch.float
                                pass
                            else:
                                self.disable_vec(f"to_dtype: dtype {dtype}")
                    elif dtype in DTYPE_LOWP_FP:
                        if not all(usr.target == "store" for usr in cur_node.users):
                            self.disable_vec(
                                "to_dtype: bfloat16/float16 expecting users are all stores"
                            )
                            return x

                        store_names = [usr.args[1] for usr in cur_node.users]
                        if not all(
                            V.graph.get_dtype(name) in [dtype] for name in store_names
                        ):
                            self.disable_vec(
                                "to_dtype: expecting all stores into bfloat16 or float16"
                            )
                            return x
                    elif dtype == torch.bool:
                        pass
                    elif dtype in (torch.uint8, torch.int8):
                        # Only allow below 2 cases:
                        # Case 1: to_int8 and store which corresponding to the single quant node
                        # at last of fusion pattern.
                        is_to_int8_and_store = all(
                            usr.target in ["store"] for usr in cur_node.users
                        )
                        # Case 2: to_int8 and to_float which corresponding to pair of quant/dequant node
                        # at middle of fusion pattern.
                        is_to_int8_and_to_float = all(
                            (
                                usr.target in ["to_dtype"]
                                and usr.args[2] == torch.float32
                            )
                            for usr in cur_node.users
                        )
                        if not (is_to_int8_and_store or is_to_int8_and_to_float):
                            self.disable_vec(f"to_dtype: dtype {dtype}")
                    elif dtype in [torch.int64, torch.int32]:
                        pass
                    else:
                        self.disable_vec(f"to_dtype: dtype {dtype}")
                    return x

        self.exit_stack.enter_context(V.set_ops_handler(VecCheckerProxy()))
        self.exit_stack.enter_context(V.set_kernel_handler(self))
        return self


class CppKernelProxy(CppKernel):
    def __init__(self, kernel_group):
        super().__init__(kernel_group.args, kernel_group.ws.num_threads)
        self.kernel_group = kernel_group
        self.loop_nest = None
        self.call_ranges = None
        self.picked_vec_isa: codecache.VecISA = codecache.pick_vec_isa()

    def data_type_propagation(self, nodes):
        for _node in nodes:
            assert isinstance(_node, SchedulerNode)
            DataTypePropagation.propagate_scheduler_node(_node)

    # Check if all the nodes of a given fx graph can support BF16/FP16
    def is_lowp_fp_scheduler(self, scheduler_node: SchedulerNode):
        if not isinstance(scheduler_node._body, ir.LoopBody):
            return True

        _lowp_fp_type: Optional[torch.dtype] = None

        # Propagate the dtype to check if all the fx node is bf16/fp16
        DataTypePropagation.propagate_scheduler_node(scheduler_node)

        sub_blocks = [scheduler_node._body.root_block] + list(
            scheduler_node._body.subblocks.values()
        )
        for sub_block in sub_blocks:
            for _node in sub_block.graph.nodes:
                # TODO(Eikan): Regarding get_index and index_expr, we should conclude the
                # the data type as well.
                if _node.op == "placeholder" or _node.target in (
                    "get_index",
                    "index_expr",
                ):
                    continue

                # Fast path if all operations can support bf16/fp16 without converting to fp32
                if _node.target not in [
                    "load",
                    "store",
                    "abs",
                    "neg",
                    "output",
                ]:
                    return False

                if hasattr(_node, "meta") and _node.meta:
                    assert OptimizationContext.key in _node.meta
                    opt_ctx: OptimizationContext = _node.meta[OptimizationContext.key]
                    if not opt_ctx.dtype or opt_ctx.dtype not in DTYPE_LOWP_FP:
                        return False
                    if _lowp_fp_type:
                        assert (
                            _lowp_fp_type == opt_ctx.dtype
                        ), "scheduler node do not support bf16/fp16 mix"
                    else:
                        _lowp_fp_type = opt_ctx.dtype
                else:
                    return False

        scheduler_node._lowp_fp_type = _lowp_fp_type  # type: ignore[attr-defined]
        return True

    def legalize_lowp_fp_dtype(self, nodes):
        def add_to_dtype(sub_graph: torch.fx.Graph):
            def is_lowp_fp_load(node: torch.fx.Node):
                if node.target not in ["load"]:
                    return False
                assert len(node.args) == 3
                load_dtype = V.graph.get_dtype(node.args[1])  # type: ignore[arg-type]
                return load_dtype in DTYPE_LOWP_FP

            def is_lowp_fp_store(node: torch.fx.Node):
                if node.target != "store":
                    return False
                _, store_var, _, _, _ = node.args
                store_dtype = V.graph.get_dtype(store_var)  # type: ignore[arg-type]
                return store_dtype in DTYPE_LOWP_FP

            sub_graph_nodes = list(sub_graph.nodes)
            to_lowp_fp_legalized_nodes = []
            for _node in sub_graph_nodes:
                if is_lowp_fp_load(_node):
                    # No need to promote to float if all users are direct stores
                    if all(user.target == "store" for user in _node.users):
                        continue
                    ops = _node.args[0]
                    with sub_graph.inserting_after(_node):
                        to_type_node = sub_graph.call_method(
                            "to_dtype", args=(ops, _node, torch.float)
                        )
                        to_type_node_args = to_type_node.args
                        _node.replace_all_uses_with(to_type_node)
                        to_type_node.args = to_type_node_args
                        metrics.cpp_to_dtype_count += 1
                elif is_lowp_fp_store(_node):
                    ops, name, _, value_var, _ = _node.args
                    # No need to promote to float if it is a user of a load which are all directly stored
                    if value_var.target == "load" and all(
                        user.target == "store" for user in value_var.users
                    ):
                        continue
                    dtype = V.graph.get_dtype(name)
                    with sub_graph.inserting_before(_node):
                        to_type_node = sub_graph.call_method(
                            "to_dtype", args=(ops, value_var, dtype)
                        )
                        _node.replace_input_with(value_var, to_type_node)
                        metrics.cpp_to_dtype_count += 1
                elif _node.target == "reduction":
                    (
                        ops,
                        dtype,
                        src_dtype,
                        reduction_type,
                        value,
                    ) = _node.args
                    if src_dtype in DTYPE_LOWP_FP:
                        # Since we always convert the load/store value to float if the tensor is bfloat16/float16.
                        # Therefore, the reduction should never work with bfloat16/float16 value. Hence, we update
                        # the bfloat16/float16 reduction by
                        #     1) updating the src_dtype to float
                        # and 2) updating the dtype to float if it is bfloat16/float16.
                        assert dtype in [
                            torch.float,
                            torch.bfloat16,
                            torch.float16,
                            torch.int64,
                        ]
                        _node.args = (
                            ops,
                            torch.float if dtype in DTYPE_LOWP_FP else dtype,
                            torch.float,
                            reduction_type,
                            value,
                        )
                elif _node.target == "to_dtype" and _node.args[-1] in DTYPE_LOWP_FP:
                    (ops, x, _) = _node.args
                    # The legalization always loads the BF16/FP16 tensor as FP32 for computation
                    # and converts back to BF16/FP16 after the computation.
                    # Hence, there should be no computation w/ BF16/FP16.
                    # Therefore, we update the to_dtype by replacing the bf16/fp16 dtype with fp32.
                    # Save the legalized to_dtype node for the elimination(eliminate_to_dtype step):
                    #  1) Eliminate the redundant to_dtype node if we have a pattern as follows:
                    #     graph():
                    #       %lowp_fp_legalized = call_method[target=to_dtype](args = (%ops, %input, torch.float))
                    #       %to_dtype2 = call_method[target=to_dtype](args = (%ops, %lowp_fp_legalized, torch.bfloat16/float16))
                    # Regarding the first to_dtype, it is redundant because
                    # the second to_type also converts to the torch.bfloat16/torch.float16.
                    # Hence, we remove the first to_type.
                    to_lowp_fp_legalized_nodes.append(_node)
                    _node.args = (ops, x, torch.float)
                else:
                    pass

            def eliminate_to_dtype(sub_graph: torch.fx.Graph):
                def _eliminate_duplicate_to_node(sub_graph: torch.fx.Graph):
                    # Eliminate the redundant to_dtype node. Let's consider a pattern as follows:
                    #   graph():
                    #     %to_dtype1 = call_method[target=to_dtype](args = (%ops, %input, torch.float), kwargs = {})
                    #     %to_dtype2 = call_method[target=to_dtype](args = (%ops, %to_dtype1, torch.float), kwargs = {})
                    # Regarding the first to_dtype, it is redundant because the second to_type also converts to the
                    # torch.float. Hence, we remove the first to_type
                    def _used_by_to(to_node: torch.fx.Node):
                        return all(usr.target == "to_dtype" for usr in to_node.users)

                    all_to_nodes = [
                        node for node in sub_graph.nodes if node.target == "to_dtype"
                    ]
                    all_to_nodes_and_users = [
                        {node: node.users} for node in all_to_nodes if _used_by_to(node)
                    ]
                    for node_users in all_to_nodes_and_users:
                        for node, users in node_users.items():
                            if node in sub_graph.nodes and (
                                all(usr.args[-1] == node.args[-1] for usr in users)
                                or (
                                    node in to_lowp_fp_legalized_nodes
                                    and all(
                                        usr.args[-1] in DTYPE_LOWP_FP for usr in users
                                    )
                                )
                            ):
                                val_node = node.all_input_nodes[-1]
                                node.replace_all_uses_with(val_node)
                                sub_graph.erase_node(node)

                    # For debug mode, the graph of LoopBody will attach a new GraphModule as
                    # owning_module for debugging while the release mode will not. The lint will
                    # check whether the graph has owning_module to decide if it needs to check
                    # call_module. LoopBody might contain get_index as a module call. But it
                    # is just a function. Hence, it cannot pass the lint check for debug mode.
                    # We bypass the check if the owning_module is None. Eventually, we should call
                    # get_index via call_function but not call_module.
                    if sub_graph.owning_module is None:
                        sub_graph.lint()

                _eliminate_duplicate_to_node(sub_graph)

            eliminate_to_dtype(sub_graph)

        def _legalize_lowp_fp(loop_body: ir.LoopBody):
            sub_blocks = [loop_body.root_block] + list(loop_body.subblocks.values())
            for sub_block in sub_blocks:
                add_to_dtype(sub_block.graph)

        if all(
            isinstance(_node, SchedulerNode) and self.is_lowp_fp_scheduler(_node)
            for _node in nodes
        ):
            # Mark the load node to load bf16/fp16
            for _node in nodes:
                sub_blocks = [_node._body.root_block] + list(
                    _node._body.subblocks.values()
                )
                for sub_block in sub_blocks:
                    for fx_node in sub_block.graph.nodes:
                        if fx_node.target in ["load", "store"]:
                            assert fx_node.meta
                            assert OptimizationContext.key in fx_node.meta
                            opt_ctx: OptimizationContext = fx_node.meta[
                                OptimizationContext.key
                            ]
                            assert opt_ctx.dtype in DTYPE_LOWP_FP

            # Bypass the legalization as the kernel can run with bf16/fp16 directly
            return

        for _node in nodes:
            assert isinstance(_node, SchedulerNode)
            assert isinstance(_node._body, ir.LoopBody)
            node: SchedulerNode = _node

            def is_memory_copy_scheduler_node(node: SchedulerNode):
                op_counts = node.read_writes.op_counts
                return (
                    len(op_counts) == 2 and "load" in op_counts and "store" in op_counts
                )

            should_legalize = not is_memory_copy_scheduler_node(node)
            if should_legalize:
                body: ir.LoopBody = node._body
                _legalize_lowp_fp(body)

    def codegen_nodes(self, nodes: List[SchedulerNode]):
        # Legalize BF16 node by adding to_dtype explicitly
        self.legalize_lowp_fp_dtype(nodes)
        self.data_type_propagation(nodes)

        assert len(nodes) >= 1
        first_node = nodes[0]
        vec_dtype = (
            first_node._lowp_fp_type  # type: ignore[attr-defined]
            if all(
                hasattr(_node, "_lowp_fp_type")
                and _node._lowp_fp_type == first_node._lowp_fp_type  # type: ignore[attr-defined]
                for _node in nodes
            )
            else torch.float
        )

        kernel_group = self.kernel_group
        _, (group, reduction_group) = max(
            nodes, key=lambda x: int(x.is_reduction())
        ).group

        self.set_ranges(group, reduction_group)

        def codegen_kernel(cls, *args):
            with kernel_group.new_kernel(cls, *args) as kernel:
                # Ugly hack to maintain the metrics kernel count since
                # we only count in CppKernelProxy, not those contained in it
                metrics.generated_kernel_count -= 1

                run(kernel)
                return kernel

        def run(kernel):
            vars, reduction_vars = kernel.set_ranges(group, reduction_group)
            in_suffix = False
            for node in nodes:
                if node.group[1] in [
                    (group, reduction_group),
                    (group + reduction_group, ()),
                ]:
                    assert not in_suffix
                    node.run(vars, reduction_vars)
                else:
                    in_suffix = True
                    assert node.group[1] == (
                        group,
                        (),
                    ), f"unexpected group: {node.group[1]} != {group}, {reduction_group}"
                    # we can fuse in some extra pointwise into the suffix
                    with kernel.write_to_suffix():
                        node.run(vars, ())

        scalar_kernel = codegen_kernel(CppKernel)
        V.graph.removed_buffers |= scalar_kernel.removed_buffers
        V.graph.inplaced_to_remove |= scalar_kernel.inplaced_to_remove
        self.loop_nest = LoopNestWithSplit.build(scalar_kernel)

        if not self.picked_vec_isa:
            return

        def select_tiling_indices(tiling_factor):
            all_index = []
            for node in nodes:
                rw = dependencies.extract_read_writes(node._body, *node._sizes)
                all_index += [dep.index for dep in itertools.chain(rw.reads, rw.writes)]
            contig_vars = set()
            contig_vars_list = []
            non_contig_stride_const = set()
            non_contig_stride_other = set()
            for index in all_index:
                for var in index.free_symbols:
                    if not re.search(r"^d\d+$", var.name):
                        continue
                    stride = stride_at_vec_range(index, var, tiling_factor)
                    if stride == 0:
                        continue
                    elif stride == 1:
                        contig_vars.add(int(var.name[1:]))
                        contig_vars_list.append(int(var.name[1:]))
                    elif all(s.name.startswith("s") for s in stride.free_symbols):
                        non_contig_stride_const.add(int(var.name[1:]))
                    else:
                        non_contig_stride_other.add(int(var.name[1:]))
            contig_only = (
                contig_vars - non_contig_stride_const - non_contig_stride_other
            )
            if len(contig_vars) == 0:
                # no contiguous vars
                return [len(self.itervars) - 1]
            if contig_only:
                return sorted(contig_only)[-1:]
            contig_and_const_stride = (
                contig_vars & non_contig_stride_const
            ) - non_contig_stride_other
            contig_vars_sorted = sorted(contig_vars)
            if (
                len(contig_vars_sorted) == 2
                and contig_vars_sorted[-1] in contig_and_const_stride
                and contig_vars_sorted[-1] == len(self.itervars) - 1
            ):
                return contig_vars_sorted
            return sorted(contig_vars_sorted, key=contig_vars_list.count)[-1:]

        def select_tiling(dtype: torch.dtype = torch.float):
            # TODO(jgong5): support alternative tiling factors and data types
            tiling_factor = self.picked_vec_isa.nelements(dtype=dtype)
            tiling_indices = select_tiling_indices(tiling_factor)
            if tiling_indices:
                could_vec = True
                for tiling_indice in tiling_indices:
                    with CppVecKernelChecker(
                        deepcopy(self.kernel_group.args),
                        parallel_num_threads(),
                        tiling_factor,
                        tiling_indice,
                    ) as vec_checker:
                        run(vec_checker)
                        could_vec = could_vec and vec_checker.simd_vec
                        if not could_vec:
                            break
                if could_vec:
                    if len(tiling_indices) == 1:
                        return [tiling_factor], tiling_indices
                    if len(tiling_indices) == 2:
                        return [tiling_factor, tiling_factor], tiling_indices
            return [], []

        # Kernels share the same global contexts like V.graph.wrapper_code, V.kernel.args.
        # But the generated scalar kernel has updated these global contexts. Hence, the other kernels
        # should not do this again to avoid context conflict. By now, we only control the
        # config.inplace_buffers. In the future, we could maintain more contexts.
        with torch._inductor.config.patch(inplace_buffers=False):
            tiling_factors, tiling_indices = select_tiling(vec_dtype)
            assert len(tiling_factors) == len(tiling_indices)
            try:
                if len(tiling_indices) == 1:
                    vec_kernel = codegen_kernel(
                        CppVecKernel, tiling_factors[0], tiling_indices[0], vec_dtype
                    )
                    metrics.generated_cpp_vec_kernel_count += 1
                    main_loop, tail_loop = self.loop_nest.split_with_tiling(
                        tiling_indices[0], factor=tiling_factors[0]
                    )
                    main_loop.set_kernel(vec_kernel)
                    tail_loop.set_kernel(scalar_kernel)
                    main_loop.simd_vec = True
                    tail_loop.simd_omp = True
                    # We chop the loop into two cubes by the nelements - main loop and tail loop.
                    # Regarding the main loop, it is straightforward that it could be vectorized with
                    # nelements. But for the tail loop, it still could be vectorized. For example,
                    # if the nelements is 8(256bits), then the tail loop still could be vectorized
                    # as 4(128bits).
                    tail_loop.simd_nelements = tiling_factors[0] // 2
                elif len(tiling_indices) == 2:
                    assert (
                        tiling_indices[1] == len(self.itervars) - 1
                        and tiling_factors[0] == tiling_factors[1]
                    )
                    tile2d_kernel = codegen_kernel(
                        CppTile2DKernel, tiling_factors[0], tiling_indices, vec_dtype
                    )
                    vec_kernel = codegen_kernel(
                        CppVecKernel, tiling_factors[0], tiling_indices[0], vec_dtype
                    )
                    metrics.generated_cpp_vec_kernel_count += 2
                    outer_main_loop, outer_tail_loop = self.loop_nest.split_with_tiling(
                        tiling_indices[0], factor=tiling_factors[0]
                    )
                    outer_tail_loop.set_kernel(scalar_kernel)
                    (
                        inner_main_loop,
                        inner_tail_loop,
                    ) = outer_main_loop.split_with_tiling(
                        tiling_indices[1] - tiling_indices[0], factor=tiling_factors[0]
                    )
                    inner_main_loop.set_kernel(tile2d_kernel)
                    inner_tail_loop.set_kernel(vec_kernel)
            except CppVecUnsupportedError as e:
                if schedule_log.isEnabledFor(logging.DEBUG):
                    schedule_log.debug("Disabled vectorization: %s", e)

    def codegen_loops(self, code, worksharing):
        self.codegen_loops_impl(self.loop_nest, code, worksharing)


class CppScheduling(BaseScheduling):
    # ctypes limits the number of args to 1024, refer to:
    # https://github.com/python/cpython/commit/a285af7e626d1b81cf09f8b2bf7656f100bc1237
    # We set a conservative threshold here.
    MAX_FUSED_KERNEL_ARGS_NUM = 500

    def __init__(self, scheduler):
        self.scheduler = scheduler
        self.get_kernel_group()
        self._ready_to_flush = False

    def _set_flush_status(self, status: bool):
        self._ready_to_flush = status

    def group_fn(self, sizes):
        return tuple(tuple(map(V.graph.sizevars.simplify, s)) for s in sizes)

    def get_kernel_group(self):
        from .cpp_wrapper_cpu import CppWrapperCpu

        self.kernel_group: Union[CppWrapperKernelGroup, KernelGroup]
        if isinstance(V.graph.wrapper_code, CppWrapperCpu):
            self.kernel_group = CppWrapperKernelGroup()
        else:
            self.kernel_group = KernelGroup()

    def _can_fuse_horizontal_impl(self, node1, node2):
        _, (vars1, reduce1) = node1.group
        _, (vars2, reduce2) = node2.group
        if vars1 == vars2 and reduce1 == reduce2:
            return True
        if reduce1 == () and vars1 == vars2 + reduce2:
            return True
        # TODO(jansel): allow fusion pointwise (vars1, ()) suffix?
        return False

    def can_fuse_horizontal(self, node1, node2):
        if (
            len(node1.get_nodes()) + len(node2.get_nodes())
            > config.cpp.max_horizontal_fusion_size
        ):
            return False

        return self._can_fuse_horizontal_impl(node1, node2)

    def can_fuse_vertical(self, node1, node2):
        return self._can_fuse_horizontal_impl(node1, node2) and not node1.is_reduction()

    def codegen_nodes(self, nodes: List[SchedulerNode]):
        """
        Turn an set of pre-fused nodes into a C++ kernel.
        """
        kernel_group = self.kernel_group

        cpp_kernel_proxy = CppKernelProxy(kernel_group)
        cpp_kernel_proxy.codegen_nodes(nodes)

        kernel_group.finalize_kernel(cpp_kernel_proxy, nodes)

        args_num = self._get_scheduled_num_args()
        if args_num > CppScheduling.MAX_FUSED_KERNEL_ARGS_NUM:
            self._set_flush_status(True)

    def _get_scheduled_num_args(self):
        return self.kernel_group.get_num_args()

    def ready_to_flush(self):
        return self._ready_to_flush

    def codegen_sync(self):
        pass

    def flush(self):
        self.kernel_group.codegen_define_and_call(V.graph.wrapper_code)
        self.get_kernel_group()
        self._set_flush_status(False)


class KernelGroup:
    def __init__(self):
        super().__init__()
        self.args = KernelArgs()
        self.loops_code = BracesBuffer()
        self.ws = WorkSharing(self.loops_code)
        self.stack = contextlib.ExitStack()
        self.stack.enter_context(self.ws)
        self.scheduled_nodes = []

    def new_kernel(self, cls, *args):
        return cls(self.args, parallel_num_threads(), *args)

    def finalize_kernel(self, new_kernel, nodes):
        self.scheduled_nodes += nodes
        code = self.loops_code
        ws = self.ws
        new_kernel.codegen_loops(code, ws)

    def get_num_args(self):
        arg_defs, call_args, arg_types = self.args.cpp_argdefs()
        args_num = len(arg_defs)
        return args_num

    def codegen_define_and_call(self, wrapper):
        self.stack.close()
        if not self.scheduled_nodes:
            return

        fused_name = (
            get_fused_kernel_name(self.scheduled_nodes, config.cpp.descriptive_names)
            if config.cpp.descriptive_names
            else ""
        )
        kernel_name = "_".join(["cpp", fused_name, wrapper.next_kernel_suffix()])
        arg_defs, call_args, arg_types = self.args.cpp_argdefs()
        arg_defs = ",\n".ljust(25).join(arg_defs)
        code = BracesBuffer()
        # TODO: support kernel profile on other platforms
        enable_kernel_profile = (
            config.cpp.enable_kernel_profile and sys.platform == "linux"
        )
        if enable_kernel_profile:
            code.writelines(["#include <ATen/record_function.h>"])
        kernel_decl_name = kernel_name if V.graph.cpp_wrapper else "kernel"
        code.writeline(codecache.cpp_prefix())

        code.writeline(f'extern "C" void {kernel_decl_name}({arg_defs})')
        with code.indent():
            if enable_kernel_profile:
                graph_id = V.graph.graph_id
                prefix = "graph_" + str(graph_id) + "_" if graph_id is not None else ""
                code.writelines(
                    [
                        f'RECORD_FUNCTION("{prefix + kernel_name}", c10::ArrayRef<c10::IValue>({{}}));'
                    ]
                )
            for old, new in self.args.aliases():
                code.writeline(f"auto {old} = {new};")
            code.splice(self.loops_code)

        codecache_def = IndentedBuffer()
        if not V.graph.cpp_wrapper:
            codecache_def.writeline(f"async_compile.cpp_pybinding({arg_types!r}, '''")
        codecache_def.splice(code)
        if not V.graph.cpp_wrapper:
            codecache_def.writeline("''')")

        codecache_str = codecache_def.getvalue()
        # TODO(voz): Ostensibly, we should not need this. But there are cases where C++ codegen does
        # not use BracesBuffer, so we have no good indicator of a C++ buffer atm.
        codecache_str = codecache_str.replace("#pragma CMT", "//")
        wrapper.define_kernel(kernel_name, codecache_str, cuda=False)
        # generate the code to call this
        wrapper.generate_kernel_call(
            kernel_name, call_args, cuda=False, arg_types=arg_types
        )


class CppWrapperKernelGroup(KernelGroup):
    def __init__(self):
        super().__init__()
        self.args = CppWrapperKernelArgs()


class WorkSharing:
    def __init__(self, code):
        self.code = code
        self.in_parallel = False
        self.num_threads = None
        self.stack = contextlib.ExitStack()

    def parallel(self, threads):
        if self.in_parallel and threads != self.num_threads:
            # wrong number of threads
            self.close()
        if not self.in_parallel:
            self.num_threads = threads
            self.in_parallel = True
            if config.cpp.dynamic_threads:
                self.code.writeline("#pragma omp parallel")
            else:
                self.code.writeline(f"#pragma omp parallel num_threads({threads})")
            self.stack.enter_context(self.code.indent())

    def single(self):
        if self.in_parallel:
            self.code.writeline("#pragma omp single")
        return self.in_parallel

    def close(self):
        self.stack.close()
        self.in_parallel = False

    def __enter__(self):
        self.stack.__enter__()
        return self

    def __exit__(self, exc_type, exc_val, exc_tb):
        self.stack.__exit__(exc_type, exc_val, exc_tb)


@dataclasses.dataclass
class LoopLevel:
    var: Optional[sympy.Expr] = None
    size: Optional[sympy.Expr] = None
    offset: sympy.Expr = sympy.Integer(0)
    steps: sympy.Expr = sympy.Integer(1)
    parallel: int = 0
    simd_omp: bool = False
    simd_vec: bool = False
    collapsed: bool = False
    reduction_var_map: Optional[Dict[str, str]] = None
    parent: Optional["LoopLevel"] = None
    # the next inner level of the loop, empty if it is inner-most
    # contains >1 LoopLevel if the inner level of loop is split
    inner: List["LoopLevel"] = dataclasses.field(default_factory=list)
    # kernel assigned to this loop level, only valid when it is a leaf
    kernel: Optional[CppKernel] = None

    def __post_init__(self):
        # Regarding the C++/OpenMP backend, `codecache.pick_vec_isa()` to check
        # vectorization ISA is a time-consuming and one-shot operation. It leads
        # to taking a longer time to import `codegen.cpp` package because the
        # `LoopLevel` of the package is decorated by `@dataclasses.dataclass` while
        # the decorator will invoke `codecache.pick_vec_isa()` to initialize the
        # `simd_nelements` of the `LoopLevel`. It might introduce additional compilation
        # overhead to the Triton backend. Therefore, we moved the `simd_nelements` to
        # `__post_init__`
        picked_vec_isa: codecache.VecISA = codecache.pick_vec_isa()
        self.simd_nelements: int = picked_vec_isa.nelements() if picked_vec_isa else 0

    def get_kernels(self) -> List[CppKernel]:
        """Get all kernel objects under this loop level"""
        if self.kernel:
            return [self.kernel]
        kernels = []
        for loop in self.inner:
            kernels += loop.get_kernels()
        return kernels

    def set_kernel(self, kernel: CppKernel):
        """
        Set the kernel under this loop level. No split is allowed under
        this loop level.
        """
        if not self.inner:
            self.kernel = kernel
            loop: Optional[LoopLevel] = self
            assert loop is not None
            if loop.is_reduction():
                loop.reduction_var_map = kernel.reduction_var_map.copy()
                loop = loop.parent
                while loop is not None and loop.is_reduction():
                    assert loop.reduction_var_map is not None
                    loop.reduction_var_map.update(kernel.reduction_var_map)
                    loop = loop.parent
            return
        assert len(self.inner) == 1
        self.inner[0].set_kernel(kernel)

    def get_loops_at(self, depth) -> List["LoopLevel"]:
        if depth == 0:
            return [self]
        else:
            loops = []
            for loop in self.inner:
                loops += loop.get_loops_at(depth - 1)
            return loops

    def is_reduction(self):
        return bool(self.reduction_var_map)

    def split_with_tiling(self, depth, factor):
        def clone_inner():
            inner = []
            if self.inner:
                for loop in self.inner:
                    inner.append(loop.clone())
            return inner

        def do_split_with_tiling():
            sympy_factor = sympy.Integer(factor)

            offset = FloorDiv(self.size, sympy_factor) * sympy_factor
            main_loop = LoopLevel(self.var, offset)
            main_loop.steps = sympy_factor
            main_loop.parallel = self.parallel
            main_loop.collapsed = False
            main_loop.reduction_var_map = self.reduction_var_map
            main_loop.inner = clone_inner()
            if main_loop.inner:
                for loop in main_loop.inner:
                    loop.parent = main_loop

            tail_loop = LoopLevel(self.var, self.size)
            tail_loop.offset = offset
            tail_loop.parallel = self.parallel
            tail_loop.collapsed = False
            tail_loop.reduction_var_map = self.reduction_var_map
            tail_loop.inner = clone_inner()
            if tail_loop.inner:
                for loop in tail_loop.inner:
                    loop.parent = tail_loop

            return main_loop, tail_loop

        if depth == 0:
            main_loop, tail_loop = do_split_with_tiling()
            parent = self.parent
            if parent:
                parent.inner = [main_loop, tail_loop]
                main_loop.parent = parent
                tail_loop.parent = parent
            return main_loop, tail_loop
        else:
            assert len(self.inner) == 1
            return self.inner[0].split_with_tiling(depth - 1, factor)

    def clone(self):
        loop = copy(self)
        loop.inner = []
        if self.inner:
            for inner_loop in self.inner:
                inner_loop_clone = inner_loop.clone()
                inner_loop_clone.parent = loop
                loop.inner.append(inner_loop_clone)
        loop.kernel = deepcopy(self.kernel)
        return loop

    def lines(self):
        offset_expr = cexpr_index(self.offset)
        size_expr = cexpr_index(self.size)
        if config.cpp.no_redundant_loops and offset_expr == size_expr:
            return None
        if self.reduction_var_map:
            reduction = " " + " ".join(
                f"reduction({RTYPE_TO_CPP[rtype]}:{var})"
                for var, rtype in self.reduction_var_map.items()
            )
        else:
            reduction = ""
        simd = (
            f"simd simdlen({self.simd_nelements}) "
            if self.simd_omp and self.simd_nelements > 1
            else ""
        )
        if self.parallel:
            # TODO(jansel): look into chunk size and other schedules
            line1 = f"#pragma omp for{reduction} "
            if self.parallel > 1:
                line1 += f" collapse({self.parallel})"
            if self.simd_omp:
                line1 = line1.replace(" for ", f" for {simd}")
        elif self.simd_vec:
            line1 = ""
        elif self.simd_omp:
            line1 = f"#pragma omp {simd}{reduction}"
        elif not self.reduction_var_map and codecache.is_gcc():
            line1 = "#pragma GCC ivdep"
        else:
            line1 = ""
        offset_str = f"{INDEX_TYPE} {self.var}={offset_expr}"
        size_str = f"{self.var}<{size_expr}"
        steps_str = f"{self.var}+={cexpr_index(self.steps)}"
        line2 = f"for({offset_str}; {size_str}; {steps_str})"
        if self.collapsed or not line1:
            return [line2]
        return [line1, line2]


@dataclasses.dataclass
class LoopNestWithSplit:
    """
    A loop-nest like structure but with some loop level split along
    the loop range into the main tiling loop and the tail. It is built
    with the `build` method as a loop nest and then split with
    `split_with_tiling` at some depth.

    A typical case is for vectorization where we typically split at the inner-most
    loop level. A more complicated case is 2D tiling where we split at
    both inner-most and outer levels.
    """

    root: Optional[List[LoopLevel]] = None
    kernel: Optional[CppKernel] = None

    @staticmethod
    def build(kernel: CppKernel):
        """Build a LoopNest with the given `kernel` as the leaf"""
        itervars = kernel.itervars
        ranges = kernel.ranges
        reduction_depth = kernel.reduction_depth
        assert reduction_depth is not None

        root: List[LoopLevel] = []
        levels: List[LoopLevel] = root
        loop: Optional[LoopLevel] = None
        for loop_idx, (var, size) in enumerate(zip(itervars, ranges)):
            loop = LoopLevel(var, size, parent=loop)
            if loop_idx >= reduction_depth:
                loop.reduction_var_map = kernel.reduction_var_map.copy()
            levels.append(loop)
            levels = loop.inner
        loop_nest = LoopNestWithSplit(root)
        if loop:
            loop.kernel = kernel
        else:
            loop_nest.kernel = kernel
        return loop_nest

    def __bool__(self):
        return bool(self.root)

    def get_loops_at(self, depth) -> List[LoopLevel]:
        """Get all the loop levels at the given `depth` (most outer loop has depth 0)"""
        loops: List[LoopLevel] = []
        assert self.root is not None
        for loop in self.root:
            loops += loop.get_loops_at(depth)
        return loops

    @cache_on_self
    def max_parallel_depth(self):
        """
        Maximal allowed depth for parallelism:
        1) Levels without splitting and
        2) All reduction or non-reduction levels
        When the loop is split at the top level, the max depth is 1.
        """
        max_depth = 0
        assert self.root is not None
        loops = self.root
        if len(loops) > 1:
            return 1
        is_reduction = loops[0].is_reduction() if loops else False
        while len(loops) == 1 and loops[0].is_reduction() == is_reduction:
            max_depth += 1
            loops = loops[0].inner
        return max_depth

    def is_reduction_only(self):
        """
        Whether all the loops are for reduction. Reduction loops
        are always the inner most ones.
        """
        return (
            self.root is not None and len(self.root) > 0 and self.root[0].is_reduction()
        )

    def mark_parallel(self, par_depth):
        assert (
            par_depth <= self.max_parallel_depth()
        ), "Parallel depth cannot exceed the maximal allowed parallel depth"
        assert self.root is not None
        loops = self.root
        for loop in loops:
            loop.parallel = par_depth
        for i in range(1, par_depth):
            loops = loops[0].inner
            loops[0].collapsed = True

    def split_with_tiling(self, depth, factor):
        """
        Split the loop into main and tail loops at given `depth` so that the range
        of the main loop has range `floor_div(range, factor) * factor` and
        the tail loop handles the remainder. The main loop is tiled
        according to the `factor`.
        """
        loops = self.get_loops_at(depth)
        assert len(loops) == 1
        split_loops = loops[0].split_with_tiling(0, factor)
        if depth == 0:
            self.root = split_loops
        return split_loops<|MERGE_RESOLUTION|>--- conflicted
+++ resolved
@@ -1450,15 +1450,7 @@
         other_code = value_to_cpp(other, DTYPE_TO_CPP[dtype])
         other_code_vec = f"{V.kernel._get_vec_type(dtype)}({other_code})"
         assert isinstance(new_mask, CppCSEVariable), new_mask
-<<<<<<< HEAD
         if new_mask.is_vec:
-=======
-        if new_mask.is_vec or result.is_vec:
-            if result.dtype != torch.float:
-                raise CppVecUnsupportedError(
-                    "masked with non-float tensor is not supported in vectorized codegen"
-                )
->>>>>>> 8ba4cb45
             type = f"decltype({body_code_vec})"
             code = BracesBuffer()
             code.writeline("[&]")
