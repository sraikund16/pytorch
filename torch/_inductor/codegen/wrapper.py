import collections
import contextlib
import dataclasses
import functools
import inspect
import operator
import os
import re
from itertools import chain, count
from typing import Any, Dict, List, Optional, Set, Tuple, Union

import sympy
from sympy import Expr

import torch
from torch._dynamo.utils import counters, dynamo_timed
from torch._inductor.codecache import get_cpp_wrapper_cubin_path_name
from torch.fx.experimental.symbolic_shapes import free_unbacked_symbols, SymTypes

from torch.fx.node import _get_qualified_name
from torch.utils._sympy.singleton_int import SingletonInt

from .. import codecache, config, ir
from ..codecache import CudaKernelParamCache
from ..ir import ComputedBuffer, InputBuffer, ReinterpretView
from ..triton_heuristics import grid as default_grid
from ..utils import (
    cache_on_self,
    get_benchmark_name,
    LineContext,
    sympy_product,
    sympy_str,
)
from ..virtualized import V
from .common import CodeGen, DeferredLine, IndentedBuffer, PythonPrinter
from .triton_utils import config_of, signature_to_meta


pexpr = PythonPrinter().doprint


def buffer_reuse_key(node: ir.Buffer):
    return (
        node.get_device(),
        node.get_dtype(),
        # NB: this is symbolic so that we don't try to reuse a buffer
        # for s0 for s1, just because they happen to share the same
        # size hint
        sympy_str(V.graph.sizevars.simplify(node.layout.storage_size())),
    )


def is_int(s: str):
    # Cpp code gen adds L at the end of ints
    # Lets remove it for checking whether we have an int or not
    if s and s[-1] == "L":
        s = s[:-1]
    try:
        int(s)
    except ValueError:
        return False
    except TypeError:
        return False
    return True


def is_float(s: str):
    try:
        float(s)
    except ValueError:
        return False
    return True


def convert_arg_type(python_type):
    from .cpp import CONTAINER_PYTHON_TO_CPP, PYTHON_TO_CPP

    if python_type == "Tensor":
        # Conversions rules follow https://github.com/pytorch/pytorch/tree/main/aten/src/ATen/native#func
        return f"at::{python_type} const&"

    if python_type in PYTHON_TO_CPP:
        return PYTHON_TO_CPP[python_type]

    # Convert args of container types e.g. Optional[*]
    for py_container, cpp_container in CONTAINER_PYTHON_TO_CPP.items():
        container_match = re.findall(py_container + r"\[([a-zA-Z_]+)]", python_type)
        if len(container_match) == 1:
            contained_type = container_match[0]
            assert (
                contained_type in PYTHON_TO_CPP
            ), f"unsupported {py_container} type in convert_arg_type: {contained_type}"
            cpp_contained_type = PYTHON_TO_CPP[contained_type]
            return f"{cpp_container}<{cpp_contained_type}>"

    raise AssertionError(f"unsupport python_type: {python_type}")


def convert_return_type(python_type):
    # TODO: support alias
    python_to_cpp = {
        "Tensor": "at::Tensor",
        "List[Tensor]": "std::vector<at::Tensor>",
    }

    cpp_type = python_to_cpp.get(python_type, None)
    assert cpp_type is not None, f"NYI return type: {python_type}"
    return cpp_type


def get_cpp_op_schema(kernel):
    # use x.real_type instead of x.type so that we get ScalarType instead of int
    arg_types = [repr(x.real_type) for x in kernel._schema.arguments]
    arg_names = [x.name for x in kernel._schema.arguments]
    returns = [repr(x.real_type) for x in kernel._schema.returns]

    num_retunrs = len(returns)
    assert num_retunrs > 0, "must have at least one return value"

    if num_retunrs == 1:
        cpp_return_value = convert_return_type(returns[0])
    elif num_retunrs > 1:
        tuple_returns = ", ".join([convert_return_type(r) for r in returns])
        cpp_return_value = f"std::tuple<{tuple_returns}>"

    cpp_arg_type = [
        f"{convert_arg_type(arg_type)} {arg_name}"
        for arg_type, arg_name in zip(arg_types, arg_names)
    ]
    return f"{cpp_return_value}({', '.join(cpp_arg_type)})"


def user_defined_kernel_grid_fn_code(name, configs, grids):
    output = IndentedBuffer()

    fn_name = f"grid_wrapper_for_{name}"
    output.writeline(f"def {fn_name}(meta):")
    with output.indent():
        if len(grids) == 1:
            output.writeline(f"return {grids[0]}")
        else:
            assert len(grids) == len(configs)
            for grid, c in zip(grids, configs):
                guards = [f"meta['{name}'] == {val}" for name, val in c.kwargs.items()]
                guards = " and ".join(guards)
                output.writeline(f"if {guards}: return {grid}")
    return fn_name, output.getvalue()


@dataclasses.dataclass
class SymbolicCallArg:
    inner: Any
    # the original symbolic expression represented by inner
    inner_expr: sympy.Expr

    def __str__(self):
        return str(self.inner)


# Default thread stack sizes vary by platform:
# - Linux: 8 MB
# - macOS: 512 KB
# - Windows: 1 MB
# Just pick something comfortably smaller than the smallest for now.
MAX_STACK_ALLOCATION_SIZE = 1024 * 100


class MemoryPlanningState:
    def __init__(self):
        super().__init__()
        self.reuse_pool: Dict[Any, List[FreeIfNotReusedLine]] = collections.defaultdict(
            list
        )
        self.total_allocated_buffer_size: int = 0

    def __contains__(self, key):
        return bool(self.reuse_pool.get(key, None))

    def pop(self, key) -> "FreeIfNotReusedLine":
        item = self.reuse_pool[key].pop()
        assert not item.is_reused
        return item

    def push(self, key, item: "FreeIfNotReusedLine"):
        assert not item.is_reused
        self.reuse_pool[key].append(item)


@dataclasses.dataclass
class EnterCudaDeviceContextManagerLine:
    device_idx: int
    last_seen_device_guard_index: Optional[int]

    def codegen(self, code: IndentedBuffer, device_cm_stack: contextlib.ExitStack):
        if V.graph.cpp_wrapper:
            code.writeline("\n")
            if V.graph.aot_mode:
                # In AOT mode, we have a stream provided as a param. A stream is
                # associated with a device, so we never expect the device to change.
                # CUDAStreamGuard sets the stream and the device.
                if self.last_seen_device_guard_index is None:
                    if config.aot_inductor.abi_compatible:
                        code.writeline(
                            "AOTICudaStreamGuard stream_guard(stream, this->device_idx_);"
                        )
                    else:
                        code.writeline(
                            "at::cuda::CUDAStreamGuard stream_guard("
                            + "at::cuda::getStreamFromExternal(stream, this->device_idx_));"
                        )
                else:
                    assert (
                        self.last_seen_device_guard_index == self.device_idx
                    ), "AOTInductor only supports running on one CUDA device"
            else:
                if self.last_seen_device_guard_index is None:
                    code.writeline(
                        f"at::cuda::CUDAGuard device_guard({self.device_idx});"
                    )
                else:
                    code.writeline(f"device_guard.set_index({self.device_idx});")
        else:
            # Note _DeviceGuard has less overhead than device, but only accepts
            # integers
            code.writeline(f"with torch.cuda._DeviceGuard({self.device_idx}):")
            device_cm_stack.enter_context(code.indent())
            code.writeline(
                f"torch.cuda.set_device({self.device_idx}) # no-op to ensure context"
            )


class ExitCudaDeviceContextManagerLine:
    def codegen(self, code: IndentedBuffer, device_cm_stack: contextlib.ExitStack):
        if not V.graph.cpp_wrapper:
            device_cm_stack.close()


@dataclasses.dataclass
class MemoryPlanningLine:
    wrapper: "WrapperCodeGen"

    def plan(self, state: MemoryPlanningState) -> "MemoryPlanningLine":
        """First pass to find reuse"""
        return self

    def codegen(self, code: IndentedBuffer):
        """Second pass to output code"""
        pass

    def __str__(self):
        """
        Emits a string representation that fits on one line.
        """
        args: List[str] = []
        for field in dataclasses.fields(self):
            if field.name == "wrapper":
                continue
            val = getattr(self, field.name)
            args.append(
                f"{field.name}={val.get_name() if field.type is ir.Buffer else val}"
            )
        return f"{type(self).__name__}({', '.join(args)})"


@dataclasses.dataclass
class AllocateLine(MemoryPlanningLine):
    node: ir.Buffer

    def plan(self, state: MemoryPlanningState):
        if self.node.get_name() in V.graph.removed_buffers:
            return NullLine(self.wrapper)

        # try to reuse a recently freed buffer
        key = buffer_reuse_key(self.node)
        if config.allow_buffer_reuse and key in state:
            free_line = state.pop(key)
            free_line.is_reused = True
            return ReuseLine(self.wrapper, free_line.node, self.node)

        if self.node.get_device().type == "cpu":
            static_shape = self.wrapper.static_shape_for_buffer_or_none(self.node)
            if static_shape is not None:
                state.total_allocated_buffer_size += int(
                    functools.reduce(operator.mul, static_shape, 1)
                )

        return self

    def codegen(self, code: IndentedBuffer):
        assert self.node.get_name() not in V.graph.removed_buffers
        line = self.wrapper.make_buffer_allocation(self.node)
        code.writeline(line)


@dataclasses.dataclass
class FreeIfNotReusedLine(MemoryPlanningLine):
    node: ir.Buffer
    is_reused: bool = False

    def plan(self, state: MemoryPlanningState):
        if isinstance(self.node.layout, (ir.AliasedLayout, ir.MultiOutputLayout)):
            return self
        assert not self.is_reused
        if self.node.get_name() in V.graph.removed_buffers:
            return NullLine(self.wrapper)
        if config.allow_buffer_reuse:
            state.push(buffer_reuse_key(self.node), self)
        return self

    def codegen(self, code: IndentedBuffer):
        assert self.node.get_name() not in V.graph.removed_buffers
        if not self.is_reused:
            code.writeline(self.wrapper.make_buffer_free(self.node))


@dataclasses.dataclass
class ReuseLine(MemoryPlanningLine):
    node: ir.Buffer
    reused_as: ir.Buffer
    delete_old: bool = True

    def plan(self, state: MemoryPlanningState):
        if self.node.get_name() in V.graph.removed_buffers:
            assert self.reused_as.get_name() in V.graph.removed_buffers
            return NullLine(self.wrapper)
        assert self.reused_as.get_name() not in V.graph.removed_buffers
        return self

    def codegen(self, code: IndentedBuffer):
        assert self.node.get_name() not in V.graph.removed_buffers
        assert self.reused_as.get_name() not in V.graph.removed_buffers
        code.writeline(
            self.wrapper.make_buffer_reuse(self.node, self.reused_as, self.delete_old)
        )


class NullLine(MemoryPlanningLine):
    pass


class WrapperCodeGen(CodeGen):
    """
    Generate outer wrapper in Python that calls the kernels.
    """

    def __init__(self):
        super().__init__()
        self._names_iter = count()
        self.header = IndentedBuffer()
        self.prefix = IndentedBuffer()
        self.suffix = IndentedBuffer()
        self.wrapper_call = IndentedBuffer()
        self.src_to_kernel = {}
        self.kenel_numel_expr = set()
        self.lines = []
        self.declare = ""
        self.declare_maybe_reference = ""
        self.ending = ""
        self.open_bracket = "["
        self.closed_bracket = "]"
        self.comment = "#"
        self.namespace = ""
        self.none_str = "None"
        self.size = "size()"
        self.stride = "stride()"
        self.last_seen_device_guard_index = None
        self.supports_intermediate_hooks = True
        self.expr_printer = pexpr
        self.user_defined_kernel_cache: Dict[Tuple[Any, ...], str] = {}
        self.unbacked_symbol_decls = set()
        self.allow_stack_allocation = None
        self.stack_allocated_buffers = {}

        self.write_header()
        self.write_prefix()

        if not V.graph.aot_mode:
            for name, hashed in V.graph.constant_reprs.items():
                # include a hash so our code cache puts different constants into different files
                self.write_constant(name, hashed)

        self.allocated = set()
        self.freed: Set[str] = set()

        # maps from reusing buffer to reused buffer
        self.reuses = dict()

        self.write_get_raw_stream = functools.lru_cache(None)(  # type: ignore[assignment]
            self.write_get_raw_stream
        )

        @functools.lru_cache(None)
        def add_import_once(line):
            self.header.writeline(line)

        self.add_import_once = add_import_once
        self._metas = {}

    def write_constant(self, name, hashed):
        self.header.writeline(f"{name} = None  # {hashed}")

    def write_header(self):
        self.header.splice(
            f"""
                from ctypes import c_void_p, c_long
                import torch
                import math
                import random
                import os
                import tempfile
                from math import inf, nan
                from torch._inductor.hooks import run_intermediate_hooks
                from torch._inductor.utils import maybe_profile
                from torch._inductor.codegen.memory_planning import _align as align

                from torch import device, empty, empty_strided
                from {codecache.__name__} import AsyncCompile
                from torch._inductor.select_algorithm import extern_kernels

                aten = torch.ops.aten
                inductor_ops = torch.ops.inductor
                assert_size_stride = torch._C._dynamo.guards.assert_size_stride
                alloc_from_pool = torch.ops.inductor._alloc_from_pool
                reinterpret_tensor = torch.ops.inductor._reinterpret_tensor
                async_compile = AsyncCompile()

            """
        )

    @cache_on_self
    def write_triton_header_once(self):
        self.header.splice(
            """
            import triton
            import triton.language as tl
            from torch._inductor.triton_heuristics import grid, start_graph, end_graph
            from torch._C import _cuda_getCurrentRawStream as get_cuda_stream
            """
        )

    def add_meta_once(self, meta):
        meta = repr(meta)
        if meta not in self._metas:
            var = f"meta{len(self._metas)}"
            self._metas[meta] = var
            self.header.writeline(f"{var} = {meta}")
        return self._metas[meta]

    @cache_on_self
    def get_output_refs(self):
        return [x.codegen_reference(self.wrapper_call) for x in V.graph.graph_outputs]

    def mark_output_type(self):
        return

    def codegen_input_size_asserts(self):
        for name, buf in V.graph.graph_inputs.items():
            if isinstance(buf, sympy.Expr):
                continue

            # comparing strides for 0 size tensor is tricky. Ignore them for now.
            if sympy_product(buf.get_size()) == 0:
                continue
            size = self.codegen_shape_tuple(buf.get_size())
            stride = self.codegen_shape_tuple(buf.get_stride())
            self.prefix.writeline(f"assert_size_stride({name}, {size}, {stride})")

    def write_prefix(self):
        self.prefix.splice(
            """

            async_compile.wait(globals())
            del async_compile

            def call(args):
            """
        )
        with self.prefix.indent():
            if config.triton.debug_sync_graph:
                self.prefix.writeline("torch.cuda.synchronize()")
            inp_len = len(V.graph.graph_inputs.keys())
            if inp_len != 0:
                lhs = f"{', '.join(V.graph.graph_inputs.keys())}{'' if inp_len != 1 else ','}"
                self.prefix.writeline(f"{lhs} = args")
                self.prefix.writeline("args.clear()")

            self.codegen_inputs(self.prefix, V.graph.graph_inputs)
            if config.size_asserts:
                self.codegen_input_size_asserts()

    def write_get_raw_stream(self, index):
        self.write_triton_header_once()
        name = f"stream{index}"
        self.writeline(f"{name} = get_cuda_stream({index})")
        return name

    def next_kernel_suffix(self):
        return f"{next(self._names_iter)}"

    def codegen_device_guard_enter(self, device_idx):
        self.writeline(
            EnterCudaDeviceContextManagerLine(
                device_idx, self.last_seen_device_guard_index
            )
        )
        self.last_seen_device_guard_index = device_idx

    def codegen_device_guard_exit(self):
        self.writeline(ExitCudaDeviceContextManagerLine())

    def generate_return(self, output_refs):
        if output_refs:
            self.wrapper_call.writeline("return (" + ", ".join(output_refs) + ", )")
        else:
            self.wrapper_call.writeline("return ()")

    def generate_before_suffix(self, result):
        return

    def generate_end(self, result):
        return

    def generate_extern_kernel_alloc(self, extern_kernel, args):
        ending = self.ending
        if config.memory_planning and "view_as_complex" in str(extern_kernel.kernel):
            # view operation fallbacks cause issues since inductor
            # doesn't know the memory is still needed and might reuse it.
            ending = f".clone(){ending}"
        output_name = extern_kernel.get_name()
        origin_node = extern_kernel.get_origin_node()
        kernel_name = extern_kernel.codegen_kernel_name()
        self.writeline(
            f"{self.declare}{output_name} = {kernel_name}({', '.join(args)}){ending}"
        )
        if (
            self.supports_intermediate_hooks
            and config.generate_intermediate_hooks
            and origin_node is not None
        ):
            counters["inductor"]["intermediate_hooks"] += 1
            self.writeline(
                f"run_intermediate_hooks({origin_node.name!r}, {output_name})"
            )

    def generate_extern_kernel_out(self, output_view, codegen_reference, args, kernel):
        if output_view:
            args.append(f"out={output_view.codegen_reference()}")
        else:
            args.append(f"out={codegen_reference}")
        self.writeline(f"{kernel}({', '.join(args)})")

    def generate_user_defined_triton_kernel(self, kernel_name, grid, configs, args):
        grid, code = user_defined_kernel_grid_fn_code(kernel_name, configs, grid)
        # Must happen after free symbols are already codegened
        with self.prefix.indent():
            self.prefix.splice(code)

        stream_name = self.write_get_raw_stream(V.graph.scheduler.current_device.index)
        self.writeline(
            f"{kernel_name}.run({', '.join(args)}, grid={grid}, stream={stream_name})"
        )

    def generate_scatter_fallback(
        self, output, inputs, kernel, fn, src_is_tensor, reduce, kwargs
    ):
        line = f"{kernel}({','.join(map(str, inputs))}"
        if kernel == "aten.scatter_":
            if reduce:
                line += f", reduce={repr(reduce)}"
        else:
            line += ", ".join([""] + kwargs)
        line += f"){self.ending}"
        self.writeline(line)

    def generate_extern_kernel_alloc_and_find_schema_if_needed(
        self,
        name,
        kernel,
        codegen_args,
        cpp_op_schema,
        cpp_kernel_key,
        cpp_kernel_overload_name="",
        op_overload=None,
        raw_args=None,
        outputs=None,
    ):
        self.writeline(f"{name} = {kernel}({', '.join(codegen_args)})")

    def generate_inf_and_nan_checker(self, node):
        # TODO: Add check for python too.
        pass

    @dynamo_timed
    def generate(self, is_inference):
        result = IndentedBuffer()
        result.splice(self.header)

        with contextlib.ExitStack() as stack:
            stack.enter_context(self.wrapper_call.indent())
            if config.profiler_mark_wrapper_call:
                self.generate_profiler_mark_wrapper_call(stack)
            if config.profile_bandwidth:
                self.write_triton_header_once()
                self.generate_start_graph()

            # We disable planning during training because it presently increases peak memory consumption.
            if is_inference and config.memory_planning:
                self.memory_plan()
                # TODO: integrate memory planning & stack allocation?
                self.allow_stack_allocation = False
            else:
                self.memory_plan_reuse()

            device_cm_stack = contextlib.ExitStack()
            for line in self.lines:
                if isinstance(line, MemoryPlanningLine):
                    line.codegen(self.wrapper_call)
                elif isinstance(
                    line,
                    (
                        EnterCudaDeviceContextManagerLine,
                        ExitCudaDeviceContextManagerLine,
                    ),
                ):
                    line.codegen(self.wrapper_call, device_cm_stack)
                else:
                    self.wrapper_call.writeline(line)

            output_refs = self.get_output_refs()
            self.mark_output_type()
            if config.triton.debug_sync_graph:
                self.wrapper_call.writeline("torch.cuda.synchronize()")

            if config.profile_bandwidth:
                self.generate_end_graph()

            self.generate_return(output_refs)

        self.append_precomputed_sizes_to_prefix()
        self.finalize_prefix()
        result.splice(self.prefix)

        with result.indent():
            result.splice(self.wrapper_call)

        self.generate_before_suffix(result)
        result.splice(self.suffix)

        self.generate_end(result)

        self.add_benchmark_harness(result)

        return result.getvaluewithlinemap()

    def memory_plan(self):
        from .memory_planning import MemoryPlanner

        self.lines = MemoryPlanner(self).plan(self.lines)

    def memory_plan_reuse(self):
        out_names = V.graph.get_output_names()

        while (
            self.lines
            and isinstance(self.lines[-1], MemoryPlanningLine)
            # TODO: this seems legit, NullLine has no node
            and self.lines[-1].node.name not in out_names  # type: ignore[attr-defined]
        ):
            # these lines will be pointless
            self.lines.pop()

        # codegen allocations in two passes
        planning_state = MemoryPlanningState()
        for i in range(len(self.lines)):
            if isinstance(self.lines[i], MemoryPlanningLine):
                self.lines[i] = self.lines[i].plan(planning_state)

        self.allow_stack_allocation = (
            self.allow_stack_allocation is not False
            and config.allow_stack_allocation
            and planning_state.total_allocated_buffer_size <= MAX_STACK_ALLOCATION_SIZE
        )

    def codegen_input_size_var_decl(self, code: IndentedBuffer, name):
        code.writeline(f"{self.declare}{name}_size = {name}.{self.size}{self.ending}")

    def codegen_input_stride_var_decl(self, code: IndentedBuffer, name):
        code.writeline(
            f"{self.declare}{name}_stride = {name}.{self.stride}{self.ending}"
        )

    def codegen_inputs(
        self, code: IndentedBuffer, graph_inputs: Dict[str, ir.TensorBox]
    ):
        """Assign all symbolic shapes to locals"""

        @functools.lru_cache(None)
        def sizeof(name):
            self.codegen_input_size_var_decl(code, name)
            return f"{name}_size"

        @functools.lru_cache(None)
        def strideof(name):
            self.codegen_input_stride_var_decl(code, name)
            return f"{name}_stride"

        # Assign all symbolic shapes needed to local variables
        needed = V.graph.sizevars.free_symbols()

        def is_expr(x):
            return isinstance(x[1], sympy.Expr)

        graph_inputs_expr = list(filter(is_expr, graph_inputs.items()))
        graph_inputs_tensors = list(
            filter(lambda x: not is_expr(x), graph_inputs.items())
        )

        for name, shape in graph_inputs_expr:
            shape = V.graph.sizevars.simplify(shape)
            if shape in needed:
                needed.remove(shape)
                code.writeline(f"{self.declare}{shape} = {name}{self.ending}")

        for name, value in graph_inputs_tensors:
            shapes = value.get_size()
            for dim, shape in enumerate(shapes):
                shape = V.graph.sizevars.simplify(shape)
                if shape in needed:
                    needed.remove(shape)
                    code.writeline(
                        f"{self.declare}{shape} = {sizeof(name)}[{dim}]{self.ending}"
                    )

        for name, value in graph_inputs_tensors:
            shapes = value.get_stride()
            for dim, shape in enumerate(shapes):
                shape = V.graph.sizevars.simplify(shape)
                if shape in needed:
                    needed.remove(shape)
                    code.writeline(
                        f"{self.declare}{shape} = {strideof(name)}[{dim}]{self.ending}"
                    )

    def append_precomputed_sizes_to_prefix(self):
        with self.prefix.indent():
            for sym, expr in V.graph.sizevars.inv_precomputed_replacements.items():
                self.prefix.writeline(
                    f"{self.declare}{sym} = {self.expr_printer(expr)}{self.ending}"
                )

    def finalize_prefix(self):
        pass

    def codegen_python_sizevar(self, x: Expr) -> str:
        return pexpr(V.graph.sizevars.simplify(x))

    def codegen_sizevar(self, x: Expr) -> str:
        return self.codegen_python_sizevar(x)

    def codegen_tuple_access(self, basename: str, name: str, index: str) -> str:
        return f"{basename}[{index}]"

    def codegen_python_shape_tuple(self, shape: Tuple[Expr, ...]) -> str:
        parts = list(map(self.codegen_python_sizevar, shape))
        if len(parts) == 0:
            return "()"
        if len(parts) == 1:
            return f"({parts[0]}, )"
        return f"({', '.join(parts)})"

    def codegen_shape_tuple(self, shape: Tuple[Expr, ...]) -> str:
        return self.codegen_python_shape_tuple(shape)

    def codegen_alloc_from_pool(self, name, offset, dtype, shape, stride) -> str:
        return "alloc_from_pool({})".format(
            ", ".join(
                [
                    name,
                    pexpr(offset),  # bytes not numel
                    str(dtype),
                    self.codegen_shape_tuple(shape),
                    self.codegen_shape_tuple(stride),
                ]
            )
        )

    def codegen_reinterpret_view(self, data, size, stride, offset, writer) -> str:
        size = self.codegen_shape_tuple(size)
        stride = self.codegen_shape_tuple(stride)
        offset = self.codegen_sizevar(offset)
        return f"reinterpret_tensor({data.get_name()}, {size}, {stride}, {offset})"

    def codegen_device_copy(self, src, dst):
        self.writeline(f"{dst}.copy_({src})")

    def codegen_multi_output(self, name, value):
        self.writeline(f"{self.declare}{name} = {value}{self.ending}")

    def benchmark_compiled_module(self, output):
        def add_fake_input(name, shape, stride, device, dtype):
            output.writeline(
                f"{name} = rand_strided("
                f"{self.codegen_python_shape_tuple(shape)}, "
                f"{self.codegen_python_shape_tuple(stride)}, "
                f"device='{device}', dtype={dtype})"
            )

        def add_expr_input(name, val):
            output.writeline(f"{name} = {val}")

        output.writelines(
            ["", "", "def benchmark_compiled_module(times=10, repeat=10):"]
        )
        with output.indent():
            output.splice(
                """
                from torch._dynamo.testing import rand_strided
                from torch._inductor.utils import print_performance
                """,
                strip=True,
            )

            for name, value in V.graph.constants.items():
                # all the constants are global variables, that's why we need
                # these 'global var_name' lines
                output.writeline(f"global {name}")
                add_fake_input(
                    name, value.size(), value.stride(), value.device, value.dtype
                )

            for name, value in V.graph.graph_inputs.items():
                if isinstance(value, sympy.Symbol) and isinstance(
                    V.graph.sizevars.var_to_val.get(value, None), SingletonInt
                ):
                    # Inductor should only work with dense -> dense graph, and
                    # SingletonInts belong to metadata that should only live on
                    # the subclass.
                    continue
                if isinstance(value, sympy.Expr):  # Don't need to add symbolic
                    add_expr_input(name, V.graph.sizevars.size_hint(value))
                else:
                    shape = [V.graph.sizevars.size_hint(x) for x in value.get_size()]
                    stride = [V.graph.sizevars.size_hint(x) for x in value.get_stride()]
                    add_fake_input(
                        name, shape, stride, value.get_device(), value.get_dtype()
                    )

            call_str = f"call([{', '.join(V.graph.graph_inputs.keys())}])"
            output.writeline(
                f"return print_performance(lambda: {call_str}, times=times, repeat=repeat)"
            )

    def add_benchmark_harness(self, output):
        """
        Append a benchmark harness to generated code for debugging
        """
        if not config.benchmark_harness:
            return

        self.benchmark_compiled_module(output)

        output.writelines(["", "", 'if __name__ == "__main__":'])
        with output.indent():
            output.writelines(
                [
                    "from torch._inductor.wrapper_benchmark import compiled_module_main",
                    f"compiled_module_main('{get_benchmark_name()}', benchmark_compiled_module)",
                ]
            )

    def define_kernel(
        self, name: str, kernel: str, metadata: Optional[str] = None, cuda=True
    ):
        metadata_comment = f"{metadata}\n" if metadata else ""
        self.header.splice(f"\n\n{metadata_comment}{name} = {kernel}")

    def define_user_defined_triton_kernel(self, kernel, configs, kwargs):
        original_name = kernel.__name__

        # Distinguish between different functions using function id
        cache_key = [id(kernel.fn)]
        for arg in kwargs.values():
            if isinstance(arg, (ir.Buffer, ir.ReinterpretView)):
                cache_key.append(arg.get_dtype())
            elif len(configs) > 0:
                # We need to key on non tensor arg only in autotune mode
                cache_key.append(arg)
        cache_key = tuple(cache_key)

        if cache_key in self.user_defined_kernel_cache:
            return self.user_defined_kernel_cache[cache_key]

        name = f"{original_name}_{len(self.user_defined_kernel_cache)}"
        # Add to the cache for the next use
        self.user_defined_kernel_cache[cache_key] = name

        compile_wrapper = IndentedBuffer()
        compile_wrapper.writeline(f"async_compile.triton({original_name!r}, '''")

        compile_wrapper.splice(
            """
            import triton
            import triton.language as tl
            from torch._inductor.utils import instance_descriptor
            from torch._inductor.triton_heuristics import user_autotune
            """,
            strip=True,
        )
        compile_wrapper.newline()

        from .common import SizeArg, TensorArg

        signature: List[Union[TensorArg, SizeArg]] = []
        constants = {}
        for key, arg in kwargs.items():
            if (
                key in kernel.__annotations__
                and "constexpr" in kernel.__annotations__[key]
            ):
                constants[key] = arg
                continue
            if isinstance(arg, (ir.Buffer, ir.ReinterpretView)):
                signature.append(
                    TensorArg(
                        key,
                        arg.codegen_reference(),
                        arg.get_dtype(),
                        # For ReinterpretView, we do not want to check alignment
                        not isinstance(arg, ReinterpretView),
                    )
                )
            else:
                signature.append(SizeArg(key, arg))
        index_dtype = "tl.int32"
        inductor_meta = {
            "kernel_name": name,
        }
        triton_meta = {
            "signature": signature_to_meta(signature, size_dtype=index_dtype),
            "device": V.graph.scheduler.current_device.index,
            "device_type": V.graph.scheduler.current_device.type,
            "constants": constants,
            "configs": [config_of(signature)],
        }
        configs = [
            {
                "kwargs": config.kwargs,
                "num_warps": config.num_warps,
                "num_stages": config.num_stages,
            }
            for config in configs
        ]
        compile_wrapper.splice(
            f"""
            @user_autotune(
                configs={configs!r},
                inductor_meta={inductor_meta!r},
                triton_meta={triton_meta!r},
                filename=__file__
            )
            @triton.jit
            """
        )
        compile_wrapper.splice(kernel.src, strip=True)

        # Also include any possible kernel being called indirectly
        from triton import JITFunction

        symbols_included = {original_name}

        def traverse(cur_kernel):
            for symbol_name in cur_kernel.fn.__code__.co_names:
                if symbol_name in symbols_included:
                    continue
                if symbol_name in cur_kernel.fn.__globals__:
                    symbol = cur_kernel.fn.__globals__[symbol_name]
                    if isinstance(symbol, JITFunction):
                        compile_wrapper.newline()
                        compile_wrapper.writeline("@triton.jit")
                        compile_wrapper.splice(symbol.src, strip=True)
                        symbols_included.add(symbol_name)
                        traverse(symbol)
                    elif isinstance(symbol, (int, str, bool)):
                        compile_wrapper.newline()
                        compile_wrapper.writeline(f"{symbol_name} = {symbol!r}")
                        symbols_included.add(symbol_name)

        traverse(kernel)

        compile_wrapper.writeline("''')")
        _, lineno = inspect.getsourcelines(kernel.fn)
        srcfile = inspect.getsourcefile(kernel.fn)
        metadata = f"# Original path: {srcfile}:{lineno}"
        self.define_kernel(
            name,
            compile_wrapper.getvalue(),
            metadata,
        )
        return name

    def generate_numel_expr(self, kernel_name: str, tree):
        expr = f"{kernel_name}_{tree.prefix}numel"
        if expr not in self.kenel_numel_expr:
            self.kenel_numel_expr.add(expr)
            self.writeline(
                f"{self.declare}{expr} = {self.expr_printer(tree.numel)}{self.ending}"
            )
        else:
            self.writeline(f"{expr} = {self.expr_printer(tree.numel)}{self.ending}")
        # We can get symbolic expressions here, like s0*64
        # It is fine to have them here, but we need to handle them correctly as their own type
        # This is tricky to do, so we wrap in a custom type, distinct from scalars, but also from sympy*
        # scalars as well.
        # This is handled in `generate_args_decl` which has a correct comment of: TODO: only works for
        # constant now, need type info. I agree, this needs type info, and while this is not true type info
        # it suffices as a type hint for the purposes of producing the correct code for this type.
        return SymbolicCallArg(expr, tree.numel)

    def wrap_kernel_call(self, name, call_args):
        return f"{name}({', '.join(call_args)}){self.ending}"

    def generate_profiler_mark_wrapper_call(self, stack):
        self.wrapper_call.writeline("from torch.profiler import record_function")
        self.wrapper_call.writeline(
            f"with record_function('graph_{V.graph.graph_id}_inductor_wrapper_call'):"
        )
        stack.enter_context(self.wrapper_call.indent())

    def generate_start_graph(self):
        self.wrapper_call.writeline("start_graph()")

    def generate_end_graph(self):
        self.wrapper_call.writeline("end_graph()")

    def generate_default_grid(self, name: str, grid_args: List[Any]):
        return grid_args

    def generate_kernel_call(
        self,
        name,
        call_args,
        grid=None,
        device_index=None,
        cuda=True,
        triton=True,
    ):
        """
        Generates kernel call code.

        cuda: Defines whether the backend is GPU. Otherwise the backend is CPU.

        triton: Defines whether the GPU backend uses Triton for codegen.
                Otherwise it uses the CUDA language for codegen.
                Only valid when cuda == True.
        """
        if cuda:
            call_args_str = ", ".join(pexpr(item) for item in call_args)
            stream_name = self.write_get_raw_stream(
                V.graph.scheduler.current_device.index
            )
            if triton:
                grid_str = ", ".join(pexpr(item) for item in grid)
                self.writeline(
                    f"{name}.run({call_args_str}, grid=grid({grid_str}), stream={stream_name})"
                )
            else:
                stream_ptr = f"c_void_p({stream_name})"
                self.writeline(f"{name}.{name}({call_args_str}, {stream_ptr})")
        else:
            self.writeline(self.wrap_kernel_call(name, call_args))

    def writeline(self, line):
        self.lines.append(line)

    def enter_context(self, ctx):
        self.lines.append(LineContext(ctx))

    def val_to_arg_str(self, s):
        if isinstance(s, SymTypes):
            return pexpr(sympy.expand(repr(s)))
        elif isinstance(s, sympy.Expr):
            return pexpr(s)
        elif isinstance(s, (tuple, list)):

            @dataclasses.dataclass
            class Shim:
                ref: Any

                def __repr__(self):
                    return self.ref

            return repr(type(s)(Shim(self.val_to_arg_str(a)) for a in s))
        elif isinstance(s, torch._ops.OpOverload):
            return _get_qualified_name(s)
        elif isinstance(s, (ComputedBuffer, InputBuffer, ReinterpretView)):
            return s.codegen_reference()
        else:
            return repr(s)

    # The following methods are for memory management
    def make_buffer_allocation(self, buffer):
        device = buffer.get_device()
        dtype = buffer.get_dtype()
        shape = tuple(buffer.get_size())
        stride = tuple(buffer.get_stride())
        return self.make_allocation(buffer.get_name(), device, dtype, shape, stride)

    def make_allocation(self, name, device, dtype, shape, stride):
        try:
            expected = tuple(ir.make_contiguous_strides_for(shape))
        except Exception:  # cannot determine truth value of Relational
            expected = None
        if stride == expected:
            return (
                f"{name} = empty("
                f"{self.codegen_shape_tuple(shape)}, "
                f"device='{device.type}', dtype={dtype})"
            )
        else:
            return (
                f"{name} = empty_strided("
                f"{self.codegen_shape_tuple(shape)}, "
                f"{self.codegen_shape_tuple(stride)}, "
                f"device='{device.type}', dtype={dtype})"
            )

    def make_tensor_alias(self, new_name, old_name, comment=""):
        return f"{self.declare}{new_name} = {old_name}{self.ending}  {self.comment} {comment}"

    def make_buffer_free(self, buffer):
        return f"del {buffer.get_name()}"

    def make_free_by_names(self, names_to_del: List[str]):
        return f"del {', '.join(name for name in names_to_del)}"

    def codegen_exact_buffer_reuse(self, old_name: str, new_name: str, del_line: str):
        return f"{self.declare_maybe_reference}{new_name} = {old_name}{del_line}{self.ending}  {self.comment} reuse"

    def make_buffer_reuse(self, old, new, delete_old: bool):
        assert old.get_dtype() == new.get_dtype()
        old_name = old.get_name()
        new_name = new.get_name()
        del_line = ";"
        if old_name not in V.graph.get_output_names() and delete_old:
            del_line = f"; {self.make_buffer_free(old)}"

        if old.get_size() == new.get_size() and old.get_stride() == new.get_stride():
            if old_name in self.stack_allocated_buffers:
                self.stack_allocated_buffers[new_name] = new
            return self.codegen_exact_buffer_reuse(old_name, new_name, del_line)

        reinterpret_view = self.codegen_reinterpret_view(
            old, new.get_size(), new.get_stride(), 0, self.wrapper_call
        )
        if reinterpret_view in self.stack_allocated_buffers:
            self.stack_allocated_buffers[new_name] = new
        return f"{self.declare_maybe_reference}{new_name} = {reinterpret_view}{del_line}  {self.comment} reuse"

    def codegen_deferred_allocation(self, name, layout):
        self.writeline(
            DeferredLine(
                name,
                f"{self.declare_maybe_reference}{name} = {layout.view.codegen_reference()}{self.ending}  "
                f"{self.comment} alias",
            )
        )

    def codegen_allocation(self, buffer):
        assert (
            buffer.get_workspace_size() == 0
        ), "Only support zero workspace size for now!"

        name = buffer.get_name()

        if name in V.graph.removed_buffers or name in self.allocated:
            return
        self.allocated.add(name)
        if isinstance(
            buffer,
            (ir.ExternKernelAlloc, ir.MultiOutput),
        ):
            return

        layout = buffer.get_layout()
        if isinstance(layout, ir.MutationLayout):
            return
        if isinstance(layout, ir.AliasedLayout):
            assert isinstance(
                layout.view, ir.ReinterpretView
            ), f"unexpected {type(layout.view)}: {layout.view}"
            self.codegen_allocation(layout.view.data)
            self.codegen_deferred_allocation(name, layout)
            return

        self.writeline(AllocateLine(self, buffer))

    def codegen_free(self, buffer):
        assert (
            buffer.get_workspace_size() == 0
        ), "Only support zero workspace size for now!"

        name = buffer.get_name()

        # can be freed but not reused
        if isinstance(buffer, ir.InputBuffer):
            self.writeline(self.make_buffer_free(buffer))
            return

        if not self.can_reuse(buffer):
            return
        self.freed.add(name)

        self.writeline(FreeIfNotReusedLine(self, buffer))

    def can_reuse(self, input_buffer, output_buffer=None):
        name = input_buffer.get_name()
        if (
            name in V.graph.removed_buffers
            or name in V.graph.graph_inputs
            or name in V.graph.constants
            or name in V.graph.never_reuse_buffers
            or name in self.freed
        ):
            return False

        return True

    def did_reuse(self, buffer, reused_buffer):
        # Check whether a given buffer was reused by a possible reuser in the wrapper codegen
        # Can be consulted from inside ir codegen, e.g. to determine whether a copy is needed
        return (
            buffer.get_name() in self.reuses
            and self.reuses[buffer.get_name()] == reused_buffer.get_name()
        )

    def codegen_inplace_reuse(self, input_buffer, output_buffer):
        assert buffer_reuse_key(input_buffer) == buffer_reuse_key(output_buffer)
        self.codegen_allocation(input_buffer)
        self.freed.add(input_buffer.get_name())
        self.allocated.add(output_buffer.get_name())
        self.reuses[output_buffer.get_name()] = input_buffer.get_name()
        self.writeline(ReuseLine(self, input_buffer, output_buffer))

    def codegen_unbacked_symbol_decl(self, symbol):
        name = str(symbol)
        if name in self.unbacked_symbol_decls:
            return name
        else:
            # When in CppWrapperCodeGen, we should only generate the declaration once
            self.unbacked_symbol_decls.add(name)
            return self.declare + name

    @staticmethod
    def statically_known_int_or_none(x):
        try:
            val = V.graph._shape_env._maybe_evaluate_static(x)
            return int(x)
        except Exception:
            return None

    @staticmethod
    def statically_known_list_of_ints_or_none(lst):
        result = []
        for x in lst:
            num = WrapperCodeGen.statically_known_int_or_none(x)
            if num is None:
                return None
            result.append(num)
        return result

    @staticmethod
    def is_statically_known_list_of_ints(lst):
        return WrapperCodeGen.statically_known_list_of_ints_or_none(lst) is not None

    @staticmethod
    def static_shape_for_buffer_or_none(buffer):
        return WrapperCodeGen.statically_known_list_of_ints_or_none(buffer.get_size())

    @staticmethod
    def can_prove_buffer_has_static_shape(buffer):
        return WrapperCodeGen.static_shape_for_buffer_or_none(buffer) is not None


class CppWrapperCodeGen(WrapperCodeGen):
    """
    Generates cpp wrapper for running on CPU and calls cpp kernels
    """

    def __init__(self):
        super().__init__()

        self.declare = "auto "
        self.declare_maybe_reference = "decltype(auto) "
        self.ending = ";"
        self.open_bracket = "{"
        self.closed_bracket = "}"
        self.comment = "//"
        self.namespace = "at::"
        self.none_str = "at::Tensor()"
        self.extern_call_ops = set()
        self.size = "sizes()"
        self.stride = "strides()"
        self.call_func_name = "inductor_entry_cpp"
        self.cuda = False
        self.supports_intermediate_hooks = False
        self.outputs_need_copy = set()
        self.kernel_callsite_id = count()
        self.int_array_id = count()  # for int array local variable declarations
        self.declared_int_array_vars = set()
        self.tmp_tensor_id = count()  # for tmp tensor local variable declarations
        self.arg_var_id = count()
        self.used_cached_dtypes = set()
<<<<<<< HEAD
        self.cached_output_id = count()
=======
>>>>>>> 721d9918

        from .cpp import cexpr, CppPrinter

        self.expr_printer = cexpr

        # CppPrinter sometimes calls at::native functions which causes problems in
        # the ABI-compatible mode. Currently we are hitting this problem when codegen
        # Grid computation expressions, but we my need to fix other size computation
        # as well.
        class GridExprCppPrinter(CppPrinter):
            def _print_FloorDiv(self, expr):
                x, div = expr.args
                x = self.paren(self.doprint(x))
                div = self.paren(self.doprint(div))
                assert expr.is_integer, "Expect integers in GridExprPrinter"
                return f"({x}/{div})"

        self.grid_expr_printer = GridExprCppPrinter().doprint

    def generate_kernel_call(
        self,
        name,
        call_args,
        grid=None,
        device_index=None,
        cuda=True,
        triton=True,
    ):
        """
        Generates kernel call code.

        cuda: Defines whether the backend is GPU. Otherwise the backend is CPU.

        triton: Defines whether the GPU backend uses Triton for codegen.
                Otherwise it uses the CUDA language for codegen.
                Only valid when cuda == True.
        """
        if cuda:
            return super().generate_kernel_call(
                name, call_args, grid, device_index, cuda, triton
            )
        else:
            if V.graph.aot_mode and config.aot_inductor.abi_compatible:
                from .cpp import DTYPE_TO_CPP

                new_args = []
                for arg in call_args:
                    var_name = f"var_{next(self.arg_var_id)}"
                    self.writeline(f"auto* {var_name} = get_data_ptr_wrapper({arg});")
                    dtype = V.graph.get_dtype(arg)
                    cpp_dtype = DTYPE_TO_CPP[dtype]
                    new_args.append(f"({cpp_dtype}*)({var_name})")
                self.writeline(self.wrap_kernel_call(name, new_args))
            else:
                self.writeline(self.wrap_kernel_call(name, call_args))

    def write_constant(self, name, hashed):
        # include a hash so our code cache gives different constants different files
        self.header.writeline(f"// {name} {hashed}")

    def write_header(self):
        if V.graph.aot_mode:
            for header_cpp_file in ("interface.cpp", "implementation.cpp"):
                with open(
                    os.path.join(
                        os.path.dirname(__file__), "aoti_runtime", header_cpp_file
                    )
                ) as f:
                    self.header.splice(f.read())
        else:
            self.header.splice(
                """
                import torch
                from torch._inductor.codecache import CppWrapperCodeCache

                cpp_wrapper_src = (
                '''
                """
            )

        if config.aot_inductor.abi_compatible:
            self.header.splice("#include <torch/csrc/inductor/aoti_torch/c/shim.h>")
        else:
            self.header.splice(
                """
                #include <ATen/ATen.h>
                #include <ATen/core/dispatch/Dispatcher.h>
                #include <ATen/native/BinaryOps.h>
                #include <torch/csrc/inductor/aoti_torch/tensor_converter.h>
                #include <torch/csrc/inductor/inductor_ops.h>
                #define reinterpret_tensor torch::inductor::_reinterpret_tensor
                #define alloc_from_pool torch::inductor::_alloc_from_pool
                """
            )

        self.header.splice("#include <c10/util/generic_math.h>")

        from .memory_planning import ALIGN_BYTES

        # Round up to the nearest multiple of ALIGN_BYTES
        # ALIGN_BYTES must be a power of 2
        self.header.splice(
            f"""
            [[maybe_unused]] static int64_t align(int64_t nbytes) {{
              return (nbytes + {ALIGN_BYTES} - 1) & -{ALIGN_BYTES};
            }}
            """
        )

    def mark_output_type(self):
        # mark output type to unwrap tensor back to python scalar
        from ..ir import ShapeAsConstantBuffer

        output_is_tensor = dict()
        for idx, x in enumerate(V.graph.graph_outputs):
            if isinstance(x, ShapeAsConstantBuffer):
                output_is_tensor[idx] = False
            else:
                output_is_tensor[idx] = True

        self.output_is_tensor = output_is_tensor

    def write_prefix(self):
        if V.graph.aot_mode:
            self.prefix.writeline("namespace torch {")
            self.prefix.writeline("namespace aot_inductor {")

    def write_input_output_info(
        self,
        info_kind: str,
        idx: int,
        name: str,
    ):
        self.prefix.writeline(f"""{info_kind}[{idx}].name = "{name}";""")

    @staticmethod
    def get_input_cpp_type(input):
        assert config.use_minimal_arrayref_interface
        from .cpp import DTYPE_TO_CPP

        if isinstance(input, sympy.Expr):
            from ..graph import may_get_constant_buffer_dtype

            dtype = may_get_constant_buffer_dtype(input)
            assert dtype is not None, f"Failed to get the dtype of sympy.Expr: {input}"
            return DTYPE_TO_CPP[dtype]
        return f"ArrayRefTensor<{DTYPE_TO_CPP[input.get_dtype()]}>"

    def write_wrapper_decl(self):
        inputs_len = len(V.graph.graph_inputs.keys())
        if V.graph.aot_mode:
            if config.use_minimal_arrayref_interface:
                from .cpp import DTYPE_TO_CPP

                input_cpp_types = ", ".join(
                    f"{CppWrapperCodeGen.get_input_cpp_type(x)}"
                    for x in V.graph.graph_inputs.values()
                )

                output_arrayref_types = ", ".join(
                    f"ArrayRefTensor<{DTYPE_TO_CPP[x.get_dtype()]}>"
                    for x in V.graph.graph_outputs
                )

                self.prefix.splice(
                    f"""
                    using AOTInductorModelInputs = std::tuple<{input_cpp_types}>;
                    using AOTInductorModelOutputs = std::tuple<{output_arrayref_types}>;
                    """
                )

            run_impl_proto = """
                void AOTInductorModel::run_impl(
                    AtenTensorHandle*
                        input_handles, // array of input AtenTensorHandle; handles
                                        // are stolen; the array itself is borrowed
                    AtenTensorHandle*
                        output_handles, // array for writing output AtenTensorHandle; handles
                                        // will be stolen by the caller; the array itself is
                                        // borrowed
                    DeviceStreamType stream,
                    AOTIProxyExecutorHandle proxy_executor
                ) {
                """
            if config.use_minimal_arrayref_interface:
                self.prefix.splice(
                    """
                    template <>
                    AOTInductorModelOutputs AOTInductorModel::run_impl_minimal_arrayref_interface<
                      AOTInductorModelInputs, AOTInductorModelOutputs>(
                        const AOTInductorModelInputs& inputs,
                        DeviceStreamType stream,
                        AOTIProxyExecutorHandle proxy_executor
                    ) {
                    """
                )
                self.suffix.splice(run_impl_proto)
                self.suffix.splice(
                    """
                        AOTInductorModelInputs inputs;
                        convert_handles_to_inputs(input_handles, inputs);
                        auto outputs = run_impl_minimal_arrayref_interface<AOTInductorModelInputs, AOTInductorModelOutputs>(
                            inputs, stream, proxy_executor);
                        // NOTE: outputs is full of ArrayRef to thread_local storage. If in the future we need this
                        // interface to perform well for a DSO using the minimal arrayref interface, all we need
                        // to do is provide ThreadLocalCachedTensor for each one!
                        convert_outputs_to_handles(outputs, output_handles);
                    }
                """
                )

                self.suffix.splice(
                    """
                    extern "C" AOTIRuntimeError AOTInductorModelRunMinimalArrayrefInterface(
                        AOTInductorModelHandle model_handle,
                        const AOTInductorModelInputs& inputs,
                        AOTInductorModelOutputs& outputs) {
                      auto model = reinterpret_cast<torch::aot_inductor::AOTInductorModel*>(model_handle);
                      CONVERT_EXCEPTION_TO_ERROR_CODE({
                          outputs = model->run_impl_minimal_arrayref_interface<AOTInductorModelInputs, AOTInductorModelOutputs>(
                              inputs,
                              (torch::aot_inductor::DeviceStreamType)nullptr,
                              nullptr);
                      })
                    }
                """
                )
            else:
                self.prefix.splice(run_impl_proto)
        else:
            self.prefix.splice(
                f"""std::vector<at::Tensor> {self.call_func_name}(const std::vector<at::Tensor>& inputs) {{"""
            )
        with self.prefix.indent():
            # assign inputs and outputs in both cases so the later codegen can be simplified
            if not config.use_minimal_arrayref_interface:
                if V.graph.aot_mode:
                    if config.aot_inductor.abi_compatible:
                        self.prefix.splice(
                            """
                                auto inputs = steal_from_raw_handles_to_raii_handles(input_handles, num_inputs());
                            """
                        )
                    else:
                        # This looks dumb, but can avoid creating two versions of code in the AOTInductor runtime.
                        self.prefix.splice(
                            """
                                auto inputs = alloc_tensors_by_stealing_from_handles(input_handles, num_inputs());
                            """
                        )
                else:
                    self.prefix.splice(
                        """
                            py::gil_scoped_release release;
                        """
                    )

            if inputs_len != 0:
                for idx, input_key in enumerate(V.graph.graph_inputs.keys()):
                    if config.use_minimal_arrayref_interface:
                        self.prefix.writeline(
                            f"auto {input_key} = std::get<{idx}>(inputs);"
                        )
                        continue
                    # unwrap input tensor back to scalar
                    if isinstance(V.graph.graph_inputs[input_key], sympy.Expr):
                        from ..graph import may_get_constant_buffer_dtype
                        from .cpp import DTYPE_TO_CPP

                        dtype = may_get_constant_buffer_dtype(
                            V.graph.graph_inputs[input_key]
                        )
                        assert (
                            dtype is not None
                        ), "Fails to get the dtype of the sympy.Expr"
                        cpp_dtype = DTYPE_TO_CPP[dtype]
                        assert (
                            not config.aot_inductor.abi_compatible
                        ), "Need to add .item support for abi_compatible AOTInductor codegen"
                        self.prefix.writeline(
                            f"{cpp_dtype} {input_key} = inputs[{idx}].item<{cpp_dtype}>();"
                        )
                    else:
                        self.prefix.writeline(
                            f"auto {input_key} = std::move(inputs[{idx}]);"
                        )

            assert all(
                isinstance(v, torch.Tensor) for v in list(V.graph.constants.values())
            ), "Expect all constants to be Tensor"
            for idx, constants_key in enumerate(V.graph.constants.keys()):
                if V.graph.aot_mode:
                    # Weights are stored in constants_ and owned by RAIIAtenTensorHandle there.
                    # Don't call std::move here because it will cause constants_ to lose the ownership.
                    if config.aot_inductor.abi_compatible:
                        self.prefix.writeline(
                            f"""auto {constants_key} = constants_.at({idx});"""
                        )
                    else:
                        self.prefix.writeline(
                            f"auto {constants_key} = *tensor_handle_to_tensor_pointer("
                            + f"""constants_.at({idx}));"""
                        )
                else:
                    # Append constants as inputs to the graph
                    constants_idx = inputs_len + idx
                    self.prefix.writeline(
                        f"auto {constants_key} = inputs[{constants_idx}];"
                    )

            self.codegen_inputs(self.prefix, V.graph.graph_inputs)

            if V.graph.aot_mode:
                if config.use_minimal_arrayref_interface:
                    # TODO: input shape checking for regular tensor interface as well?
                    self.codegen_input_numel_asserts()
                else:
                    self.prefix.writeline("inputs.clear();")
                self.prefix.writeline(
                    "auto& kernels = static_cast<AOTInductorModelKernels&>(*this->kernels_.get());"
                )

    def codegen_input_numel_asserts(self):
        for name, buf in V.graph.graph_inputs.items():
            if isinstance(buf, sympy.Expr):
                continue

            # comparing strides for 0 size tensor is tricky. Ignore them for now.
            if sympy_product(buf.get_size()) == 0:
                continue
            numel = buf.get_numel()
            self.prefix.writeline(f"assert_numel({name}, {numel});")


    def codegen_input_size_var_decl(self, code: IndentedBuffer, name):
        if config.aot_inductor.abi_compatible:
            code.writeline(f"int64_t* {name}_size;")
            code.writeline(
                f"AOTI_TORCH_ERROR_CODE_CHECK(aoti_torch_get_sizes({name}, &{name}_size));"
            )
        else:
            super().codegen_input_size_var_decl(code, name)

    def codegen_input_stride_var_decl(self, code: IndentedBuffer, name):
        if config.aot_inductor.abi_compatible:
            code.writeline(f"int64_t* {name}_stride;")
            code.writeline(
                f"AOTI_TORCH_ERROR_CODE_CHECK(aoti_torch_get_strides({name}, &{name}_stride));"
            )
        else:
            super().codegen_input_stride_var_decl(code, name)

    def codegen_model_kernels(self):
        self.prefix.writeline("namespace {")
        self.prefix.writeline(
            "class AOTInductorModelKernels : public AOTInductorModelKernelsBase {"
        )
        self.prefix.writeline("  public:")
        for kernel in chain(
            self.src_to_kernel.values(), self.user_defined_kernel_cache.values()
        ):
            self.prefix.writeline(f"    CUfunction {kernel}{{nullptr}};")
        self.prefix.writeline("};")
        self.prefix.writeline("}  // namespace")

    def codegen_model_constructor(self):
        """
        // Generated code example
        AOTInductorModel::AOTInductorModel()
            : AOTInductorModelBase(4, 1) {
        inputs_info_[0].name = "input0";
        inputs_info_[0].dtype = "torch.float16";
        ...
        constants_info_[0].name = "L__self___weight";
        constants_info_[0].dtype = at::kFloat;
        constants_info_[0].offset = 0;
        constants_info_[0].data_size = 8192;
        constants_info_[0].shape = {64, 32};
        constants_info_[0].stride = {32, 1};
        ...
        outputs_info_[0].name = "output0";
        outputs_info_[0].dtype = "torch.float16";
        }
        """

        num_inputs = len(V.graph.graph_inputs)
        num_outputs = len(V.graph.graph_outputs)
        num_constants = len(V.graph.constants)
        self.prefix.splice(
            f"""
            AOTInductorModel::AOTInductorModel(std::shared_ptr<ConstantMap> constants_map, std::optional<std::string> cubin_dir)
                : AOTInductorModelBase({num_inputs}, {num_outputs}, {num_constants}, cubin_dir) {{
            """
        )

        with self.prefix.indent():
            for idx, (name, inp) in enumerate(V.graph.graph_inputs.items()):
                assert not isinstance(
                    inp, sympy.Expr
                ), f"input {name=} cannot be symbolic"
                self.write_input_output_info("inputs_info_", idx, name)

            for idx, (name, tensor) in enumerate(V.graph.constants.items()):
                assert isinstance(tensor, torch.Tensor)
                self.prefix.writeline(f"""constants_info_[{idx}].name = "{name}";""")
                self.prefix.writeline(
                    f"constants_info_[{idx}].dtype = static_cast<int32_t>({self.codegen_dtype(tensor.dtype)});"
                )
                self.prefix.writeline(
                    f"constants_info_[{idx}].offset = {tensor.storage_offset()};"
                )
                self.prefix.writeline(
                    f"constants_info_[{idx}].data_size = {tensor.untyped_storage().nbytes()};"
                )

                size_str = ", ".join([str(s) for s in tensor.size()])
                self.prefix.writeline(f"constants_info_[{idx}].shape = {{{size_str}}};")

                stride_str = ", ".join([str(s) for s in tensor.stride()])
                self.prefix.writeline(
                    f"constants_info_[{idx}].stride = {{{stride_str}}};"
                )

            self.prefix.writeline("update_constants_map(std::move(constants_map));")

            def escape_string(x):
                return (
                    x.replace("\\", "\\\\")
                    .replace('"', '\\"')
                    .replace("\n", "\\n")
                    .replace("\t", "\\t")
                )

            self.prefix.writeline(
                f'in_spec_ = "{escape_string(config.aot_inductor.serialized_in_spec)}";'
            )
            self.prefix.writeline(
                f'out_spec_ = "{escape_string(config.aot_inductor.serialized_out_spec)}";'
            )

            for idx, output in enumerate(V.graph.graph_outputs):
                assert not isinstance(
                    output, sympy.Expr
                ), f"output {name=} cannot be symbolic"
                name = f"output{idx}"
                self.write_input_output_info("outputs_info_", idx, name)

            self.prefix.writeline(
                "this->kernels_ = std::make_unique<AOTInductorModelKernels>();"
            )

        self.prefix.writeline("}")

    def generate(self, is_inference):
        if V.graph.aot_mode:
            self.codegen_model_kernels()
            self.codegen_model_constructor()
        self.write_wrapper_decl()
        return super().generate(is_inference)

    def finalize_prefix(self):
        cached_dtypes_buffer = IndentedBuffer()
        if config.aot_inductor.abi_compatible:
            for dtype in self.used_cached_dtypes:
                cached_dtypes_buffer.writeline(f"CACHE_TORCH_DTYPE({dtype});")
        cached_dtypes_buffer.splice(self.prefix)
        self.prefix = cached_dtypes_buffer

    def define_kernel(
        self, name: str, kernel: str, metadata: Optional[str] = None, cuda=False
    ):
        self.header.splice(f"\n{kernel}\n")

    def generate_return(self, output_refs):
        if V.graph.aot_mode:
            cst_names = V.graph.constants.keys()
            arr_iface = config.use_minimal_arrayref_interface  # For brevity.

            def use_thread_local_cached_output_tensor(idx, output):
                cached_output_name = f"cached_output_{next(self.cached_output_id)}"
                cache_type = "Array" if arr_iface else "Tensor"
                self.wrapper_call.writeline(
                    f"thread_local ThreadLocalCachedOutput{cache_type}<std::decay_t<decltype({output})>> "
                    f"{cached_output_name}({output});"
                )
                if arr_iface:
                    self.wrapper_call.writeline(
                        f"{cached_output_name}.copy_data_from({output});"
                    )
                    output_entry = f"std::get<{idx}>(output_arrayref_tensors)"
                    element_type = f"std::decay_t<decltype({output_entry}.data()[0])>"
                    self.wrapper_call.writeline(
                        f"{output_entry} = {cached_output_name}.arrayref_tensor<{element_type}>();"
                    )
                else:
                    self.wrapper_call.writeline(
                        f"{cached_output_name}.copy_data_from({output});"
                    )
                    self.wrapper_call.writeline(
                        f"AOTI_TORCH_ERROR_CODE_CHECK(aoti_torch_new_uninitialized_tensor(&output_handles[{idx}]));"
                    )
                    self.wrapper_call.writeline(
                        f"AOTI_TORCH_ERROR_CODE_CHECK(aoti_torch_assign_tensors({cached_output_name}.tensor(), "
                        f"output_handles[{idx}]));"
                    )

            if arr_iface:
                self.wrapper_call.writeline(
                    "AOTInductorModelOutputs output_arrayref_tensors;"
                )
            for idx, output in enumerate(output_refs):
                if config.aot_inductor.abi_compatible:
                    output_is_tensor_handle_expr = (
                        f"std::is_same_v<std::decay_t<decltype({output})>,"
                        "RAIIAtenTensorHandle> || "
                        f"std::is_same_v<std::decay_t<decltype({output})>,"
                        "AtenTensorHandle> || "
                        f"std::is_same_v<std::decay_t<decltype({output})>,"
                        "ConstantHandle>"
                    )
                    self.wrapper_call.writeline(
                        f"if constexpr ({output_is_tensor_handle_expr}) {{"
                    )
                    with self.wrapper_call.indent():
                        if config.use_minimal_arrayref_interface:
                            cached_output_name = (
                                f"cached_output_{next(self.cached_output_id)}"
                            )
                            output_value_type = f"std::decay_t<decltype(std::get<{idx}>(output_arrayref_tensors).data()[0])>"
                            self.wrapper_call.writeline(
                                f"thread_local RAIIAtenTensorHandle {cached_output_name};"
                            )
                            if output in cst_names:
                                # NOTE(return_constant): In some rare cases where we return
                                # a constant, we have to return a copy of this constant,
                                # because (1) constants are not owned by the Model instance
                                # (2) constants remain the same cross inference runs,
                                # assuming they are not updated at runtime Basically, we
                                # cannot release or transfer the ownership of any original
                                # constant to the user.
                                self.wrapper_call.writeline(
                                    f"AtenTensorHandle {cached_output_name}_tmp;"
                                )
                                self.wrapper_call.writeline(
                                    f"aoti_torch_clone({output}, &{cached_output_name}_tmp);"
                                )
                                self.wrapper_call.writeline(
                                    f"{cached_output_name} = {cached_output_name}_tmp;"
                                )
                            else:
                                self.wrapper_call.writeline(
                                    f"{cached_output_name} = {output}.release();"
                                )
                            self.wrapper_call.writeline(
                                f"convert_handle_to_arrayref_tensor({cached_output_name}, "
                                f"std::get<{idx}>(output_arrayref_tensors));"
                            )
                        else:
                            if output in cst_names:
                                # See NOTE(return_constant) above.
                                self.wrapper_call.writeline(
                                    f"aoti_torch_clone({output}, &output_handles[{idx}]);"
                                )
                            else:
                                self.wrapper_call.writeline(
                                    f"output_handles[{idx}] = {output}.release();"
                                )
                    self.wrapper_call.writeline("} else {")
                    with self.wrapper_call.indent():
                        use_thread_local_cached_output_tensor(idx, output)
                    self.wrapper_call.writeline("}")

                else:
                    assert (
                        not arr_iface
                    ), "minimal ArrayRef interface is only supported in ABI-compatible mode"
                    if output in cst_names:
                        output_expr = f"{output}.clone()"
                        # See NOTE(return_constant) above.
                    else:
                        output_expr = output
                    self.wrapper_call.writeline(
                        f"output_handles[{idx}] = reinterpret_cast<AtenTensorHandle>("
                        + f"new at::Tensor({output_expr}));"
                    )
            if arr_iface:
                self.wrapper_call.writeline("return output_arrayref_tensors;")

        else:
            self.wrapper_call.writeline(f"return {{{', '.join(output_refs)}}};\n}}")

    def generate_before_suffix(self, result):
        if V.graph.aot_mode:
            result.writeline("} // AOTInductorModel::run_impl")

    def generate_end(self, result):
        if V.graph.aot_mode:
            result.writeline("} // namespace aot_inductor")
            result.writeline("} // namespace torch")
            return

        result.writeline("'''\n)")
        # get the hash of the wrapper code to name the extension
        wrapper_call_hash = codecache.code_hash(result.getvalue())
        result.splice(
            f"""
            module = CppWrapperCodeCache.load(cpp_wrapper_src, '{self.call_func_name}', '{wrapper_call_hash}', {self.cuda})
            """
        )

        # unwrap output tensor back to python scalar
        if all(x for x in self.output_is_tensor.values()):
            # If no ShapeAsConstantBuffer in the output, directly return the output as tensors
            return_str = "return f(args_tensor)"
        else:
            outputs = [
                f"outputs[{i}]" if self.output_is_tensor[i] else f"outputs[{i}].item()"
                for i in range(len(V.graph.graph_outputs))
            ]
            outputs_str = f"[{', '.join(outputs)}]"
            return_str = f"""
                    outputs = f(args_tensor)
                    return {outputs_str}
            """

        args_str = "args_tensor = [arg if isinstance(arg, torch.Tensor) else torch.tensor(arg) for arg in args]"
        if V.graph.constants:
            # Append constants to the input args for cpp wrapper.
            # Python wrapper directly gets the value inside the wrapper call
            # as a global variable passed when calling exec(code, mod.__dict__, mod.__dict__).
            # For cpp wrapper, we need to pass this python value to the inductor_entry_cpp function explicitly.
            assert all(
                isinstance(v, torch.Tensor) for v in list(V.graph.constants.values())
            ), "Expect all constants to be Tensor"
            constants_str = f"[{', '.join(V.graph.constants.keys())}]"
            args_str += f"""
                    constants_tensor = {constants_str}
                    args_tensor.extend(constants_tensor)
            """

        # Wrap the func to support setting result._boxed_call = True
        result.splice(
            f"""
            def _wrap_func(f):
                def g(args):
                    {args_str}
                    {return_str}
                return g
            call = _wrap_func(module.{self.call_func_name})
            """
        )

    def generate_c_shim_extern_kernel_call(self, kernel, args):
        # In the abi_compatible mode, we call fallback aten ops through a C shim layer
        self.allow_stack_allocation = False
        kernel_tokens = kernel.split("::")
        kernel_suffix = kernel_tokens[-1]
        if kernel_suffix == "call":
            kernel_suffix = kernel_tokens[-2]
        shim_fn = f"aoti_torch_{kernel_suffix}"
        wrapped_args = (f"convert_arrayref_tensor_to_tensor({x})" for x in args)
        self.writeline(
            f"AOTI_TORCH_ERROR_CODE_CHECK({shim_fn}({', '.join(wrapped_args)}));"
        )

    def generate_c_shim_extern_kernel_alloc_call(self, extern_kernel, args):
        output_args = []
        output_raii_handles = []
        output_name_base = extern_kernel.get_name()
        for idx, output in enumerate(extern_kernel.outputs):
            if isinstance(output, ir.MultiOutput):
                name = f"{output.get_name()}"
                output_handle_name = f"{name}_handle"
                if output.indices:
                    assert (
                        output.indices[0][1] == idx
                    ), f"expected {output.indices[0][1]=} == {idx=} for {output_name_base=}"
                self.writeline(f"AtenTensorHandle {output_handle_name};")
                output_args.append(f"&{output_handle_name}")
                output_raii_handles.append(
                    f"RAIIAtenTensorHandle {name}({output_handle_name});"
                )
            elif isinstance(output, int):
                output_name = f"{output_name_base}_{idx}"
                self.writeline(f"int64_t {output_name} = {output};")
                output_args.append(f"&{output_name}")
            elif output is None:
                output_args.append("nullptr")
            else:
                raise NotImplementedError("unsupported type of {output=}")
        args = args + output_args
        self.generate_c_shim_extern_kernel_call(
            extern_kernel.codegen_kernel_name(), args
        )
        for raii_handle in output_raii_handles:
            self.writeline(raii_handle)

    def generate_extern_kernel_alloc(self, extern_kernel, args):
        if V.graph.aot_mode and config.aot_inductor.abi_compatible:
            self.generate_c_shim_extern_kernel_alloc_call(extern_kernel, args)
        else:
            super().generate_extern_kernel_alloc(extern_kernel, args)

    def generate_extern_kernel_out(self, output_view, codegen_reference, args, kernel):
        if output_view:
            output_as_strided = f"{output_view.codegen_reference()}"
            output_name = f"{output_view.get_name()}_as_strided"
            self.writeline(f"auto {output_name} = {output_as_strided};")

            args.insert(0, output_name)
        else:
            args.insert(0, f"{codegen_reference}")

        if V.graph.aot_mode and config.aot_inductor.abi_compatible:
            self.generate_c_shim_extern_kernel_call(kernel, args)
        else:
            self.writeline(self.wrap_kernel_call(kernel, args))

    def generate_user_defined_triton_kernel(self, kernel_name, grid, configs, args):
        assert len(grid) != 0
        if len(grid) == 1:
            grid_decision = grid[0]
        else:
            meta = CudaKernelParamCache.get(kernel_name)
            assert meta is not None
            grid_decision = None
            for i, c in enumerate(configs):
                if all(arg == meta["meta"][key] for key, arg in c.kwargs.items()):
                    grid_decision = grid[i]
                    break
            assert grid_decision is not None

        self.generate_kernel_call(
            kernel_name,
            args,
            grid=grid_decision,
            device_index=V.graph.scheduler.current_device.index,
            cuda=True,
            triton=True,
        )

    def generate_scatter_fallback(
        self, output, inputs, kernel, fn, src_is_tensor, reduce, kwargs
    ):
        # TODO: support other overload for cpp wrapper and remove the below assertions
        if V.graph.aot_mode and config.aot_inductor.abi_compatible:
            # call the ABI shim function instead of the ATen one
            kernel = kernel.replace("at::", "aoti_torch_")
        line = f"{kernel}({output}, {','.join(map(str, inputs))}"
        if fn == "aten.scatter_":
            if src_is_tensor:
                if reduce:
                    line += f", {V.graph.wrapper_code.val_to_arg_str(reduce)}"
            else:
                assert (
                    reduce is None
                ), "Expect reduce to be None for aten.scatter_ with scalar src"
        else:
            line += f", {','.join(kwargs)}"
        line += f"){self.ending}"
        self.writeline(line)

    def add_benchmark_harness(self, output):
        if V.graph.aot_mode:
            return
        super().add_benchmark_harness(output)

    def codegen_sizevar(self, x: Expr) -> str:
        return self.expr_printer(V.graph.sizevars.simplify(x))

    def codegen_tuple_access(self, basename: str, name: str, index: str) -> str:
        if V.graph.aot_mode and config.aot_inductor.abi_compatible:
            # in the abi_compatible mode, outputs are returned via arguments
            return name
        else:
            return f"std::get<{index}>({basename})"

    def codegen_shape_tuple(self, shape: Tuple[Expr, ...]) -> str:
        parts = list(map(self.codegen_sizevar, shape))
        if len(parts) == 0:
            return "{}"
        if len(parts) == 1:
            return f"{{{parts[0]}, }}"
        return f"{{{', '.join(parts)}}}"

    def can_stack_allocate_buffer(self, buffer):
        return (
            self.allow_stack_allocation
            and buffer.get_device().type == "cpu"
            and self.can_prove_buffer_has_static_shape(buffer)
            and ir.is_contiguous_strides_for_shape(
                buffer.get_stride(), buffer.get_size()
            )
        )

    def make_buffer_free(self, buffer):
        return (
            ""
            if isinstance(buffer.get_layout(), ir.MultiOutputLayout)
            or buffer.get_name() in self.stack_allocated_buffers
            or (
                config.use_minimal_arrayref_interface
                and buffer.get_name() in V.graph.graph_inputs
            )
            else f"{buffer.get_name()}.reset();"
        )

    def make_free_by_names(self, names_to_del: List[str]):
        return " ".join(f"{name}.reset();" for name in names_to_del)

    def codegen_exact_buffer_reuse(self, old_name: str, new_name: str, del_line: str):
        if config.aot_inductor.abi_compatible:
            return f"auto {new_name} = std::move({old_name});  // reuse"
        else:
            return super().codegen_exact_buffer_reuse(old_name, new_name, del_line)

    def generate_profiler_mark_wrapper_call(self, stack):
        self.wrapper_call.writeline(
            'RECORD_FUNCTION("inductor_wrapper_call", c10::ArrayRef<c10::IValue>());'
        )

    def generate_start_graph(self):
        pass

    def generate_end_graph(self):
        pass

    def generate_inf_and_nan_checker(self, nodes):
        for buf in nodes.get_names():
            # TODO: Add buf name directly into check_inf_and_nan.
            self.writeline(
                f"AOTI_TORCH_ERROR_CODE_CHECK(aoti_check_inf_and_nan({buf}));"
            )

    def codegen_device(self, device):
        if config.aot_inductor.abi_compatible:
            return f"cached_torch_device_type_{device.type},{device.index if device.index else 0}"
        else:
            from .cpp import DEVICE_TO_ATEN

            return (
                f"c10::Device({DEVICE_TO_ATEN[device.type]}, {device.index})"
                if device.index is not None
                else f"{DEVICE_TO_ATEN[device.type]}"
            )

    def codegen_dtype(self, dtype):
        if config.aot_inductor.abi_compatible:
<<<<<<< HEAD
            dtype_str = str(dtype).split('.')[-1]
=======
            dtype_str = str(dtype).split(".")[-1]
>>>>>>> 721d9918
            self.used_cached_dtypes.add(dtype_str)
            return f"cached_torch_dtype_{dtype_str}"
        else:
            from .cpp import DTYPE_TO_ATEN

            return DTYPE_TO_ATEN[dtype]

    @functools.lru_cache(None)
    def codegen_int_array_var(
        self, int_array: str, writer=None, known_statically=False
    ):
        # Because the memory planning is done in two passes (see the implementation
        # of self.generate), the writeline behavior is different in the two passes.
        # As a result, the emitted int array declarations may appear in a later
        # position of the generated code, so the second pass codegen should not
        # reuse int array declarations generated in the first pass
        if writer is None:
            # The first pass codegen uses `self` as the writer
            writer = self

        var = f"int_array_{next(self.int_array_id)}"
        if var not in self.declared_int_array_vars:
            self.declared_int_array_vars.add(var)
            if known_statically:
                writer.writeline(f"static constexpr int64_t {var}[] = {int_array};")
            else:
                writer.writeline(f"int64_t {var}[] = {int_array};")
        return var

    def make_buffer_allocation(self, buffer):
        return self.make_allocation(
            buffer.get_name(),
            buffer.get_device(),
            buffer.get_dtype(),
            buffer.get_size(),
            buffer.get_stride(),
            buffer if self.can_stack_allocate_buffer(buffer) else None,
        )

    def make_allocation(
        self, name, device, dtype, shape, stride, buffer_if_can_stack_allocate=None
    ):
        orig_stride = stride
        device = self.codegen_device(device)
        dtype_code = self.codegen_dtype(dtype)
        size = self.codegen_shape_tuple(shape)
        stride = self.codegen_shape_tuple(orig_stride)
        if config.aot_inductor.abi_compatible:
            size_array_var = self.codegen_int_array_var(
                size,
                self.wrapper_call,
                known_statically=self.is_statically_known_list_of_ints(shape),
            )
            stride_array_var = self.codegen_int_array_var(
                stride,
                self.wrapper_call,
                known_statically=self.is_statically_known_list_of_ints(orig_stride),
            )
            device_type, device_id = device.split(",")
            device_idx = "this->device_idx_" if V.graph.aot_mode else device_id
            if buffer_if_can_stack_allocate is not None:
                from .cpp import DTYPE_TO_CPP

                self.stack_allocated_buffers[name] = buffer_if_can_stack_allocate
                cpp_type = DTYPE_TO_CPP[dtype]
                numel = buffer_if_can_stack_allocate.get_numel()
                # Note: we don't zero storage because empty_strided doesn't zero either.
                self.wrapper_call.writeline(f"{cpp_type} {name}_storage[{numel}];")
                args = [
                    f"{name}_storage",
                    size_array_var,
                    stride_array_var,
                    device_type,
                    device_idx,
                ]
                return f"ArrayRefTensor<{cpp_type}> {name}({', '.join(args)});"

            args = [
                str(len(shape)),
                size_array_var,
                stride_array_var,
                dtype_code,
                device_type,
                device_idx,
                f"&{name}_handle",
            ]

            self.wrapper_call.writeline(f"AtenTensorHandle {name}_handle;")
            self.wrapper_call.writeline(
                f"AOTI_TORCH_ERROR_CODE_CHECK(aoti_torch_empty_strided({', '.join(args)}));"
            )

            return f"RAIIAtenTensorHandle {name}({name}_handle);"

        if V.graph.aot_mode and device.startswith("c10::Device("):
            tensor_device = f"{device.split(',')[0]}, this->device_idx_)"
        else:
            tensor_device = device

        return (
            f"{self.declare}{name} = {self.namespace}empty_strided("
            f"{size}, {stride}, at::TensorOptions({tensor_device}).dtype({dtype_code})){self.ending}"
        )

    def codegen_alloc_from_pool(self, name, offset, dtype, shape, stride) -> str:
        if config.aot_inductor.abi_compatible:
            size = self.codegen_shape_tuple(shape)
            stride = self.codegen_shape_tuple(stride)
            tmp_name = f"tmp_tensor_handle_{next(self.tmp_tensor_id)}"
            args = [
                name,
                pexpr(offset),  # bytes not numel
                self.codegen_dtype(dtype),
                str(len(shape)),
                self.codegen_int_array_var(size, self.wrapper_call),
                self.codegen_int_array_var(stride, self.wrapper_call),
                f"&{tmp_name}",
            ]
            self.wrapper_call.writeline(f"AtenTensorHandle {tmp_name};")
            self.wrapper_call.writeline(
                f"AOTI_TORCH_ERROR_CODE_CHECK(aoti_torch__alloc_from_pool({', '.join(args)}));"
            )
            return f"RAIIAtenTensorHandle({tmp_name})"

        return "alloc_from_pool({})".format(
            ", ".join(
                [
                    name,
                    pexpr(offset),  # bytes not numel
                    self.codegen_dtype(dtype),
                    self.codegen_shape_tuple(shape),
                    self.codegen_shape_tuple(stride),
                ]
            )
        )

    def codegen_reinterpret_view(
        self, data, size_list, stride_list, offset, writer
    ) -> str:
        dim = str(len(size_list))
        size = self.codegen_shape_tuple(size_list)
        stride = self.codegen_shape_tuple(stride_list)
        offset = self.codegen_sizevar(offset)

        if config.aot_inductor.abi_compatible:
            tmp_name = f"tmp_tensor_handle_{next(self.tmp_tensor_id)}"
            # Because the memory planning is done in two passes (see the implementation
            # of self.generate), the writeline behavior is different in the two passes.
            if writer is None:
                writer = self

            args = [
                f"{data.get_name()}",
                dim,
                self.codegen_int_array_var(
                    size,
                    writer,
                    known_statically=self.is_statically_known_list_of_ints(size_list),
                ),
                self.codegen_int_array_var(
                    stride,
                    writer,
                    known_statically=self.is_statically_known_list_of_ints(stride_list),
                ),
                offset,
            ]

            def gen_reinterpret_call(writer, args):
                writer.writeline(
                    f"auto {tmp_name} = reinterpret_tensor_wrapper({', '.join(args)});"
                )

            if (
                self.can_stack_allocate_buffer(data)
                and self.is_statically_known_list_of_ints(size_list)
                and self.is_statically_known_list_of_ints(stride_list)
                and ir.is_contiguous_strides_for_shape(stride_list, size_list)
            ):
                gen_reinterpret_call(writer, args)
                return tmp_name

            gen_reinterpret_call(writer, args)

            # NB, the return handle here represents a temporary tensor, which will be automatically
            # released.
            # Here's a sample usage in the cpp wrapper code:
            # ```
            # aoti_torch_addmm_out(
            #     buf1,
            #     arg1_1,
            #     RAIIAtenTensorHandle(tmp_tensor_handle_0),
            #     buf0,
            #     1L,
            #     1L));
            # ```
            # RAIIAtenTensorHandle(tmp_tensor_handle_0) will be released after the call to addmm_out.
            # This could be problematic when it's used in a different pattern, for example:
            # ````
            # AtenTensorHandle tensor_args[] = {RAIIAtenTensorHandle(tmp_tensor_handle_2), buf5, buf6};
            # aoti_torch_proxy_executor_call_function(..., tensor_args);
            # ````
            # RAIIAtenTensorHandle(tmp_tensor_handle_2) will be invalid when it's used in the latter
            # kernel call.
            #
            # This is solved by updating the proxy_executor invocation to
            # ```
            # aoti_torch_proxy_executor_call_function(...,
            #     std::vector<AtenTensorHandle>{
            #         RAIIAtenTensorHandle(tmp_tensor_handle_2), buf5, buf6
            #     }.data()
            # );
            # ```
            return f"wrap_with_raii_handle_if_needed({tmp_name})"
        else:
            args = [data.get_name(), size, stride, offset]
            return f"reinterpret_tensor({', '.join(args)})"

    def codegen_device_copy(self, src, dst):
        if config.aot_inductor.abi_compatible:
            self.writeline(
                f"AOTI_TORCH_ERROR_CODE_CHECK(aoti_torch_tensor_copy_(expensive_copy_to_tensor_if_needed({src}), {dst}));"
            )
        else:
            self.writeline(f"{dst}.copy_({src});")

    def codegen_multi_output(self, name, value):
        # in the abi_compatible mode, outputs are retrieved by passing
        # output pointers, so we skip its codegen here.
        if not config.aot_inductor.abi_compatible:
            super().codegen_multi_output(name, value)

    def generate_extern_kernel_args_decl_if_needed(
        self, op_overload, raw_args, output_args
    ):
        arg_types = [x.real_type for x in op_overload._schema.arguments]
        return_types = [x.type for x in op_overload._schema.returns]

        new_tensor_args = []
        new_int_args = []

        def fill_args(arg, arg_type):
            static_arg_types = (
                torch.FloatType,
                torch.BoolType,
                torch.StringType,
                torch.Type,
                torch.DeviceObjType,
            )
            inductor_tensor_buffers = (
                ir.Buffer,
                ir.ReinterpretView,
            )

            if isinstance(arg_type, torch.TensorType):
                assert isinstance(arg, inductor_tensor_buffers), f"got {type(arg)}"
                new_tensor_args.append(f"{arg.codegen_reference()}")
            elif isinstance(arg_type, torch.IntType):
                # int
                new_int_args.append(str(arg))
            elif isinstance(arg_type, torch.SymIntType):
                # SymInt
                new_int_args.append(str(arg))
            elif isinstance(arg_type, torch.NumberType):
                # Scalar of type int
                assert isinstance(arg, (int, float, bool))
                # Only treat int Scalar as dynamic
                if isinstance(arg, int):
                    new_int_args.append(str(arg))
            elif isinstance(arg_type, torch.ListType):
                assert isinstance(arg, (list, tuple))

                # List[Tensor]
                if isinstance(arg_type.getElementType(), torch.TensorType):
                    new_tensor_args.extend([f"{a.codegen_reference()}" for a in arg])
                # List[Optional[Tensor]]
                elif isinstance(
                    arg_type.getElementType(), torch.OptionalType
                ) and isinstance(
                    arg_type.getElementType().getElementType(), torch.TensorType
                ):
                    new_tensor_args.extend(
                        [f"{a.codegen_reference()}" for a in arg if a is not None]
                    )
                # List [int] or List[SymInt]
                elif isinstance(
                    arg_type.getElementType(), (torch.IntType, torch.SymIntType)
                ):
                    new_int_args.extend([str(a) for a in arg])
                # List[Scalar]
                elif isinstance(arg_type.getElementType(), torch.NumberType):
                    # Only treat int Scalar as dynamic
                    is_int_type = [isinstance(a, int) for a in arg]
                    if any(is_int_type):
                        assert all(
                            is_int_type
                        ), "AOTInductor only supports int scalars of the same type"
                        new_int_args.extend([str(a) for a in arg])
                else:
                    assert isinstance(
                        arg_type.getElementType(), static_arg_types  # type: ignore[arg-type]
                    ), f"Fall through arguments must be one of static_arg_types, got {type(arg_type)}"
            else:
                assert isinstance(
                    arg_type, static_arg_types  # type: ignore[arg-type]
                ), f"Fall through arguments must be one of static_arg_types, got {type(arg_type)}"

        for arg, arg_type in zip(raw_args, arg_types):
            if arg is not None:
                if isinstance(arg_type, torch.OptionalType):
                    fill_args(arg, arg_type.getElementType())
                else:
                    fill_args(arg, arg_type)

        def fill_output_arg(arg, return_type):
            if isinstance(return_type, torch.TensorType):
                self.writeline(f"AtenTensorHandle {arg}_handle;  // output buffer")
                self.writeline(
                    f"AOTI_TORCH_ERROR_CODE_CHECK(aoti_torch_new_uninitialized_tensor(&{arg}_handle));"
                )
                self.writeline(f"RAIIAtenTensorHandle {arg}({arg}_handle);")
                new_tensor_args.append(f"{arg}")
            elif isinstance(return_type, torch.SymIntType):
                raise NotImplementedError("NYI support for return type: SymInt")
            elif isinstance(return_type, torch.ListType) and isinstance(
                return_type.getElementType(), torch.SymIntType
            ):
                raise NotImplementedError("NYI support for return type: List[SymInt]")
            else:
                raise AssertionError(f"Unsupported return type found: {return_type}")

        # TODO: Only support tensor(s) returns for now, SymInt is not implemented yet
        for return_type in return_types:
            if isinstance(return_type, (torch.TensorType)):
                pass
            elif isinstance(return_type, torch.OptionalType):
                assert isinstance(return_type.getElementType(), torch.TensorType)
            elif isinstance(return_type, torch.ListType):
                assert isinstance(return_type.getElementType(), torch.TensorType)
            else:
                raise NotImplementedError(
                    f"return type {return_type} is not yet supported."
                )

        for output_arg in output_args:
            assert output_arg is not None, "Optional return types are not yet supported"
            if isinstance(output_arg, (list, tuple)):
                for out in output_arg:
                    fill_output_arg(out, torch.TensorType.get())
            else:
                fill_output_arg(output_arg, torch.TensorType.get())

        return new_tensor_args, new_int_args

    def generate_extern_kernel_alloc_and_find_schema_if_needed(
        self,
        name,
        kernel,
        codegen_args,
        cpp_op_schema,
        cpp_kernel_key,
        cpp_kernel_overload_name="",
        op_overload=None,
        raw_args=None,
        outputs=None,
    ):
        if config.is_fbcode():
            assert op_overload is not None
            assert raw_args is not None
            assert outputs is not None

            return self.generate_extern_kernel_alloc_and_find_schema_if_needed_fbcode(
                name,
                cpp_kernel_key,
                op_overload,
                raw_args,
                outputs,
            )
        else:
            return self.generate_extern_kernel_alloc_and_find_schema_if_needed_oss(
                name,
                kernel,
                codegen_args,
                cpp_op_schema,
                cpp_kernel_key,
                cpp_kernel_overload_name,
            )

    def generate_extern_kernel_alloc_and_find_schema_if_needed_oss(
        self,
        name,
        kernel,
        codegen_args,
        cpp_op_schema,
        cpp_kernel_key,
        cpp_kernel_overload_name="",
    ):
        if cpp_kernel_key not in self.extern_call_ops:
            self.writeline(
                f"static auto op_{cpp_kernel_key} = c10::Dispatcher::singleton()"
            )
            self.writeline(
                f'\t.findSchemaOrThrow("{kernel}", "{cpp_kernel_overload_name}")'
            )
            self.writeline(f"\t.typed<{cpp_op_schema}>();")
            self.extern_call_ops.add(cpp_kernel_key)

        self.writeline(
            f"auto {name} = op_{cpp_kernel_key}.call({', '.join(codegen_args)});"
        )

    def generate_extern_kernel_alloc_and_find_schema_if_needed_fbcode(
        self,
        name,
        cpp_kernel_key,
        op_overload,
        raw_args,  # contains both args and flatten kwargs
        outputs,
    ):
        def extract_output_name(out):
            assert out is not None, "None, i.e. optional output is not supported"
            if isinstance(out, ir.MultiOutput):
                return out.get_name()
            elif isinstance(out, (list, tuple)):
                return type(out)(extract_output_name(o) for o in out)
            else:
                raise AssertionError(f"Unexpected output: {type(out)}")

        # output_args has the same pytree structure as outputs
        output_args = extract_output_name(outputs)
        if isinstance(output_args, str):
            output_args = [output_args]

        (
            tensor_call_args,
            int_call_args,
        ) = self.generate_extern_kernel_args_decl_if_needed(
            op_overload, raw_args, output_args
        )

        tensor_call_args_str = ", ".join(tensor_call_args)
        int_call_args_str = ", ".join(int_call_args)

        extern_kernel_node_index = len(V.graph.extern_kernel_nodes) - 1

        self.writeline(
            f"aoti_torch_proxy_executor_call_function(proxy_executor, "
            f"{extern_kernel_node_index}, "
            f"{len(int_call_args)}, "
            f"std::vector<int64_t>{{{int_call_args_str}}}.data(), "
            f"{len(tensor_call_args)}, "
            f"std::vector<AtenTensorHandle>{{{tensor_call_args_str}}}.data());"
        )

        self.extern_call_ops.add(cpp_kernel_key)

    def val_to_arg_str(self, val):
        if val is None:
            # When None is passed as an argument, it represents an optional that does not contain a value.
            if config.aot_inductor.abi_compatible:
                return "nullptr"
            else:
                return "c10::nullopt"
        elif isinstance(val, bool):
            if config.aot_inductor.abi_compatible:
                return "1" if val else "0"
            else:
                return "true" if val else "false"
        elif isinstance(val, int):
            return f"{val}L"
        elif isinstance(val, str):
            return f'"{val}"'
        elif isinstance(val, (ComputedBuffer, InputBuffer, ReinterpretView)):
            return val.codegen_reference()
        elif isinstance(val, torch.device):
            return self.codegen_device(val)
        elif isinstance(val, torch.dtype):
            return self.codegen_dtype(val)
        elif isinstance(val, float) and val in [float("inf"), float("-inf")]:
            if val == float("inf"):
                return "std::numeric_limits<float>::infinity()"
            else:
                return "-std::numeric_limits<float>::infinity()"
        elif isinstance(val, (list, tuple)):
            result = f"{{{', '.join(list(map(self.val_to_arg_str, val)))}}}"
            if config.aot_inductor.abi_compatible:
                static = self.is_statically_known_list_of_ints(val)
                # Need to pass the array length because we can't use std::vector
                return f"{self.codegen_int_array_var(result, known_statically=static)}, {len(val)}"
            else:
                return result
        else:
            return repr(val)


class CudaWrapperCodeGen(CppWrapperCodeGen):
    """
    Generates cpp wrapper for running on GPU and calls CUDA kernels
    """

    def __init__(self):
        super().__init__()
        self.grid_id = count()
        self.cuda = True

    def write_header(self):
        super().write_header()

        self.header.splice("#include <filesystem>")
        if not config.aot_inductor.abi_compatible:
            self.header.splice(
                """
                #include <c10/cuda/CUDAGuard.h>
                #include <c10/cuda/CUDAStream.h>
                """
            )

        self.header.splice(
            """
            #define CUDA_DRIVER_CHECK(EXPR)                    \\
            do {                                               \\
                CUresult code = EXPR;                          \\
                const char *msg;                               \\
                cuGetErrorString(code, &msg);                  \\
                if (code != CUDA_SUCCESS) {                    \\
                    throw std::runtime_error(                  \\
                        std::string("CUDA driver error: ") +   \\
                        std::string(msg));                     \\
                }                                              \\
            } while (0);

            namespace {

            struct Grid {
                Grid(uint32_t x, uint32_t y, uint32_t z)
                  : grid_x(x), grid_y(y), grid_z(z) {}
                uint32_t grid_x;
                uint32_t grid_y;
                uint32_t grid_z;

                bool is_non_zero() {
                    return grid_x > 0 && grid_y > 0 && grid_z > 0;
                }
            };

            }  // anonymous namespace

            static inline CUfunction loadKernel(
                    std::string filePath,
                    const std::string &funcName,
                    uint32_t sharedMemBytes,
                    const std::optional<std::string> &cubinDir = std::nullopt) {
                if (cubinDir) {
                    std::filesystem::path p1{*cubinDir};
                    std::filesystem::path p2{filePath};
                    filePath = (p1 / p2.filename()).string();
                }

                CUmodule mod;
                CUfunction func;
                CUDA_DRIVER_CHECK(cuModuleLoad(&mod, filePath.c_str()));
                CUDA_DRIVER_CHECK(cuModuleGetFunction(&func, mod, funcName.c_str()));
                if (sharedMemBytes > 0) {
                    CUDA_DRIVER_CHECK(cuFuncSetAttribute(
                        func,
                        CU_FUNC_ATTRIBUTE_MAX_DYNAMIC_SHARED_SIZE_BYTES,
                        sharedMemBytes
                    ))
                }
                return func;
            }

            static inline void launchKernel(
                    CUfunction func,
                    uint32_t gridX,
                    uint32_t gridY,
                    uint32_t gridZ,
                    uint32_t numWarps,
                    uint32_t sharedMemBytes,
                    void* args[],
                    cudaStream_t stream) {
                CUDA_DRIVER_CHECK(cuLaunchKernel(
                    func, gridX, gridY, gridZ, 32*numWarps, 1, 1, sharedMemBytes, stream, args, nullptr
                ));
            }
            """
        )

    def write_get_raw_stream(self, index):
        name = f"stream{index}"
        self.writeline(
            f"cudaStream_t {name} = at::cuda::getCurrentCUDAStream({index});"
        )
        return name

    def define_kernel(
        self, name: str, kernel: str, metadata: Optional[str] = None, cuda=True
    ):
        if not cuda:
            return super().define_kernel(name, kernel, metadata, cuda)

    def generate(self, is_inference):
        self.prefix.writeline("\n")
        if not V.graph.aot_mode:
            for kernel in chain(
                self.src_to_kernel.values(), self.user_defined_kernel_cache.values()
            ):
                self.prefix.writeline(f"static CUfunction {kernel} = nullptr;")
            self.prefix.writeline("\n")
        return super().generate(is_inference)

    @functools.lru_cache(None)
    def generate_load_kernel_once(
        self, name: str, mangled_name: str, cubin_path: str, shared_mem: int
    ):
        if V.graph.aot_mode:
            self.writeline(f"if (kernels.{name} == nullptr) {{")
            self.writeline(
                f"""    kernels.{name} = loadKernel("{cubin_path}", "{mangled_name}", {shared_mem}, this->cubin_dir_);"""
            )
            self.writeline("}")
        else:
            self.writeline(f"if ({name} == nullptr) {{")
            self.writeline(
                f"""    {name} = loadKernel("{cubin_path}", "{mangled_name}", {shared_mem});"""
            )
            self.writeline("}")

    def generate_args_decl(self, call_args):
        dynamic_symbols = V.graph.sizevars.free_symbols()
        # TODO: only works for constant now, need type info
        new_args = []
        for arg in call_args:
            var_name = f"var_{next(self.arg_var_id)}"
            if isinstance(arg, (sympy.Integer, sympy.Symbol, SymbolicCallArg)):
                self.writeline(f"auto {var_name} = {arg};")
            elif isinstance(arg, sympy.Expr):
                self.writeline(f"auto {var_name} = {self.expr_printer(arg)};")
            elif is_int(arg):
                self.writeline(f"int {var_name} = {arg};")
            elif is_float(arg):
                self.writeline(f"float {var_name} = {arg};")
            elif any(str(arg) == s.name for s in dynamic_symbols):
                self.writeline(f"auto {var_name} = {arg};")
            elif arg == "nullptr":
                self.writeline(f"auto {var_name} = nullptr;")
            elif arg == "c10::nullopt":
                self.writeline(f"auto {var_name} = c10::nullopt;")
            else:
                if config.aot_inductor.abi_compatible:
                    self.writeline(f"CUdeviceptr {var_name};")
                    self.writeline(
                        f"AOTI_TORCH_ERROR_CODE_CHECK(aoti_torch_get_data_ptr({arg}, reinterpret_cast<void**>(&{var_name})));"
                    )
                else:
                    self.writeline(
                        f"CUdeviceptr {var_name} = reinterpret_cast<CUdeviceptr>({arg}.data_ptr());"
                    )
            new_args.append(f"&{var_name}")

        return ", ".join(new_args)

    def generate_default_grid(self, name: str, grid: List[Any], cuda: bool = True):
        """
        Generate grid configs for launching a CUDA kernel using the grid
        function from triton_heuristics.
        """
        if not cuda:
            return grid
        assert isinstance(grid, list), f"expected {grid=} to be a list"
        grid = [e.inner_expr if isinstance(e, SymbolicCallArg) else e for e in grid]
        grid_fn = default_grid(*grid)
        params = CudaKernelParamCache.get(name)
        assert (
            params is not None
        ), f"cuda kernel parameters for {name} should already exist at this moment"
        block_cfg = {
            "XBLOCK": params["x_block"],
            "YBLOCK": params["y_block"],
            "ZBLOCK": params["z_block"],
        }
        return grid_fn(block_cfg)

    def generate_kernel_call(
        self, name, call_args, grid=None, device_index=None, cuda=True, triton=True
    ):
        if not cuda:
            # Even in CudaWrapperCodeGen, we may see cpp kernels
            return super().generate_kernel_call(
                name, call_args, grid, device_index, cuda, triton
            )

        params = CudaKernelParamCache.get(name)
        assert (
            params is not None
        ), f"cuda kernel parameters for {name} should already exist at this moment"
        mangled_name = params.get("mangled_name", None)
        assert mangled_name is not None, "missing mangled_name"
        cubin_path = params.get(get_cpp_wrapper_cubin_path_name(), None)
        assert cubin_path is not None and os.path.exists(
            cubin_path
        ), f"cubin file should already exist at this moment: {cubin_path}"
        shared_mem = params.get("shared_mem", 0)

        self.generate_load_kernel_once(name, mangled_name, cubin_path, shared_mem)

        call_args = self.generate_args_decl(call_args)
        kernel_args_var = f"kernel_args_var_{next(self.kernel_callsite_id)}"
        self.writeline(f"void* {kernel_args_var}[] = {{{call_args}}};")
        stream = (
            "stream" if V.graph.aot_mode else self.write_get_raw_stream(device_index)
        )
        grid_name = f"{name}_grid_{next(self.grid_id)}"
        assert isinstance(
            grid, (list, tuple)
        ), f"expected grid to be a list or tuple but got: {grid=}"

        grid = [V.graph.sizevars.simplify(item) for item in grid]
        grid_has_unbacked_symbols = any(free_unbacked_symbols(item) for item in grid)
        grid_args = [self.grid_expr_printer(item) for item in grid]
        grid_args_str = ", ".join(grid_args)
        self.writeline(f"Grid {grid_name} = Grid({grid_args_str});")

        if grid_has_unbacked_symbols:
            self.writeline(f"if ({grid_name}.is_non_zero()) {{")
        kernel_var_name = f"kernels.{name}" if V.graph.aot_mode else name
        self.writeline(
            "launchKernel({}, {}, {}, {}, {}, {}, {}, {});".format(
                kernel_var_name,
                f"{grid_name}.grid_x",
                f"{grid_name}.grid_y",
                f"{grid_name}.grid_z",
                params["num_warps"],
                params["shared_mem"],
                kernel_args_var,
                stream,
            )
        )
        if grid_has_unbacked_symbols:
            self.writeline("}")<|MERGE_RESOLUTION|>--- conflicted
+++ resolved
@@ -1310,10 +1310,7 @@
         self.tmp_tensor_id = count()  # for tmp tensor local variable declarations
         self.arg_var_id = count()
         self.used_cached_dtypes = set()
-<<<<<<< HEAD
         self.cached_output_id = count()
-=======
->>>>>>> 721d9918
 
         from .cpp import cexpr, CppPrinter
 
@@ -2162,11 +2159,7 @@
 
     def codegen_dtype(self, dtype):
         if config.aot_inductor.abi_compatible:
-<<<<<<< HEAD
-            dtype_str = str(dtype).split('.')[-1]
-=======
             dtype_str = str(dtype).split(".")[-1]
->>>>>>> 721d9918
             self.used_cached_dtypes.add(dtype_str)
             return f"cached_torch_dtype_{dtype_str}"
         else:
