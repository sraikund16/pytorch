from dataclasses import dataclass, field
from enum import auto, Enum
from typing import Any, cast, List, Optional, Tuple

import torch
import torch.nn as nn

from torch._prims_common import make_contiguous_strides_for
from torch.distributed._functional_collectives import AsyncCollectiveTensor
from torch.distributed._tensor import DTensor, Placement, Replicate, Shard
from torch.distributed._tensor.device_mesh import _mesh_resources
from torch.distributed._tensor.placement_types import DTensorSpec
from ._fsdp_api import MixedPrecisionPolicy, OffloadPolicy
from ._fsdp_common import (
    _chunk_with_empty,
    _from_local_no_grad,
    _get_dim0_chunked_size,
    _raise_assert_with_print,
    _to_dtype_if_needed,
    FSDPMeshInfo,
    HSDPMeshInfo,
)

"""
[Note: FSDP tensors]
FSDP considers the following tensors:
- Original parameter: parameter passed to :class:`FSDPParam`, i.e. the one
  on the module when applying FSDP
- Sharded parameter: sharding the original parameter on dim-0 as a DTensor
  over the main mesh
- All-gather inputs: the ``torch.Tensor`` or ``Tensor`` s passed to all-gather,
  derived from the sharded parameter
- All-gather output: the ``torch.Tensor`` or ``Tensor`` s resulting from
  all-gathering the all-gather inputs
- Unsharded parameter: parameter used for forward/backward computation, derived
  from the all-gather output; autograd leaf

We define these tensors to describe the general framework that can accomodate
extensions, where:
- all-gather-inputs = pre-all-gather-transform(sharded-parameter)
- unsharded-parameter = post-all-gather-transform(all-gather-outputs)

For the default ``torch.Tensor`` case, there is only one all-gather input, and
it shares the same underlying tensor data as the sharded parameter, meaning
that they can be thought of as the same tensors. The same applies for the
all-gather output and unsharded parameter. For non-``torch.Tensor`` extensions,
these equivalences may no longer hold due to the pre/post-all-gather
transforms, and some may have multiple all-gather inputs/outputs (e.g.
quantized data and scales).

[Note: FSDP and autograd]
FSDP dynamically frees and allocates the unsharded parameter. Since autograd
can pack a reference to it or a view to save for backward, we use storage
resizing to implement the freeing/allocation since that preserves the aliasing.
This implies that we construct the unsharded parameter object once and write to
it in-place thereafter. For the default ``torch.Tensor` original parameter
case, the all-gather output and unsharded parameter share the same
data, so we use storage resizing on the all-gather output.
"""


class ShardedState(Enum):
    """
    - ``SHARDED``: The sharded parameter is registered to the module. It is the
      only contributor to parameter memory.
    - ``SHARDED_POST_FORWARD``: The unsharded parameter is resharded to a
      smaller world size. Since this data should not be used for computation,
      we do not register it to the module. Users should reshard the module
      before any in-place modifications. Both it and the sharded parameter
      contribute to parameter memory.
    - ``UNSHARDED``: The unsharded parameter is registered to the module. Both
      it and the sharded parameter contribute to parameter memory.
    """

    SHARDED = auto()
    SHARDED_POST_FORWARD = auto()
    UNSHARDED = auto()


@dataclass
class ParamModuleInfo:
    """
    For a parameter, this stores the module and the parameter name to be able
    to do a parameter swap via ``setattr(module, param_name, ...)`` or to get
    the parameter via ``getattr(module, param_name)``. We additionally save
    shared modules and shared parameter names to update them accordingly.
    """

    # Parameter names are unprefixed, e.g. "weight", not "lin.weight"
    module: nn.Module
    param_name: str
    shared_modules: List[nn.Module] = field(default_factory=list)
    shared_param_names: List[str] = field(default_factory=list)


class FSDPParam:
    """
    This class manages a parameter with FSDP or FSDP variants applied,
    implementing dim-0 per-parameter sharding.
    """

    orig_dtype: torch.dtype
    param_dtype: Optional[torch.dtype]
    reduce_dtype: Optional[torch.dtype]
    _orig_size: torch.Size  # ND
    _contiguous_orig_stride: Tuple[int, ...]
    sharded_size: torch.Size  # ND
    contiguous_sharded_stride: Tuple[int, ...]
    sharded_post_forward_size: torch.Size  # ND
    contiguous_sharded_post_forward_stride: Tuple[int, ...]
    _sharded_param_data: torch.Tensor  # 1D
    sharded_param: nn.Parameter  # ND
    _sharded_post_forward_param_data: Optional[torch.Tensor]  # 1D
    _sharded_post_forward_param: Optional[nn.Parameter]  # ND
    _unsharded_param: nn.Parameter  # ND
    cpu_sharded_grad: torch.Tensor  # unpadded, ND, pinned memory
    _global_placements: Tuple[Placement, ...]
    _global_size: torch.Size
    _global_stride: Tuple[int, ...]
    # DTensor attributes (only defined for DTensor `param`):
    _tp_spec: DTensorSpec
    # All-gather extension attributes
    _use_all_gather_extensions: bool
    _all_gather_metadata: Optional[Any]
    _unsharded_inner_tensors: List[torch.Tensor]

    def __init__(
        self,
        param: nn.Parameter,
        module_info: ParamModuleInfo,
        mesh_info: FSDPMeshInfo,
        post_forward_mesh_info: Optional[FSDPMeshInfo],
        device: torch.device,
        mp_policy: MixedPrecisionPolicy,
        offload_policy: OffloadPolicy,
    ):
        self._module_info: ParamModuleInfo = module_info
        self.mesh_info = mesh_info
        self.post_forward_mesh_info = post_forward_mesh_info
        self.device = device
        self._init_dtype_attrs(param, mp_policy)
        self.offload_to_cpu: bool = offload_policy.offload_type == "cpu"
        self.grad_offload_event: Optional[torch.cuda.Event] = None
        self._init_sharded_param(param, device)
        if self.post_forward_mesh_info:
            self._init_sharded_post_forward_param_metadata(param)
        self._init_extensions()
        self.all_gather_outputs: List[torch.Tensor] = []
        self._param_fqn: Optional[str] = None  # prefixed from root module

    def _init_dtype_attrs(self, param: nn.Parameter, mp_policy: MixedPrecisionPolicy):
        param_dtype, reduce_dtype = (mp_policy.param_dtype, mp_policy.reduce_dtype)
        self.orig_dtype = param.dtype
        # Clamp `param_dtype` to `None` if no casting is required
        if param_dtype == self.orig_dtype:
            param_dtype = None
        self.param_dtype = param_dtype
        self.reduce_dtype = reduce_dtype
        # None indicates that the mixed precision is not enabled

    @torch.no_grad()
    def _init_sharded_param(self, param: nn.Parameter, device: torch.device):
        if param.device != device:
            raise AssertionError(
                f"Expects the parameter to already be moved to device {device} but got {param.device}"
            )
        # TODO: Replace the sharded DTensor parameter construction logic with
        # `distribute_tensor` after https://github.com/pytorch/pytorch/issues/116101
        # TODO: Simplify the following sharded parameter padding logic after
        # https://github.com/pytorch/pytorch/issues/113045
        self.is_dtensor = isinstance(param, DTensor)
        if self.is_dtensor:
            self._tp_spec = cast(DTensor, param)._spec
            if (
                self.mesh_info.shard_mesh_dim != 0
                or self.mesh_info.replicate_mesh_dim is not None
            ):
                raise NotImplementedError("Using TP with HSDP is not supported")
            dp_mesh, tp_mesh = (self.mesh_info.mesh, self._tp_spec.mesh)
            dp_global_mesh = _mesh_resources.get_parent_mesh(dp_mesh)
            tp_global_mesh = _mesh_resources.get_parent_mesh(tp_mesh)
            if dp_global_mesh != tp_global_mesh or (
                dp_global_mesh is None or tp_global_mesh is None
            ):
                raise AssertionError(
                    "FSDP requires the DP and TP mesh to have the same parent mesh but got: \n"
                    f"DP's global mesh: {dp_global_mesh}\nTP's global mesh: {tp_global_mesh}"
                )
            self._global_mesh = dp_global_mesh
            if len(self._tp_spec.placements) != 1:
                raise NotImplementedError(
                    f"FSDP only supports 1D TP, not {self._tp_spec.placements}"
                )
            global_placements: List[Placement] = [Replicate(), Replicate()]
            global_dp_mesh_dim = _mesh_resources.get_parent_mesh_dim(dp_mesh)
            global_tp_mesh_dim = _mesh_resources.get_parent_mesh_dim(tp_mesh)
            assert global_dp_mesh_dim is not None  # mypy
            assert global_tp_mesh_dim is not None  # mypy
            # TODO: Hard code FSDP + TP; need to support HSDP + TP
            global_placements[global_dp_mesh_dim] = Shard(0)
            global_placements[global_tp_mesh_dim] = self._tp_spec.placements[0]
            self._global_placements = tuple(global_placements)
            self._global_size = param.size()
            self._global_stride = param.stride()
            param_data = cast(DTensor, param)._local_tensor
        else:
            if _mesh_resources.get_parent_mesh(self.mesh_info.mesh) is not None:
                raise NotImplementedError(
                    "Using a parent mesh with pure FSDP/HSDP is not supported"
                )
            self._global_mesh = self.mesh_info.mesh
            self._global_placements = (Shard(0),)
            self._global_size = param.size()
            self._global_stride = param.stride()
            param_data = param
        self._orig_size = param_data.size()
        self._contiguous_orig_stride = make_contiguous_strides_for(self._orig_size)
        shard_rank = self.mesh_info.shard_mesh_rank
        shard_world_size = self.mesh_info.shard_mesh_size
        chunks = _chunk_with_empty(param_data, shard_world_size, dim=0)
        sharded_param = chunks[shard_rank]
        self.sharded_size = _get_dim0_chunked_size(sharded_param, param_data.size())
        self.contiguous_sharded_stride = make_contiguous_strides_for(self.sharded_size)
        padded_sharded_size = chunks[0].size()  # 0th always padded
        padded_sharded_param = param_data.new_zeros(padded_sharded_size)
        if sharded_param.numel() > 0:
            padded_sharded_param[: sharded_param.size(0)].copy_(sharded_param)
        if self.offload_to_cpu:
            padded_sharded_param = padded_sharded_param.cpu().pin_memory()
            self.cpu_sharded_grad = sharded_param.new_zeros(
                sharded_param.size(), device="cpu", pin_memory=True
            )
        self._sharded_param_data = padded_sharded_param.view(-1)
        self.sharded_param = nn.Parameter(
            self.to_sharded_dtensor(padded_sharded_param[: sharded_param.size(0)])
        )
        self.sharded_param.requires_grad_(param.requires_grad)
        # Let `param_data` be freed normally when its ref count reaches 0 when
        # the `fully_shard` call returns to allow provided parameters to alias
        self._setattr_on_modules(self.sharded_param)
        self.sharded_state = ShardedState.SHARDED

    def _init_sharded_post_forward_param_metadata(self, param: torch.Tensor) -> None:
        mesh_info = self.post_forward_mesh_info
        assert mesh_info is not None  # mypy
        param_data = param._local_tensor if isinstance(param, DTensor) else param
        chunks = _chunk_with_empty(param_data, mesh_info.shard_mesh_size, dim=0)
        self.sharded_post_forward_size = _get_dim0_chunked_size(
            chunks[mesh_info.shard_mesh_rank], param_data.size()
        )
        self.contiguous_sharded_post_forward_stride = make_contiguous_strides_for(
            self.sharded_post_forward_size
        )

    def _init_extensions(self) -> None:
        inner_tensor = self._inner_tensor
        has_pre_all_gather = hasattr(inner_tensor, "fsdp_pre_all_gather")
        has_post_all_gather = hasattr(inner_tensor, "fsdp_post_all_gather")
        if has_pre_all_gather != has_post_all_gather:
            raise AssertionError(
                f"Pre and post-all-gather should be defined together if defined: {inner_tensor}"
            )
        self._use_all_gather_extensions = has_pre_all_gather
        if self._use_all_gather_extensions:
            self._all_gather_metadata: Optional[Any] = None
            self._unsharded_inner_tensors: List[torch.Tensor] = []

    def init_all_gather_outputs(
        self,
        all_gather_input_numels: List[int],
        all_gather_input_dtypes: List[torch.dtype],
        world_size: int,
        device: torch.device,
    ):
        if self.all_gather_outputs:
            return  # already initialized
        self.all_gather_outputs = [
            torch.empty(torch.Size([numel * world_size]), dtype=dtype, device=device)
            for numel, dtype in zip(all_gather_input_numels, all_gather_input_dtypes)
        ]

    def init_unsharded_param(self):
        if hasattr(self, "_unsharded_param"):
            if not self._use_all_gather_extensions:
                return  # already initialized
            for tensor in self._unsharded_inner_tensors:
                if (storage := tensor.untyped_storage()).size() == 0:
                    storage.resize_(tensor.numel() * tensor.itemsize)
            self._inner_tensor.fsdp_post_all_gather(  # type: ignore[attr-defined]
                tuple(self.all_gather_outputs),
                self._all_gather_metadata,
                self.param_dtype or self.orig_dtype,
                out=self._unsharded_param,
            )
            self._all_gather_metadata = None
            return
        if self._use_all_gather_extensions:
            param_dtype = self.param_dtype or self.orig_dtype
            (
                unsharded_tensor,
                self._unsharded_inner_tensors,
            ) = self._inner_tensor.fsdp_post_all_gather(  # type: ignore[attr-defined]
                self.all_gather_outputs,
                self._all_gather_metadata,
                param_dtype,
            )
            self._all_gather_metadata = None
        else:
            # For the default path (no post-all-gather), the all-gather output
            # gives the unsharded parameter data directly
            assert len(self.all_gather_outputs) == 1
            unsharded_tensor = self.all_gather_outputs[0]
        unsharded_param = torch.as_strided(
            unsharded_tensor,
            self._orig_size,
            self._contiguous_orig_stride,
            storage_offset=0,
        )
        if self.is_dtensor:
            unsharded_param = _from_local_no_grad(
                unsharded_param,
                self._tp_spec.mesh,
                self._tp_spec.placements,
                self._global_size,
                self._global_stride,
            )
        self._unsharded_param = nn.Parameter(unsharded_param)
        self._unsharded_param.requires_grad_(self.sharded_param.requires_grad)

    def to_sharded(self) -> None:
        self._setattr_on_modules(self.sharded_param)
        self.free_unsharded_param()
        self.sharded_state = ShardedState.SHARDED

    def to_sharded_post_forward(self) -> None:
        if self.is_dtensor:
            raise NotImplementedError(
                "Resharding to smaller mesh with TP is not supported yet"
            )
        self._assert_in_states(ShardedState.UNSHARDED)
        assert self.post_forward_mesh_info is not None  # mypy
        assert len(self.all_gather_outputs) == 1
        shard_world_size = self.post_forward_mesh_info.shard_mesh_size
        if (numel := self.all_gather_outputs[0].numel()) % shard_world_size != 0:
            _raise_assert_with_print(
                f"All-gather output size ({numel}) must be divisible by the shard "
                f"world size ({shard_world_size})"
            )
        shard_rank = self.post_forward_mesh_info.shard_mesh_rank
        sharded_numel = numel // shard_world_size
        self._sharded_post_forward_param_data = (
            self.all_gather_outputs[0].narrow(
                0, sharded_numel * shard_rank, sharded_numel
            )
        ).clone()  # clone to be able to free all-gather output
        sharded_post_forward_tensor = torch.as_strided(
            self._sharded_post_forward_param_data,
            size=self.sharded_post_forward_size,
            stride=self.contiguous_sharded_post_forward_stride,
            storage_offset=0,
        )
        self._sharded_post_forward_param = nn.Parameter(
            self.to_sharded_post_forward_dtensor(sharded_post_forward_tensor)
        )
        self._setattr_on_modules(self._sharded_post_forward_param)
        self.free_unsharded_param()
        self.sharded_state = ShardedState.SHARDED_POST_FORWARD

    def to_unsharded(self) -> None:
        # Assume that the data has been allocated and all-gathered
        set_requires_grad_if_needed(self.sharded_param, self._unsharded_param)
        self._setattr_on_modules(self._unsharded_param)
        if self.sharded_state == ShardedState.SHARDED_POST_FORWARD:
            # The data is allocated in the default stream via the post-forward
            # reshard and must be kept alive for the next all-gather copy-in.
            # Since we call this method after the copy-out, the data's lifetime
            # is ensured without further synchronization.
            self._sharded_post_forward_param = None
            self._sharded_post_forward_param_data = None  # free
        self.free_all_gather_outputs()
        self.sharded_state = ShardedState.UNSHARDED

    def _setattr_on_modules(self, param: nn.Parameter) -> None:
        unsafe_setattr_param(
            self._module_info.module, self._module_info.param_name, param
        )
        for shared_module, shared_param_name in zip(
            self._module_info.shared_modules, self._module_info.shared_param_names
        ):
            unsafe_setattr_param(shared_module, shared_param_name, param)

    def to_sharded_dtensor(self, tensor: torch.Tensor) -> DTensor:
        """
        Converts a local tensor representing either the sharded parameter or
        sharded gradient to DTensor.
        """
        if tensor.shape != self.sharded_size:
            _raise_assert_with_print(
                f"Expects size {self.sharded_size} but got {tensor.shape}"
            )
        return _from_local_no_grad(
            tensor,
            self._global_mesh,
            self._global_placements,
            self._global_size,
            self._global_stride,
        )

    def to_sharded_post_forward_dtensor(self, tensor: torch.Tensor) -> DTensor:
        if tensor.shape != self.sharded_post_forward_size:
            _raise_assert_with_print(
                f"Expects size {self.sharded_post_forward_size} but got {tensor.shape}"
            )
        assert isinstance(self.post_forward_mesh_info, HSDPMeshInfo)
        # TODO: Prefer this DTensor to be read-only and generalize the
        # placement once we support TP.
        return _from_local_no_grad(
            tensor,
            self.post_forward_mesh_info.mesh,
            (Replicate(), Shard(0)),
            self._global_size,
            self._global_stride,
        )

    def alloc_all_gather_outputs(self) -> None:
        for tensor in self.all_gather_outputs:
            unsafe_alloc_storage(tensor)

    def free_all_gather_outputs(self) -> None:
        if not self._use_all_gather_extensions:
            # Do not free since all-gather output and unsharded parameter alias
            return
        inner_tensor_ptrs = {
            t.untyped_storage().data_ptr() for t in self._unsharded_inner_tensors
        }
        for all_gather_output in self.all_gather_outputs:
            if (
                storage := all_gather_output.untyped_storage()
            ).data_ptr() in inner_tensor_ptrs:
                # Do not free since all-gather output and inner tensor alias
                continue
            storage.resize_(0)

    def free_unsharded_param(self) -> None:
        if not self._use_all_gather_extensions:
            for tensor in self.all_gather_outputs:
                unsafe_free_storage(tensor)
            return
        for tensor in self._unsharded_inner_tensors:
            unsafe_free_storage(tensor)

    @property
    def all_gather_inputs(self) -> List[torch.Tensor]:  # 1D
        self._assert_in_states(ShardedState.SHARDED, ShardedState.SHARDED_POST_FORWARD)
        if self.sharded_state == ShardedState.SHARDED:
<<<<<<< HEAD
            if self._use_all_gather_extensions:
                fsdp_pre_all_gather = self._inner_tensor.fsdp_pre_all_gather  # type: ignore[attr-defined]
                all_gather_inputs, self._all_gather_metadata = fsdp_pre_all_gather()
                return [t.view(-1) for t in all_gather_inputs]
            return [_to_dtype_if_needed(self._sharded_param_data, self.param_dtype)]
=======
            sharded_param_data = self._sharded_param_data
            if self.offload_to_cpu:
                sharded_param_data = sharded_param_data.to(
                    self.device, non_blocking=True
                )
            return [_to_dtype_if_needed(sharded_param_data, self.param_dtype)]
>>>>>>> 33bbaea8
        elif self.sharded_state == ShardedState.SHARDED_POST_FORWARD:
            # TODO: Add extensions path.
            all_gather_input = _to_dtype_if_needed(
                cast(torch.Tensor, self._sharded_post_forward_param_data),
                self.param_dtype,
            )
            return [all_gather_input]
        return [torch.empty(0)]  # mypy

    @property
    def unsharded_param(self) -> nn.Parameter:  # ND
        self._assert_in_states(ShardedState.UNSHARDED)
        return self._unsharded_param

    @property
    def unsharded_grad_data(self) -> torch.Tensor:
        grad = self.unsharded_param.grad
        assert grad is not None, "Expects unsharded_param.grad to not be None"
        return self._get_grad_inner_tensor(grad)

    def _get_grad_inner_tensor(self, grad: torch.Tensor) -> torch.Tensor:
        if self.is_dtensor:
            if isinstance(grad, AsyncCollectiveTensor):
                grad = grad.wait()
            grad = cast(DTensor, grad)._local_tensor
        return grad

    def _assert_in_states(self, *states: ShardedState) -> None:
        if self.sharded_state not in states:
            _raise_assert_with_print(
                f"Expects to be in one of {states}, not {self.sharded_state}"
            )

    @property
    def _inner_tensor(self) -> torch.Tensor:
        return cast(DTensor, self.sharded_param)._local_tensor


# NOTE: Unsafe here refers to not checking whether the storage is already
# allocated or freed, respectively. We should be safe to use them since we
# explicitly manage the state transition.
def unsafe_alloc_storage(tensor: torch.Tensor) -> None:
    # Skip the already-allocated check and assume that `tensor` is the base
    # tensor to save CPU overhead
    tensor.untyped_storage().resize_(tensor.numel() * tensor.itemsize)


def unsafe_free_storage(tensor: torch.Tensor) -> None:
    # Skip the already-freed check to save CPU overhead
    tensor.untyped_storage().resize_(0)


# NOTE: These bypass `nn.Module.__setattr__` checks, which incur non-trivial
# CPU overhead, if the module did not override it. For FSDP, we know we do not
# need those checks when transitioning between sharded/unsharded parameters.
def unsafe_setattr_param(
    module: nn.Module, param_name: str, param: nn.Parameter
) -> None:
    if getattr(module.__setattr__, "__func__", None) is nn.Module.__setattr__:
        module._parameters[param_name] = param
        super(nn.Module, module).__setattr__(param_name, param)
    else:  # slow path
        setattr(module, param_name, param)


def set_requires_grad_if_needed(
    src_tensor: torch.Tensor, dst_tensor: torch.Tensor
) -> None:
    # Only call `requires_grad_` if needed to avoid the Python <> C++ context
    # switch overhead
    if src_tensor.requires_grad != dst_tensor.requires_grad:
        dst_tensor.requires_grad_(src_tensor.requires_grad)<|MERGE_RESOLUTION|>--- conflicted
+++ resolved
@@ -453,20 +453,17 @@
     def all_gather_inputs(self) -> List[torch.Tensor]:  # 1D
         self._assert_in_states(ShardedState.SHARDED, ShardedState.SHARDED_POST_FORWARD)
         if self.sharded_state == ShardedState.SHARDED:
-<<<<<<< HEAD
+            sharded_param_data = self._sharded_param_data
+            if self.offload_to_cpu:
+                assert not self._use_all_gather_extensions
+                sharded_param_data = sharded_param_data.to(
+                    self.device, non_blocking=True
+                )
+            return [_to_dtype_if_needed(sharded_param_data, self.param_dtype)]
             if self._use_all_gather_extensions:
                 fsdp_pre_all_gather = self._inner_tensor.fsdp_pre_all_gather  # type: ignore[attr-defined]
                 all_gather_inputs, self._all_gather_metadata = fsdp_pre_all_gather()
                 return [t.view(-1) for t in all_gather_inputs]
-            return [_to_dtype_if_needed(self._sharded_param_data, self.param_dtype)]
-=======
-            sharded_param_data = self._sharded_param_data
-            if self.offload_to_cpu:
-                sharded_param_data = sharded_param_data.to(
-                    self.device, non_blocking=True
-                )
-            return [_to_dtype_if_needed(sharded_param_data, self.param_dtype)]
->>>>>>> 33bbaea8
         elif self.sharded_state == ShardedState.SHARDED_POST_FORWARD:
             # TODO: Add extensions path.
             all_gather_input = _to_dtype_if_needed(
