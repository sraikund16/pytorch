--- conflicted
+++ resolved
@@ -1,8 +1,3 @@
-<<<<<<< HEAD
-import io
-import itertools
-import os
-=======
 import cProfile
 import inspect
 import io
@@ -12,7 +7,6 @@
 from contextlib import contextmanager
 from functools import wraps
 from pstats import Stats
->>>>>>> 796d2703
 from typing import Any, Callable, cast, Dict, List, Optional, Sequence, TypeVar, Union
 
 import torch
@@ -44,13 +38,9 @@
     )
 
 
-<<<<<<< HEAD
-def _all_gather_keys(local_dict: Dict[Any, Any]) -> List[Any]:
-=======
 def _all_gather_keys(
     local_dict: Dict[Any, Any], group: Optional[dist.ProcessGroup] = None
 ) -> List[Any]:
->>>>>>> 796d2703
     """Gathers all keys, and returns them sorted."""
     keys = list(local_dict.keys())
     gathered_keys: List[List[Any]] = [None] * dist.get_world_size()  # type: ignore[list-item]
