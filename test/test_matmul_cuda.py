# Owner(s): ["module: linear algebra"]

import unittest
from itertools import product
from functools import partial
from itertools import product
from typing import Optional

import torch

from torch.quantization._quantized_conversions import (
    pack_int4_to_int8,
    quantized_weight_reorder_for_mixed_dtypes_linear_cutlass,
)

from torch.testing import make_tensor
from torch.testing._internal.common_cuda import SM53OrLater, _get_torch_cuda_version
from torch.testing._internal.common_device_type import (
    dtypes,
    instantiate_device_type_tests,
    onlyCUDA,
    tol as xtol,
    toleranceOverride,
)

from torch.testing._internal.common_utils import (
    IS_ARM64,
    IS_JETSON,
    IS_WINDOWS,
    parametrize,
    run_tests,
    skipIfRocmVersionLessThan,
    TEST_WITH_ROCM,
    TestCase,
)

_IS_SM8X = False
if torch.cuda.is_available():
    _IS_SM8X = torch.cuda.get_device_capability(0)[0] == 8

# Protects against includes accidentally setting the default dtype
assert torch.get_default_dtype() is torch.float32


@unittest.skipIf(IS_ARM64, "Issue with numpy version on arm")
class TestMatmulCuda(TestCase):
    def setUp(self):
        super(self.__class__, self).setUp()
        torch.backends.cuda.matmul.allow_tf32 = False

    def tearDown(self):
        torch.backends.cuda.matmul.allow_tf32 = True
        super(self.__class__, self).tearDown()

    @onlyCUDA
    @skipIfRocmVersionLessThan((5, 2))
    # imported 'tol' as 'xtol' to avoid aliasing in code above
    @toleranceOverride({torch.float16: xtol(atol=1e-1, rtol=1e-1),
                        torch.bfloat16: xtol(atol=1e-1, rtol=1e-1),
                        torch.float32: xtol(atol=1e-1, rtol=1e-1)})
    @dtypes(torch.float16, torch.bfloat16, torch.float32)
    @parametrize("size", [100, 1000, 10000])
    def test_cublas_addmm(self, size: int, dtype: torch.dtype):
        #
        # Check for catastrophic cuBLAS inaccuracy by measuring the deviation between
        # results from the CUDA invocation of torch.addmm and the CPU invocation
        # (which does not use CUDA backend).
        #
        # Get dims
        n, m, p = (size + 1, size, size + 2)
        # Disable reduced precision reductions in BFloat16 to bypass some kernels
        # which fail the threshold check
        orig = torch.backends.cuda.matmul.allow_bf16_reduced_precision_reduction
        if dtype == torch.bfloat16 and torch.cuda.get_device_capability() >= (8, 6):
            torch.backends.cuda.matmul.allow_bf16_reduced_precision_reduction = False
        # Make random tensors on CPU (seed set on common_utils.py import)
        # (Not using numpy because it does not support bfloat16)
        make_arg = partial(make_tensor, dtype=dtype, device="cpu")
        m_beta = make_arg(1)
        m_input = make_arg((n, p))
        m_1 = make_arg((n, m))
        m_2 = make_arg((m, p))
        # *(B)FLOAT16 Special Handling*
        # Backend does not tensorize float16 on CPU,
        # and bloat16 may present accuracy issues,
        # so convert to float32 for these cases
        # (but keep same for other types, e.g. float32 and int*)
        if dtype == torch.float16 or dtype == torch.bfloat16:
            m_beta = m_beta.to(dtype=torch.float32)
            m_input = m_input.to(dtype=torch.float32)
            m_1 = m_1.to(dtype=torch.float32)
            m_2 = m_2.to(dtype=torch.float32)
        # Get CPU result
        res_cpu = torch.addmm(m_input, m_1, m_2, beta=m_beta.item())
        # *(B)FLOAT16 Special Handling*``
        # Convert back to (b)float16
        if dtype == torch.float16 or dtype == torch.bfloat16:
            m_beta = m_beta.to(dtype=dtype)
            m_input = m_input.to(dtype=dtype)
            m_1 = m_1.to(dtype=dtype)
            m_2 = m_2.to(dtype=dtype)
            res_cpu = res_cpu.to(dtype=dtype)
        # Move arg tensors to CUDA
        m_beta = m_beta.to("cuda")
        m_input = m_input.to("cuda")
        m_1 = m_1.to("cuda")
        m_2 = m_2.to("cuda")
        # Get CUDA result
        res_cuda = torch.addmm(m_input, m_1, m_2, beta=m_beta.item())
        # Move to CPU for comparison
        res_cuda = res_cuda.to("cpu")
        # Compare
        self.assertEqual(res_cpu, res_cuda)
        torch.backends.cuda.matmul.allow_bf16_reduced_precision_reduction = orig

    @onlyCUDA
    def test_cublas_addmm_alignment(self):
        dtype = torch.half
        device = 'cuda'
        # perturb X, A, or B alignment
        for idx in range(0, 3):
            for offset in range(1, 3):
                offsets = [0, 0, 0]
                offsets[idx] = offset
                x_offset, a_offset, b_offset = offsets
                A = torch.rand((5120 * 2560 + a_offset), requires_grad=True, dtype=dtype, device=device)
                A = A[a_offset:].reshape(5120, 2560)
                X = torch.rand((26 * 2560 + x_offset), requires_grad=True, dtype=dtype, device=device)
                X = X[x_offset:].reshape(26, 1, 2560)
                B = torch.rand((5120 + b_offset), requires_grad=True, dtype=dtype, device=device)
                B = B[b_offset:].reshape(5120)
                out = torch.nn.functional.linear(X, A, B)
                self.assertEqual(out, torch.matmul(X, A.transpose(1, 0)) + B)

    @onlyCUDA
    @unittest.skipIf(IS_JETSON, "Too large for Jetson")
    @toleranceOverride({torch.float32: xtol(atol=1e-5, rtol=1e-5)})
    @dtypes(*([torch.float32, torch.float16] +
              [torch.bfloat16] if TEST_WITH_ROCM or SM53OrLater else []))
    @parametrize(
        "batch_size, N, M, P",
        [(2, 100, 100, 100),
         (2, 1000, 1000, 1000),
         (1, 10000, 1000, 10000),
         (1, 10000, 10000, 10000)],
        name_fn=lambda batch_size, N, M, P: f"{batch_size}_{N}_{M}_{P}",
    )
    def test_cublas_baddbmm_large_input(self, device, batch_size, N, M, P, dtype):
        cpu_dtype = dtype
        if dtype == torch.float16 or dtype == torch.bfloat16:
            cpu_dtype = torch.float32

        M1 = torch.rand((N, M), device=device, dtype=dtype)
        M2 = torch.rand((M, P), device=device, dtype=dtype)
        A = torch.rand((N, P), device=device, dtype=dtype)

        def _convert_to_cpu(t):
            return t.to(device='cpu', dtype=cpu_dtype)
        M1_cpu, M2_cpu, A_cpu = map(_convert_to_cpu, [M1, M2, A])

        # linear
        out1_cpu = torch.nn.functional.linear(M1_cpu, M2_cpu.t(), A_cpu).to(dtype=dtype)
        out1_gpu = torch.nn.functional.linear(M1, M2.t(), A).cpu()
        self.assertEqual(out1_cpu, out1_gpu)
        # test multiply the identity matrix
        if N == M and M == P:
            M2_eye = torch.eye(N, device=device, dtype=dtype)
            out1_eye_gpu = torch.nn.functional.linear(M1, M2_eye.t(), torch.zeros_like(A))
            self.assertEqual(M1_cpu.to(dtype=dtype), out1_eye_gpu.cpu())

        # baddbmm
        def _expand_to_batch(t: torch.Tensor):
            return t.expand((batch_size, ) + t.size())
        alpha, beta = 1.0, 1.0
        M1, M2, A, M1_cpu, M2_cpu, A_cpu = map(_expand_to_batch, [M1, M2, A, M1_cpu, M2_cpu, A_cpu])

        out2_cpu = torch.baddbmm(A_cpu, M1_cpu, M2_cpu, beta=beta, alpha=alpha).to(dtype=dtype)
        out2_gpu = torch.baddbmm(A, M1, M2, beta=beta, alpha=alpha).cpu()
        self.assertEqual(out2_cpu, out2_gpu)
        # test multiply the identity matrix
        if N == M and M == P:
            M2_eye = torch.eye(N, device=device, dtype=dtype).expand(batch_size, N, N)
            out2_eye_gpu = torch.baddbmm(torch.zeros_like(A), M1, M2_eye, beta=beta, alpha=alpha)
            self.assertEqual(M1_cpu.to(dtype=dtype), out2_eye_gpu.cpu())

        # cross comparison
        self.assertEqual(out1_gpu, out2_gpu[0])


@unittest.skipIf(TEST_WITH_ROCM, "FP8 is not supported on ROCM")
@unittest.skipIf(not torch.cuda.is_available(), "CUDA not found")
class TestFP8MatmulCuda(TestCase):
    @unittest.skipIf(not torch.cuda.is_available() or torch.cuda.get_device_capability() < (9, 0), "FP8 is only supported on H100+")
    def _test_tautological_mm(self, device: str = "cuda",
                              x_dtype: torch.dtype = torch.float8_e4m3fn,
                              y_dtype: torch.dtype = torch.float8_e4m3fn,
                              out_dtype: Optional[torch.dtype] = None,
                              size: int = 16) -> None:
        x_fp8 = torch.rand(size, size, device=device).to(x_dtype)
        y_fp8 = torch.eye(size, device=device, dtype=y_dtype).t()
        out_fp32 = torch.mm(x_fp8.to(torch.float), y_fp8.to(torch.float))
        (out_fp8, amax_fp8) = torch._scaled_mm(x_fp8, y_fp8, out_dtype=out_dtype)
        if out_dtype is not None:
            self.assertEqual(out_dtype, out_fp8.dtype)
        if out_dtype not in [torch.float16, torch.bfloat16, torch.float]:
            self.assertEqual(out_fp32.amax(), amax_fp8)
        self.assertEqual(out_fp32, out_fp8.to(torch.float))

    @unittest.skipIf(not torch.cuda.is_available() or torch.cuda.get_device_capability() < (9, 0), "FP8 is only supported on H100+")
    def test_float8_basics(self, device) -> None:
        self._test_tautological_mm(device, torch.float8_e4m3fn, torch.float8_e4m3fn, size=16)
        self._test_tautological_mm(device, torch.float8_e4m3fn, torch.float8_e5m2, size=32)
        self._test_tautological_mm(device, torch.float8_e5m2, torch.float8_e4m3fn, size=48)
        # According to https://docs.nvidia.com/cuda/cublas/#id99 8F_E5M2 MM is unsupported
        with self.assertRaises(RuntimeError):
            self._test_tautological_mm(device, torch.float8_e5m2, torch.float8_e5m2)

    @unittest.skipIf(not torch.cuda.is_available() or torch.cuda.get_device_capability() < (9, 0), "FP8 is only supported on H100+")
    def test_float8_out_dtype(self, device) -> None:
        self._test_tautological_mm(device, size=64, out_dtype=torch.float16)
        self._test_tautological_mm(device, size=96, out_dtype=torch.float32)
        self._test_tautological_mm(device, size=80, out_dtype=torch.bfloat16)
        with self.assertRaises(RuntimeError):
            self._test_tautological_mm(device, out_dtype=torch.float8_e5m2)

    @unittest.skipIf(not torch.cuda.is_available() or torch.cuda.get_device_capability() < (9, 0), "FP8 is only supported on H100+")
    def test_float8_scale(self, device) -> None:
        size = (16, 16)
        x = torch.full(size, .5, device=device, dtype=torch.float8_e4m3fn)
        y = torch.full(size, .5, device=device, dtype=torch.float8_e5m2).t()
        scale_a = torch.tensor(1.5, device=device)
        scale_b = torch.tensor(0.66, device=device)
        out_fp8, amax_fp8 = torch._scaled_mm(x, y)
        self.assertEqual(out_fp8.to(torch.float), torch.full(size, 4., device=device))
        out_fp8_s, amax_fp8_s = torch._scaled_mm(x, y, scale_a=scale_a, scale_b=scale_b)
        self.assertEqual(out_fp8, out_fp8_s)

    @unittest.skipIf(not torch.cuda.is_available() or torch.cuda.get_device_capability() < (9, 0), "FP8 is only supported on H100+")
    def test_float8_bias(self, device) -> None:
        (k, l, m) = (16, 48, 32)
        x = torch.rand((k, l), device=device).to(torch.float8_e4m3fn)
        y = torch.full((m, l), .25, device=device, dtype=torch.float8_e4m3fn).t()
        bias = torch.full((m,), 4.0, device=device, dtype=torch.half)
        out_fp8, amax_fp8 = torch._scaled_mm(x, y)
        outb_fp8, amaxb_fp8 = torch._scaled_mm(x, y, bias=bias)
        self.assertEqual((amaxb_fp8 - amax_fp8).item(), 4.0)

    @unittest.skipIf(not torch.cuda.is_available() or torch.cuda.get_device_capability() < (9, 0), "FP8 is only supported on H100+")
    @parametrize("bias", [True, False])
    def test_non_divisible_leading_dim(self, device, bias: torch.bool) -> None:
        x = torch.rand((17, 16), device=device).to(torch.float8_e4m3fn)
        y = torch.rand((16, 16), device=device).to(torch.float8_e4m3fn).t()
        input_bias = None
        if bias:
            input_bias = torch.rand((16,), device=device).to(torch.half)
        out_fp8, amax_fp8 = torch._scaled_mm(x, y, bias=input_bias)

    @unittest.skipIf(not torch.cuda.is_available() or torch.cuda.get_device_capability() < (9, 0), "FP8 is only supported on H100+")
    def test_float8_bias_relu_edgecase(self, device) -> None:
        (k, l, m) = (16, 48, 32)
        x = torch.full((k, l), 0.0, device=device).to(torch.float8_e4m3fn)
        y = torch.full((m, l), 1.0, device=device, dtype=torch.float8_e4m3fn).t()
        bias = torch.full((m,), -3.0, device=device, dtype=torch.half)
        outb_fp8, amaxb_fp8 = torch._scaled_mm(x, y, bias=bias)
        self.assertEqual(amaxb_fp8.item(), 3.0)

    @unittest.skipIf(not torch.cuda.is_available() or torch.cuda.get_device_capability() < (9, 0), "FP8 is only supported on H100+")
    def test_float32_output_errors_with_bias(self, device) -> None:
        (k, l, m) = (16, 48, 32)
        x = torch.rand((k, l), device=device).to(torch.float8_e4m3fn)
        y = torch.full((m, l), .25, device=device, dtype=torch.float8_e4m3fn).t()
        bias = torch.full((m,), 4.0, device=device, dtype=torch.bfloat16)
        self.assertRaisesRegex(
            RuntimeError,
            "Bias is not supported when out_dtype is set to Float32",
            lambda: torch._scaled_mm(x, y, bias=bias, out_dtype=torch.float32),
        )

    @unittest.skipIf(not torch.cuda.is_available() or torch.cuda.get_device_capability() >= (9, 0),
                     "This test is only for devices with compute capability < 9.0")
    def test_error_message_fp8_non_h100(self, device) -> None:
        (k, l, m) = (16, 48, 32)
        x = torch.rand((k, l), device=device).to(torch.float8_e4m3fn)
        y = torch.rand((m, l), device=device).to(torch.float8_e4m3fn).t()
        self.assertRaisesRegex(
            RuntimeError,
            r"torch\.\_scaled\_mm is only supported on devices with compute capability \>\= 9\.0",
            lambda: torch._scaled_mm(x, y, out_dtype=torch.float32),
        )


@unittest.skipIf(TEST_WITH_ROCM, "ROCm doesn't support CUTLASS")
<<<<<<< HEAD
@unittest.skipIf(not _IS_SM8X, "mixed dtypes MM only supported on SM 8.x")
class TestMixedDtypesMMCuda(TestCase):
    @dtypes(torch.float16)
    def test_mixed_dtypes_mm(self, dtype: torch.dtype, device: str = "cuda"):
=======
@unittest.skipIf(IS_WINDOWS, "Windows doesn't support CUTLASS extensions")
@unittest.skipIf(not _IS_SM8X, "mixed dtypes linear only supported on SM 8.x")
class TestMixedDtypesLinearCuda(TestCase):
    @dtypes(torch.float16, torch.bfloat16)
    def test_mixed_dtypes_linear(self, dtype: torch.dtype, device: str = "cuda"):
        version = _get_torch_cuda_version()
        if version < (11, 8):
            self.skipTest("_mixed_dtypes_linear only compiled for CUDA 11.8+")

>>>>>>> ec2de9b6
        def run_test(
            batch_shape,
            m,
            n,
            k,
<<<<<<< HEAD
=======
            add_bias,
            activation,
>>>>>>> ec2de9b6
            dtype,
            dtypeq,
            device,
            rtol,
            atol,
        ):
<<<<<<< HEAD
=======
            if not add_bias and activation != "none":
                return

>>>>>>> ec2de9b6
            val_lo, val_hi = -1, 1
            valq_lo, valq_hi = -2, 2
            input = make_tensor(
                *batch_shape, m, k, low=val_lo, high=val_hi, dtype=dtype, device=device
            )
            weight = make_tensor(
<<<<<<< HEAD
                k, n, low=valq_lo, high=valq_hi, dtype=dtypeq, device=device
            )

            input_ref = input.reshape(-1, input.shape[-1])
            weight_ref = weight.to(input.dtype)
            weightq = weight.t().contiguous().t()

            output_ref = torch.mm(input_ref, weight_ref).reshape(*input.shape[:-1], n)
            output = torch.ops.aten._mixed_dtypes_mm(input, weightq)
            torch.testing.assert_close(output, output_ref, rtol=rtol, atol=atol)

        dtypeqs = [torch.int8, torch.uint8]
=======
                n, k, low=valq_lo, high=valq_hi, dtype=torch.int8, device=device
            )
            scale = make_tensor(
                (n,), low=val_lo, high=val_hi, dtype=input.dtype, device=device
            )
            bias = (
                make_tensor(
                    (n,), low=val_lo, high=val_hi, dtype=input.dtype, device=device
                )
                if add_bias
                else None
            )

            input_ref = input.reshape(-1, input.shape[-1])

            # First, test plain multiplication.
            weight_ref = weight.T.to(input.dtype) * scale.view(1, n)
            weightq = (
                pack_int4_to_int8(weight.T) if dtypeq == torch.quint4x2 else weight.T
            )
            output_ref = torch.mm(input_ref, weight_ref).reshape(*input.shape[:-1], n)
            output = torch.ops.aten._mixed_dtypes_linear(
                input,
                quantized_weight_reorder_for_mixed_dtypes_linear_cutlass(
                    weightq, dtypeq, transpose=False
                ),
                scale,
            )
            torch.testing.assert_close(output, output_ref, rtol=rtol, atol=atol)

            # Second, test the linear operator itself.
            weight_ref = weight.to(input.dtype) * scale.view(n, 1)
            weightq = pack_int4_to_int8(weight) if dtypeq == torch.quint4x2 else weight
            bias_ref = bias.view(1, n) if add_bias else None
            output_ref = torch.nn.functional.linear(
                input_ref, weight_ref, bias=bias_ref
            ).reshape(*input.shape[:-1], n)
            if activation == "relu":
                relu = torch.nn.ReLU()
                output_ref = relu(output_ref)
            elif activation == "silu":
                silu = torch.nn.SiLU()
                output_ref = silu(output_ref)
            output = torch.ops.aten._mixed_dtypes_linear(
                input,
                quantized_weight_reorder_for_mixed_dtypes_linear_cutlass(
                    weightq, dtypeq, transpose=True
                ),
                scale,
                bias=bias,
                activation=activation,
            )
            torch.testing.assert_close(output, output_ref, rtol=rtol, atol=atol)

        dtypeqs = [torch.int8, torch.quint4x2]
>>>>>>> ec2de9b6
        batch_shapes = [[], [2], [2, 1]]
        shapes = [
            [8, 64, 64],
            [8, 64, 128],
            [8, 128, 64],
            [8, 128, 128],
            [8, 128, 192],
            [8, 128, 256],
            [8, 256, 128],
            [8, 256, 384],
            [8, 384, 256],
        ]
<<<<<<< HEAD
        rtol, atol = 1e-3, 1e-3
        if dtype == torch.bfloat16:
            rtol, atol = 1e-2, 1e-3
        for dtypeq, batch_shape, (m, n, k) in product(
            dtypeqs, batch_shapes, shapes
=======
        activations = [None, "relu", "silu"]
        rtol, atol = 1e-3, 1e-3
        if dtype == torch.bfloat16:
            rtol, atol = 1e-2, 1e-3
        for dtypeq, batch_shape, (m, n, k), add_bias, activation in product(
            dtypeqs, batch_shapes, shapes, (False, True), activations
>>>>>>> ec2de9b6
        ):
            run_test(
                batch_shape,
                m,
                n,
                k,
<<<<<<< HEAD
=======
                add_bias,
                activation,
>>>>>>> ec2de9b6
                dtype,
                dtypeq,
                device,
                rtol,
                atol,
            )
<<<<<<< HEAD


instantiate_device_type_tests(TestMatmulCuda, globals(), except_for="cpu")
instantiate_device_type_tests(TestFP8MatmulCuda, globals(), except_for="cpu")
instantiate_device_type_tests(TestMixedDtypesMMCuda, globals(), except_for="cpu")
=======

instantiate_device_type_tests(TestMatmulCuda, globals(), except_for="cpu")
instantiate_device_type_tests(TestFP8MatmulCuda, globals(), except_for="cpu")
instantiate_device_type_tests(TestMixedDtypesLinearCuda, globals(), except_for="cpu")
>>>>>>> ec2de9b6

if __name__ == '__main__':
    TestCase._default_dtype_check_enabled = True
    run_tests()<|MERGE_RESOLUTION|>--- conflicted
+++ resolved
@@ -1,7 +1,6 @@
 # Owner(s): ["module: linear algebra"]
 
 import unittest
-from itertools import product
 from functools import partial
 from itertools import product
 from typing import Optional
@@ -290,12 +289,6 @@
 
 
 @unittest.skipIf(TEST_WITH_ROCM, "ROCm doesn't support CUTLASS")
-<<<<<<< HEAD
-@unittest.skipIf(not _IS_SM8X, "mixed dtypes MM only supported on SM 8.x")
-class TestMixedDtypesMMCuda(TestCase):
-    @dtypes(torch.float16)
-    def test_mixed_dtypes_mm(self, dtype: torch.dtype, device: str = "cuda"):
-=======
 @unittest.skipIf(IS_WINDOWS, "Windows doesn't support CUTLASS extensions")
 @unittest.skipIf(not _IS_SM8X, "mixed dtypes linear only supported on SM 8.x")
 class TestMixedDtypesLinearCuda(TestCase):
@@ -305,49 +298,28 @@
         if version < (11, 8):
             self.skipTest("_mixed_dtypes_linear only compiled for CUDA 11.8+")
 
->>>>>>> ec2de9b6
         def run_test(
             batch_shape,
             m,
             n,
             k,
-<<<<<<< HEAD
-=======
             add_bias,
             activation,
->>>>>>> ec2de9b6
             dtype,
             dtypeq,
             device,
             rtol,
             atol,
         ):
-<<<<<<< HEAD
-=======
             if not add_bias and activation != "none":
                 return
 
->>>>>>> ec2de9b6
             val_lo, val_hi = -1, 1
             valq_lo, valq_hi = -2, 2
             input = make_tensor(
                 *batch_shape, m, k, low=val_lo, high=val_hi, dtype=dtype, device=device
             )
             weight = make_tensor(
-<<<<<<< HEAD
-                k, n, low=valq_lo, high=valq_hi, dtype=dtypeq, device=device
-            )
-
-            input_ref = input.reshape(-1, input.shape[-1])
-            weight_ref = weight.to(input.dtype)
-            weightq = weight.t().contiguous().t()
-
-            output_ref = torch.mm(input_ref, weight_ref).reshape(*input.shape[:-1], n)
-            output = torch.ops.aten._mixed_dtypes_mm(input, weightq)
-            torch.testing.assert_close(output, output_ref, rtol=rtol, atol=atol)
-
-        dtypeqs = [torch.int8, torch.uint8]
-=======
                 n, k, low=valq_lo, high=valq_hi, dtype=torch.int8, device=device
             )
             scale = make_tensor(
@@ -403,7 +375,6 @@
             torch.testing.assert_close(output, output_ref, rtol=rtol, atol=atol)
 
         dtypeqs = [torch.int8, torch.quint4x2]
->>>>>>> ec2de9b6
         batch_shapes = [[], [2], [2, 1]]
         shapes = [
             [8, 64, 64],
@@ -416,49 +387,102 @@
             [8, 256, 384],
             [8, 384, 256],
         ]
-<<<<<<< HEAD
-        rtol, atol = 1e-3, 1e-3
-        if dtype == torch.bfloat16:
-            rtol, atol = 1e-2, 1e-3
-        for dtypeq, batch_shape, (m, n, k) in product(
-            dtypeqs, batch_shapes, shapes
-=======
         activations = [None, "relu", "silu"]
         rtol, atol = 1e-3, 1e-3
         if dtype == torch.bfloat16:
             rtol, atol = 1e-2, 1e-3
         for dtypeq, batch_shape, (m, n, k), add_bias, activation in product(
             dtypeqs, batch_shapes, shapes, (False, True), activations
->>>>>>> ec2de9b6
         ):
             run_test(
                 batch_shape,
                 m,
                 n,
                 k,
-<<<<<<< HEAD
-=======
                 add_bias,
                 activation,
->>>>>>> ec2de9b6
                 dtype,
                 dtypeq,
                 device,
                 rtol,
                 atol,
             )
-<<<<<<< HEAD
-
-
-instantiate_device_type_tests(TestMatmulCuda, globals(), except_for="cpu")
-instantiate_device_type_tests(TestFP8MatmulCuda, globals(), except_for="cpu")
-instantiate_device_type_tests(TestMixedDtypesMMCuda, globals(), except_for="cpu")
-=======
+
+
+@unittest.skipIf(TEST_WITH_ROCM, "ROCm doesn't support CUTLASS")
+@unittest.skipIf(IS_WINDOWS, "Windows doesn't support CUTLASS extensions")
+@unittest.skipIf(not _IS_SM8X, "mixed dtypes MM only supported on SM 8.x")
+class TestMixedDtypesMMCuda(TestCase):
+    version = _get_torch_cuda_version()
+    if version < (11, 8):
+        self.skipTest("_mixed_dtypes_linear only compiled for CUDA 11.8+")
+
+    @dtypes(torch.float16)
+    def test_mixed_dtypes_mm(self, dtype: torch.dtype, device: str = "cuda"):
+        def run_test(
+            batch_shape,
+            m,
+            n,
+            k,
+            dtype,
+            dtypeq,
+            device,
+            rtol,
+            atol,
+        ):
+            val_lo, val_hi = -1, 1
+            valq_lo, valq_hi = -2, 2
+            input = make_tensor(
+                *batch_shape, m, k, low=val_lo, high=val_hi, dtype=dtype, device=device
+            )
+            weight = make_tensor(
+                k, n, low=valq_lo, high=valq_hi, dtype=dtypeq, device=device
+            )
+
+            input_ref = input.reshape(-1, input.shape[-1])
+            weight_ref = weight.to(input.dtype)
+            weightq = weight.t().contiguous().t()
+
+            output_ref = torch.mm(input_ref, weight_ref).reshape(*input.shape[:-1], n)
+            output = torch.ops.aten._mixed_dtypes_mm(input, weightq)
+            torch.testing.assert_close(output, output_ref, rtol=rtol, atol=atol)
+
+        dtypeqs = [torch.int8, torch.uint8]
+        batch_shapes = [[], [2], [2, 1]]
+        shapes = [
+            [8, 64, 64],
+            [8, 64, 128],
+            [8, 128, 64],
+            [8, 128, 128],
+            [8, 128, 192],
+            [8, 128, 256],
+            [8, 256, 128],
+            [8, 256, 384],
+            [8, 384, 256],
+        ]
+        rtol, atol = 1e-3, 1e-3
+        if dtype == torch.bfloat16:
+            rtol, atol = 1e-2, 1e-3
+        for dtypeq, batch_shape, (m, n, k) in product(
+            dtypeqs, batch_shapes, shapes
+        ):
+            run_test(
+                batch_shape,
+                m,
+                n,
+                k,
+                dtype,
+                dtypeq,
+                device,
+                rtol,
+                atol,
+            )
+
 
 instantiate_device_type_tests(TestMatmulCuda, globals(), except_for="cpu")
 instantiate_device_type_tests(TestFP8MatmulCuda, globals(), except_for="cpu")
 instantiate_device_type_tests(TestMixedDtypesLinearCuda, globals(), except_for="cpu")
->>>>>>> ec2de9b6
+instantiate_device_type_tests(TestMixedDtypesMMCuda, globals(), except_for="cpu")
 
 if __name__ == '__main__':
     TestCase._default_dtype_check_enabled = True
