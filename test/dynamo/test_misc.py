# Owner(s): ["module: dynamo"]
import abc
import collections
import copy
import dataclasses
import dis
import enum
import functools
import gc
import itertools
import logging
import math
import operator
import os
import random
import re
import sys
import tempfile
import threading
import traceback
import typing
import unittest
import unittest.mock as mock
import warnings
import weakref
from unittest.mock import patch

import numpy as np
import pytest
import sympy
import torch

import torch._dynamo.test_case
import torch._dynamo.testing
import torch.onnx.operators

import torch.utils._pytree as pytree
from torch._C import FileCheck
from torch._dynamo import allow_in_graph, bytecode_analysis, bytecode_transformation
from torch._dynamo.eval_frame import _debug_get_cache_entry_list
from torch._dynamo.exc import Unsupported
from torch._dynamo.source import ConstantSource, GetItemSource, LocalSource
from torch._dynamo.testing import (
    CompileCounter,
    CompileCounterWithBackend,
    expectedFailureDynamic,
    same,
    skipIfNotPy311,
    unsupported,
)
from torch._dynamo.utils import CompileProfiler, counters, ifdynstaticdefault
from torch._inductor.utils import run_and_get_code
from torch.ao.quantization import MinMaxObserver
from torch.ao.quantization.fake_quantize import FakeQuantize
from torch.ao.quantization.qconfig import QConfig
from torch.ao.quantization.quantize_fx import prepare_qat_fx
from torch.fx.experimental.recording import NotEqualError, replay_shape_env_events
from torch.fx.experimental.symbolic_shapes import (
    _constrain_range_for_size,
    constrain_range,
    constrain_unify,
    ConstraintViolationError,
    expect_true,
    guard_size_oblivious,
    ShapeEnv,
)
from torch.nn import functional as F
from torch.testing import make_tensor
from torch.testing._internal.common_cuda import (
    PLATFORM_SUPPORTS_FLASH_ATTENTION,
    SM80OrLater,
    TEST_CUDA,
    TEST_MULTIGPU,
)
from torch.testing._internal.common_methods_invocations import (
    sample_inputs_take_along_dim,
)
from torch.testing._internal.common_utils import (
    freeze_rng_state,
    IS_FBCODE,
    set_default_dtype,
    wrapDeterministicFlagAPITest,
)
from torch.testing._internal.jit_utils import JitTestCase

mytuple = collections.namedtuple("mytuple", ["a", "b", "ab"])
T = typing.TypeVar("T")


# Specializes a test to run only if translation validation is set.
def onlyIfTranslationValidation(fn: typing.Callable) -> typing.Callable:
    @functools.wraps(fn)
    def wrapper(*args, **kwargs):
        import torch.fx.experimental.validator

        if torch.fx.experimental.validator.translation_validation_enabled():
            return fn(*args, **kwargs)
        raise unittest.SkipTest(f"only works when TV is True.")

    return wrapper


def cleanup_op(opname):
    ns, name = opname.split("::")
    if not hasattr(torch.ops, ns):
        return
    actual_ns = getattr(torch.ops, ns)
    if not hasattr(actual_ns, name):
        return
    delattr(actual_ns, name)


class MyPickledModule(torch.nn.Module):
    def __init__(self, z):
        super().__init__()
        self.z = z

    def forward(self, x, y):
        return x * x * x + y + self.z


# These are used for test_{cond/map}_with_quantization
default_symmetric_fake_quant = FakeQuantize.with_args(
    observer=MinMaxObserver, qscheme=torch.per_tensor_symmetric, dtype=torch.quint8
)
default_weight_symmetric_fake_quant = FakeQuantize.with_args(
    observer=MinMaxObserver, qscheme=torch.per_tensor_symmetric, dtype=torch.qint8
)
uniform_qconfig_8bit = QConfig(
    activation=default_symmetric_fake_quant,
    weight=default_weight_symmetric_fake_quant.with_args,
)
qconfig_dict = {"object_type": [(torch.nn.Linear, uniform_qconfig_8bit)]}


class MiscTests(torch._dynamo.test_case.TestCase):
    def test_get_cache_entry(self):
        def f(x):
            return x + 1

        torch.compile(f)(torch.randn(5, 5, 5))
        entries = _debug_get_cache_entry_list(f)
        self.assertTrue(len(entries) > 0)

        def g(x):
            return x + 2

        entries = _debug_get_cache_entry_list(g)
        self.assertTrue(len(entries) == 0)

        try:
            _debug_get_cache_entry_list(1)
        except TypeError as e:
            self.assertIn("expected a code object!", str(e))

    def test_boolarg(self):
        def boolarg(aa, bb, flag):
            if flag:
                return aa - bb
            else:
                return bb - aa

        a = torch.randn(10, 10)
        b = torch.randn(10, 10)
        correct1 = boolarg(a, b, True)
        correct2 = boolarg(a, b, False)
        correct3 = boolarg(a, b, None)
        counter = CompileCounter()
        opt_boolarg = torch._dynamo.optimize_assert(counter)(boolarg)
        val1 = opt_boolarg(a, b, True)
        val2 = opt_boolarg(a, b, False)
        val3 = opt_boolarg(a, b, None)
        val4 = opt_boolarg(a, b, True)
        self.assertTrue(same(val1, correct1))
        self.assertTrue(same(val2, correct2))
        self.assertTrue(same(val3, correct3))
        self.assertTrue(same(val4, correct1))
        self.assertEqual(counter.frame_count, 3)

    def test_callpacked(self):
        def call_packed(args):
            a, b, c = args
            return a - b * c

        counter = CompileCounter()
        a = torch.randn(10, 10)
        b = torch.randn(10, 10)
        c = torch.randn(10, 10)
        correct = call_packed([a, b, c])
        opt_call_packed = torch._dynamo.optimize_assert(counter)(call_packed)
        val1 = opt_call_packed([a, b, c])
        val2 = opt_call_packed((a, b, c))
        val3 = opt_call_packed([a, b, c])
        val4 = opt_call_packed((a, b, c))
        self.assertTrue(same(val1, correct))
        self.assertTrue(same(val2, correct))
        self.assertTrue(same(val3, correct))
        self.assertTrue(same(val4, correct))
        self.assertEqual(counter.frame_count, 2)

    def test_raises(self):
        def fn(a, b, c, cls):
            x = a + b - c * 10
            raise cls(str(x))

        counter = CompileCounter()
        a = torch.randn(10, 10)
        b = torch.randn(10, 10)
        c = torch.randn(10, 10)
        opt_fn = torch._dynamo.optimize(counter)(fn)
        self.assertRaises(AssertionError, lambda: opt_fn(a, b, c, AssertionError))
        self.assertEqual(counter.frame_count, 1)
        self.assertEqual(counter.op_count, 3)

    def test_module_not_callable(self):
        def fn(x):
            return torch.fft(x)

        counter = CompileCounter()
        a = torch.randn(10, 10)
        opt_fn = torch._dynamo.optimize(counter)(fn)
        self.assertRaisesRegex(
            TypeError, "'module' object is not callable", lambda: opt_fn(a)
        )

    def test_inplace(self):
        def inplace1(a, b):
            o = torch.empty((10, 10))
            o.copy_(a)
            o -= b
            return o

        torch._dynamo.testing.standard_test(self, inplace1, 2, expected_ops=3)

    def test_inplace_desugaring(self):
        def inplace_on_literals(y):
            x0 = 1
            x0 += y
            x1 = 1
            x1 -= y
            return x0, x1

        torch._dynamo.testing.standard_test(
            self, inplace_on_literals, 1, expected_ops=2
        )

    def test_unpack4(self):
        def unpack4(a, b):
            a = a[:5, :]
            b = b[:5, :]
            x, y = a.size()
            o = torch.empty((x, y))
            o.copy_(a / b)
            return o

        torch._dynamo.testing.standard_test(
            self,
            unpack4,
            2,
            expected_ops=5,
            expected_ops_dynamic=ifdynstaticdefault(5, 7),
        )

    def test_unpack5(self):
        def unpack5(a, b):
            a = a[:5, :]
            b = b[:5, :]
            x, y = a.shape
            o = torch.empty((x, y))
            o.copy_(a / b)
            return o

        torch._dynamo.testing.standard_test(
            self,
            unpack5,
            2,
            expected_ops=5,
            expected_ops_dynamic=ifdynstaticdefault(5, 7),
        )

    def test_matmul1(self):
        def matmul_op1(a, b):
            return a @ b

        # TODO(jansel): FX doesn't support this, should add upstream support
        torch._dynamo.testing.standard_test(self, matmul_op1, 2, expected_ops=1)

    def test_int_shape_binops(self):
        def fn(x):
            # Test reversal by putting int arg first.
            y = 15 - x.shape[0]
            y = 4 + y
            y = 5 * y
            y = 2 % y
            y = 3**y
            y = 10 // y
            y = pow(2, y)
            y = 10 / y
            return x + y

        torch._dynamo.testing.standard_test(
            self, fn, 1, expected_ops=1, expected_ops_dynamic=ifdynstaticdefault(1, 11)
        )

    @torch._dynamo.config.patch(only_allow_pt2_compliant_ops=True)
    def test_pt2_compliant_ops_are_allowed(self):
        lib = torch.library.Library("mylib", "FRAGMENT")
        try:
            torch.library.define(
                "mylib::bar",
                "(Tensor x) -> Tensor",
                lib=lib,
                tags=(torch.Tag.pt2_compliant_tag,),
            )
            torch.library.impl(
                "mylib::bar", "CompositeImplicitAutograd", torch.sin, lib=lib
            )
            assert torch.Tag.pt2_compliant_tag in torch.ops.mylib.bar.default.tags

            def f(x):
                return torch.ops.mylib.bar(x)

            overload = torch.ops.mylib.bar.default

            def g(x):
                return overload(x)

            x = torch.randn(3)

            counts = torch._dynamo.testing.CompileCounter()
            optimized_f = torch._dynamo.optimize(counts, nopython=True)(f)
            _ = optimized_f(x)

            optimized_g = torch._dynamo.optimize(counts, nopython=True)(f)
            _ = optimized_g(x)
        finally:
            cleanup_op("mylib::bar")
            del lib

    @torch._dynamo.config.patch(only_allow_pt2_compliant_ops=True)
    def test_non_pt2_compliant_ops_graph_break(self):
        lib = torch.library.Library("mylib", "FRAGMENT")
        try:
            torch.library.define("mylib::bar2", "(Tensor x) -> Tensor", lib=lib)
            torch.library.impl(
                "mylib::bar2", "CompositeImplicitAutograd", torch.sin, lib=lib
            )
            assert torch.Tag.pt2_compliant_tag not in torch.ops.mylib.bar2.default.tags

            def f(x):
                return torch.ops.mylib.bar2(x)

            overload = torch.ops.mylib.bar2.default

            def g(x):
                return overload(x)

            x = torch.randn(3)

            counts = torch._dynamo.testing.CompileCounter()
            with self.assertRaisesRegex(
                torch._dynamo.exc.Unsupported, "not PT2 compliant"
            ):
                optimized_f = torch._dynamo.optimize(counts, nopython=True)(f)
                y = optimized_f(x)

            with self.assertRaisesRegex(
                torch._dynamo.exc.Unsupported, "not PT2 compliant"
            ):
                optimized_g = torch._dynamo.optimize(counts, nopython=True)(f)
                y = optimized_g(x)
        finally:
            cleanup_op("mylib::bar2")
            del lib

    @torch._dynamo.config.patch(only_allow_pt2_compliant_ops=True)
    def test_pt2_compliant_overload(self):
        lib = torch.library.Library("mylib", "FRAGMENT")
        try:
            torch.library.define(
                "mylib::bar3.tensor",
                "(Tensor x) -> Tensor",
                tags=torch.Tag.pt2_compliant_tag,
                lib=lib,
            )
            torch.library.define(
                "mylib::bar3.int", "(Tensor x, int dim) -> Tensor", lib=lib
            )

            torch.library.impl(
                "mylib::bar3.tensor",
                "CompositeImplicitAutograd",
                torch.sin,
                lib=lib,
            )
            torch.library.impl(
                "mylib::bar3.int", "CompositeImplicitAutograd", torch.sum, lib=lib
            )

            def f(x):
                return torch.ops.mylib.bar3(x)

            def g(x):
                return torch.ops.mylib.bar3(x, 1)

            def h(x):
                return torch.ops.mylib.bar3(x, x, x)

            x = torch.randn(3)

            counts = torch._dynamo.testing.CompileCounter()
            optimized_f = torch._dynamo.optimize(counts, nopython=True)(f)
            optimized_g = torch._dynamo.optimize(counts, nopython=True)(g)
            optimized_h = torch._dynamo.optimize(counts, nopython=True)(h)

            # No error: the overload is PT2 compliant
            optimized_f(x)

            with self.assertRaisesRegex(
                torch._dynamo.exc.Unsupported, "not PT2 compliant"
            ):
                y = optimized_g(x)

            # graph break on incorrect parsing
            with self.assertRaisesRegex(torch._dynamo.exc.Unsupported, "failed to"):
                y = optimized_h(x)

        finally:
            cleanup_op("mylib::bar3")
            del lib

    def test_auto_functionalize_can_with_default(self):
        lib = torch.library.Library("mylib", "FRAGMENT")
        torch.library.define(
            "mylib::foo",
            "(Tensor a, int b, Tensor(d!)? c=None, Tensor? d=None, int e=-1) -> ()",
            tags=torch.Tag.pt2_compliant_tag,
            lib=lib,
        )

        @torch.library.impl("mylib::foo", "cpu", lib=lib)
        def foo_impl(a, b, c=None, d=None, e=-1):
            a + b
            return

        def f(a, mode):
            return torch.ops.mylib.foo(
                a,
                0,
            )

        a = torch.tensor([10, 10, 10], dtype=torch.int64)

        torch.compile(f)(a, 0)

        cleanup_op("mylib::foo")
        del lib

    def test_generate_trivial_abstract_impl(self):
        try:
            lib = torch.library.Library("mylib", "FRAGMENT")
            torch.library.define(
                "mylib::foo",
                "(Tensor x, Tensor[] y, Tensor(a!)? z, SymInt w) -> ()",
                tags=torch.Tag.pt2_compliant_tag,
                lib=lib,
            )

            @torch.library.impl("mylib::foo", "cpu", lib=lib)
            @torch._dynamo.disable
            def foo_impl(x, y, z, w):
                x + y[0] + w
                return

            def f(x, y, z, w):
                return torch.ops.mylib.foo(x, y, z, 2)

            x = torch.randn(3)
            y = (torch.randn(3), torch.randn(3))
            z = torch.randn(3)
            w = torch.randn(3)
            args = (x, y, z, w)

            output = torch.compile(f, backend="eager", fullgraph=True)(*args)
            self.assertEqual(output, None)
        finally:
            cleanup_op("mylib::foo")
            del lib

    def test_can_auto_functionalize(self):
        from torch._higher_order_ops.auto_functionalize import can_auto_functionalize

        expected_true = [
            "(Tensor(a!) x) -> ()",
            "(Tensor(a!) x, Tensor y, Tensor(b!) z, SymInt w, Tensor(c!)? n) -> ()",
            "(Tensor(a!) x, Tensor[] y, Tensor(b!) z, SymInt w, Tensor(c!)? n) -> ()",
            "(Tensor(a!) x, Tensor y, Tensor(b!) z, SymInt w, Tensor(c!)? n) -> Tensor",
            "(Tensor(a!) x, Tensor y, Tensor(b!) z, SymInt w, Tensor(c!)? n) -> (Tensor, Tensor)",
        ]
        expected_false = [
            "(Tensor x) -> ()",
            "(Tensor(a) x) -> Tensor(a)",
            "(Tensor(a!) x) -> Tensor(a!)",
            "(Tensor(a!) x, Tensor y, Tensor(b!)[] z, SymInt w) -> ()",
            "(Tensor(a!) x, Tensor y, Tensor(b!) z, SymInt w, Tensor(c!)? n) -> Tensor(a)",
            "(Tensor(a!) x, Tensor y, Tensor(b!) z, SymInt w, Tensor(c!)? n) -> (Tensor, Tensor(a))",
            "(Tensor(a) x, Tensor y, Tensor(b!) z, SymInt w, Tensor(c!)? n) -> (Tensor, Tensor(a))",
            "(Tensor(a!) x, Tensor y, Tensor(b!) z, SymInt w, Tensor(c!)? n) -> (Tensor, Tensor[])",
        ]
        for schema in expected_true:
            try:
                lib = torch.library.Library("mylib", "FRAGMENT")
                torch.library.define("mylib::a", schema, lib=lib)
                self.assertTrue(
                    can_auto_functionalize(torch.ops.mylib.a.default), msg=schema
                )
                self.assertFalse(can_auto_functionalize(torch.ops.mylib.a))
            finally:
                cleanup_op("mylib::a")
                del lib
        for schema in expected_false:
            try:
                lib = torch.library.Library("mylib", "FRAGMENT")
                torch.library.define("mylib::a", schema, lib=lib)
                self.assertFalse(
                    can_auto_functionalize(torch.ops.mylib.a.default), msg=schema
                )
                self.assertFalse(can_auto_functionalize(torch.ops.mylib.a))
            finally:
                cleanup_op("mylib::a")
                del lib

    def test_auto_functionalize(self):
        try:
            lib = torch.library.Library("mylib", "FRAGMENT")
            torch.library.define(
                "mylib::foo",
                "(Tensor(a!) x, Tensor[] y, Tensor(b!) z, SymInt w, Tensor n) -> ()",
                tags=torch.Tag.pt2_compliant_tag,
                lib=lib,
            )

            @torch.library.impl("mylib::foo", "cpu", lib=lib)
            @torch._dynamo.disable
            def foo_impl(x, y, z, w, n):
                x.add_(y[0] + w)
                z.add_(y[1] + n)

            def f(x, y, z, n):
                torch.ops.mylib.foo(x, y, z, 2, n)

            x = torch.randn(3)
            y = (torch.randn(3), torch.randn(3))
            z = torch.randn(3)
            n = torch.randn(3)
            orig_args = (x, y, z, n)

            compiled_args = pytree.tree_map_only(torch.Tensor, torch.clone, orig_args)
            torch.compile(f, backend="inductor", fullgraph=True)(*compiled_args)

            eager_args = pytree.tree_map_only(torch.Tensor, torch.clone, orig_args)
            f(*eager_args)
            self.assertEqual(compiled_args, eager_args)
        finally:
            cleanup_op("mylib::foo")
            del lib

    def test_auto_functionalize_with_returns(self):
        try:
            lib = torch.library.Library("mylib", "FRAGMENT")
            torch.library.define(
                "mylib::foo",
                "(Tensor(a!) x, Tensor[] y, Tensor(b!) z, SymInt w, Tensor n) -> (Tensor, Tensor)",
                tags=torch.Tag.pt2_compliant_tag,
                lib=lib,
            )

            @torch.library.impl("mylib::foo", "cpu", lib=lib)
            @torch._dynamo.disable
            def foo_impl(x, y, z, w, n):
                x.add_(y[0] + w)
                z.add_(y[1] + n)
                return y[0] + w, y[1] + n

            @torch.library.impl_abstract("mylib::foo", lib=lib)
            def foo_abstract(x, y, z, w, n):
                return y[0] + w, y[1] + n

            def f(x, y, z, n):
                return torch.ops.mylib.foo(x, y, z, 2, n)

            x = torch.randn(3)
            y = (torch.randn(3), torch.randn(3))
            z = torch.randn(3)
            n = torch.randn(3)
            orig_args = (x, y, z, n)

            compiled_args = pytree.tree_map_only(torch.Tensor, torch.clone, orig_args)
            compiled_out = torch.compile(
                f, backend="aot_eager_decomp_partition", fullgraph=True
            )(*compiled_args)

            eager_args = pytree.tree_map_only(torch.Tensor, torch.clone, orig_args)
            eager_out = f(*eager_args)
            self.assertEqual(compiled_args, eager_args)
            self.assertEqual(compiled_out, eager_out)
        finally:
            cleanup_op("mylib::foo")
            del lib

    def test_auto_functionalize_on_view(self):
        try:
            lib = torch.library.Library("mylib", "FRAGMENT")
            torch.library.define(
                "mylib::foo",
                "(Tensor(a!) x) -> ()",
                tags=torch.Tag.pt2_compliant_tag,
                lib=lib,
            )

            @torch.library.impl("mylib::foo", "cpu", lib=lib)
            @torch._dynamo.disable
            def foo_impl(x):
                x_np = x.detach().numpy()  # view
                np.sin(x_np, out=x_np)
                return

            x = torch.randn(3)
            expected = x.sin()
            torch.ops.mylib.foo(x)
            assert torch.allclose(x, expected)

            @torch.compile(backend="aot_eager_decomp_partition", fullgraph=True)
            def f(x):
                x = x.clone()
                y = x[:]
                torch.ops.mylib.foo(y)
                return x

            y = f(x)
            self.assertEqual(y, x.sin())
        finally:
            cleanup_op("mylib::foo")
            del lib

    def test_auto_functionalize_optional(self):
        try:
            lib = torch.library.Library("mylib", "FRAGMENT")
            torch.library.define(
                "mylib::foo",
                "(Tensor(a!)? x, Tensor[] y, Tensor(b!)? z, SymInt w, Tensor n) -> ()",
                tags=torch.Tag.pt2_compliant_tag,
                lib=lib,
            )

            @torch.library.impl("mylib::foo", "cpu", lib=lib)
            @torch._dynamo.disable
            def foo_impl(x, y, z, w, n):
                if x is not None:
                    x.add_(y[0] + w)
                if z is not None:
                    z.add_(y[1] + n)

            def f(x, y, z, n):
                torch.ops.mylib.foo(x, y, z, 2, n)

            x = None
            y = (torch.randn(3), torch.randn(3))
            z = torch.randn(3)
            n = torch.randn(3)
            orig_args = (x, y, z, n)

            compiled_args = pytree.tree_map_only(torch.Tensor, torch.clone, orig_args)
            torch.compile(f, backend="aot_eager_decomp_partition", fullgraph=True)(
                *compiled_args
            )

            eager_args = pytree.tree_map_only(torch.Tensor, torch.clone, orig_args)
            f(*eager_args)
            self.assertEqual(compiled_args, eager_args)
        finally:
            cleanup_op("mylib::foo")
            del lib

    def test_shape_int_inplace_binops(self):
        def fn(x):
            p = x.shape[0]
            p += 2
            p -= 2
            p **= 2
            p /= 2
            p *= 2
            p //= 2
            p %= 2
            return x + p

        torch._dynamo.testing.standard_test(
            self, fn, 1, expected_ops=1, expected_ops_dynamic=ifdynstaticdefault(1, 10)
        )

    def test_int_shape_inplace_binops(self):
        def fn(x):
            p = x.shape[0]
            # Test reversal by putting constant first
            y = 2
            y += p
            y = 2
            y -= p
            y = 2
            y **= p
            y = 2
            y /= p
            y = 2
            y *= p
            y = 2
            y //= p
            y = 2
            y %= p
            return x + y

        torch._dynamo.testing.standard_test(
            self, fn, 1, expected_ops=1, expected_ops_dynamic=ifdynstaticdefault(1, 10)
        )

    def test_int_int_comparisons(self):
        def fn(x):
            if 2 != 2:
                out = 1
            elif 2 < 1:
                out = 1
            elif 1 > 2:
                out = 1
            elif 1 >= 2:
                out = 1
            elif 2 <= 1:
                out = 1
            elif 2 == 2:
                out = 2
            else:
                out = 1
            return x + out

        torch._dynamo.testing.standard_test(self, fn, 1, expected_ops=1)

    def test_shape_int_comparisons(self):
        def fn(x):
            a = x.shape[0]
            # Ensure support for constant on right side
            if a != 10:
                out = 1
            elif a < 2:
                out = 1
            elif a > 12:
                out = 1
            elif a >= 12:
                out = 1
            elif a <= 2:
                out = 1
            elif a == 10:
                out = 2
            else:
                out = 1
            return x + out

        # expect for dynamic: size, index, 6 comparison ops, add
        torch._dynamo.testing.standard_test(
            self, fn, 1, expected_ops=1, expected_ops_dynamic=ifdynstaticdefault(1, 9)
        )

    def test_int_shape_comparisons(self):
        def fn(x):
            a = x.shape[0]
            # Ensure support for constant on left side
            if 10 != a:
                out = 1
            elif 12 < a:
                out = 1
            elif 2 > a:
                out = 1
            elif 2 >= a:
                out = 1
            elif 12 <= a:
                out = 1
            elif 10 == a:
                out = 2
            else:
                out = 1
            return x + out

        # expect for dynamic: size, index, 6 comparison ops, add
        torch._dynamo.testing.standard_test(
            self, fn, 1, expected_ops=1, expected_ops_dynamic=ifdynstaticdefault(1, 9)
        )

    def test_param_shape_binops(self):
        class MyModule(torch.nn.Module):
            def __init__(self):
                super().__init__()
                self.param = torch.nn.Parameter(torch.randn(15))

            def forward(self, x):
                # Test reversal by putting param shape arg first.
                p = self.param.shape[0]
                y = p - x.shape[0]
                y = p + y
                y = p * y
                y = p % y
                y = p**y
                y = p // y
                y = pow(p, y)
                y = p / y
                return x + y

        counts = torch._dynamo.testing.CompileCounter()
        mod = MyModule()
        optimized_mod = torch._dynamo.optimize(counts, nopython=True)(mod)

        x = torch.randn(3)
        ref = mod(x)
        res = optimized_mod(x)

        self.assertTrue(same(ref, res))
        self.assertEqual(counts.frame_count, 1)

        if torch._dynamo.config.assume_static_by_default:
            self.assertExpectedInline(counts.op_count, """1""")
        else:
            self.assertExpectedInline(counts.op_count, """11""")

    def test_user_defined_binop(self):
        class MyClass:
            def __init__(self, value):
                self.value = value

            def __radd__(self, other):
                return self.value + other

        def fn(x, c):
            y = x.shape[0] + c
            return x + y

        counts = torch._dynamo.testing.CompileCounter()
        opt_fn = torch._dynamo.optimize(counts)(fn)

        x = torch.randn(3)
        c = MyClass(4)
        ref = fn(x, c)
        res = opt_fn(x, c)

        self.assertTrue(same(ref, res))
        self.assertEqual(counts.frame_count, 1)
        if torch._dynamo.config.assume_static_by_default:
            self.assertExpectedInline(counts.op_count, """1""")
        else:
            self.assertExpectedInline(counts.op_count, """4""")

    def test_user_defined_iter(self):
        class Mod:
            def __init__(self):
                self.a = [torch.randn(2, 2), torch.randn(2, 2)]

            def __iter__(self):
                return iter(self.a)

        def f(mod):
            ret = []
            for x in mod:
                ret.append(x + 1)
            return ret

        mod = Mod()
        counts = torch._dynamo.testing.CompileCounter()
        opt_fn = torch._dynamo.optimize(counts, nopython=True)(f)
        ref = f(mod)
        res = opt_fn(mod)
        res = opt_fn(mod)
        res = opt_fn(mod)
        res = opt_fn(mod)
        self.assertTrue(same(ref, res))
        self.assertEqual(counts.frame_count, 1)

        mod.a.append(torch.randn(2, 2))
        # `for x in mod` is inlined, where iter(m.a) creates a guard on the list length of m.a
        # Mutating length of mod.a causes a re-compilation.
        ref2 = f(mod)
        res2 = opt_fn(mod)
        res2 = opt_fn(mod)
        res2 = opt_fn(mod)
        res2 = opt_fn(mod)
        self.assertTrue(same(ref2, res2))
        self.assertEqual(counts.frame_count, 2)

    def test_compare_shapes_eq(self):
        def compare_shapes(a, b, to_list):
            x = list(a.unsqueeze(-1).shape) if to_list else a.shape
            y = list(b.unsqueeze(-1).shape) if to_list else b.shape
            if x == y:
                return a + 1
            else:
                return a + 2

        # Test both ListVariable and ShapeVariable
        torch._dynamo.testing.standard_test(
            self, lambda a, b: compare_shapes(a, b, to_list=True), 2
        )
        torch._dynamo.testing.standard_test(
            self, lambda a, b: compare_shapes(a, b, to_list=False), 2
        )

    def test_compare_shapes_tuple_eq(self):
        def compare_shapes(a, b):
            x = tuple(a.unsqueeze(-1).shape)
            y = tuple(b.unsqueeze(-1).shape)
            if x == y:
                return a + 1
            else:
                return a + 2

        torch._dynamo.testing.standard_test(self, lambda a, b: compare_shapes(a, b), 2)

    def test_compare_shapes_tuple_neq(self):
        def compare_shapes(a, b):
            x = tuple(a.unsqueeze(-1).shape)
            y = tuple(b.unsqueeze(-1).shape)
            if x != y:
                return a + 1
            else:
                return a + 2

        torch._dynamo.testing.standard_test(self, lambda a, b: compare_shapes(a, b), 2)

    def test_compare_shapes_neq(self):
        def compare_shapes(a, b, to_list):
            x = list(a.unsqueeze(-1).shape) if to_list else a.shape
            y = list(b.unsqueeze(-1).shape) if to_list else b.shape
            if x != y:
                return a + 1
            else:
                return a + 2

        # Test both ListVariable and ShapeVariable
        torch._dynamo.testing.standard_test(
            self, lambda a, b: compare_shapes(a, b, to_list=True), 2
        )
        torch._dynamo.testing.standard_test(
            self, lambda a, b: compare_shapes(a, b, to_list=False), 2
        )

    def test_compare_shapes_with_constant(self):
        def compare_shapes(a):
            x = a.shape
            if x[0] != 3:
                return a * 4
            return a * 3

        guard_failure = None

        def guard_failures(failure):
            nonlocal guard_failure
            guard_failure = failure

        opt_fn = torch._dynamo.optimize(
            "eager", nopython=True, guard_fail_fn=guard_failures
        )(compare_shapes)
        opt_fn(torch.randn([3, 4]))
        opt_fn(torch.randn([4, 3]))
        self.assertIn(
            """tensor 'L['a']' size mismatch at index 0. expected 3, actual 4""",
            guard_failure.reason,
        )

    def test_builtin_abs(self):
        def fn(x, y):
            return abs(x) + abs(y)

        sample = torch.randn(10, 10)
        opt_fn = torch._dynamo.optimize("eager", nopython=True)(fn)

        for sample in [
            (torch.randn(10, 10), torch.randn(10, 10)),
            (-10, make_tensor(10, dtype=torch.int64, device="cpu")),
            (-0.1, torch.randn(10)),
        ]:
            expect = fn(*sample)
            actual = opt_fn(*sample)
            self.assertEqual(expect, actual)

    def test_builtin_isinstance(self):
        def fn(x):
            t = torch.arange(1, 3)
            a = isinstance(x, torch.Tensor)
            b = isinstance(t, torch.Tensor)
            c = isinstance(x, int)
            d = isinstance(3, int)
            e = isinstance([1, 2, 3], list)
            f = isinstance({"foo": 1, "bar": 2}, dict)
            res = [a, b, c, d, e, f]
            # Can't run yet due to other unimplemented instructions
            # res += [isinstance(torch.nn.LazyLinear(2, 3), torch.nn.Linear)]
            return res

        torch._dynamo.testing.standard_test(self, fn, 1, expected_ops=1)

    @unittest.skipIf(sys.version_info[:2] <= (3, 8), "Requires astunparse")
    def test_cse_dict_guards(self):
        def fn(x):
            ret = torch.zeros(3)
            for v in x.values():
                ret = ret + v
            return ret

        from torch._dynamo.guards import build_guard_function, CLOSURE_VARS

        x = {3: torch.randn(3), 2: torch.randn(3), 4: torch.randn(3)}
        _, guards = torch._dynamo.export(fn, x)

        code_lists = [c for g in guards for c in g.code_list or []]
        _, pycode = build_guard_function(code_lists, [])
        # Make sure we just call "list(dict.keys())" once
        self.assertEqual(pycode.count("keys"), 1)

    def test_sys_modules(self):
        def fn(x, y):
            mod_a = sys.modules.get("aaaaaaaa")
            assert mod_a is None
            assert "bbbbbbbb" not in sys.modules

            assert "operator" in sys.modules
            operator = sys.modules["operator"]
            builtins = sys.modules.get("builtins")
            operator2 = sys.modules.get("cccccccc", operator)

            return operator.add(x, y), operator2.neg(builtins.abs(x))

        torch._dynamo.testing.standard_test(self, fn, 2, expected_ops=3)

        x = torch.randn(10, 10)
        _, guards = torch._dynamo.export(fn, x, x)
        guard_code = []
        for guard in guards:
            if guard.code_list:
                guard_code += guard.code_list

        # Filter out id-matches that won't reproduce run to run
        guard_code = filter(
            lambda line: "id" not in line and "lookup_backend" not in line,
            sorted(guard_code),
        )
        guard_code_str = "\n".join(guard_code)

        for line in """\
2 <= L['x'].size()[0]
L['x'] is L['y']
L['x'].ndimension() == 2
L['x'].requires_grad == False
L['x'].size()[1] == L['x'].size()[0]
L['x'].storage_offset() == 0
___dict_contains('builtins', G['sys'].modules)
___dict_contains('operator', G['sys'].modules)
___dict_contains('operator', G['sys'].modules)
hasattr(L['x'], '_dynamo_dynamic_indices') == False
not ___dict_contains('aaaaaaaa', G['sys'].modules)
not ___dict_contains('bbbbbbbb', G['sys'].modules)
not ___dict_contains('cccccccc', G['sys'].modules)
str(L['x'].device) == 'cpu'
str(L['x'].dtype) == 'torch.float32'
utils_device.CURRENT_DEVICE == None""".split(
            "\n"
        ):
            self.assertIn(
                line,
                guard_code_str,
            )

    def test_fold(self):
        def fn(a):
            return a + math.sqrt(63)

        torch._dynamo.testing.standard_test(self, fn, 1, expected_ops=1)

    def test_getattr_dict(self):
        def fn(x):
            from torch.masked.maskedtensor._ops_refs import _MASKEDTENSOR_FUNCTION_TABLE

            return x * len(_MASKEDTENSOR_FUNCTION_TABLE)

        i = torch.randn(5)
        r1 = fn(i)
        opt_fn = torch.compile(fn, backend="eager", fullgraph=True)
        r2 = opt_fn(i)
        self.assertEqual(r1, r2)

    def test_shape_unpack(self):
        def fn(x):
            a, b = x.size()
            return x * b

        i = torch.randn(5, 10)
        r1 = fn(i)
        opt_fn = torch._dynamo.optimize("eager")(fn)
        r2 = opt_fn(i)
        self.assertTrue(same(r1, r2))

    def test_typing_dict(self):
        def fn(d):
            return d[T]

        d = {T: torch.randn(3)}
        r1 = fn(d)
        opt_fn = torch.compile(fn, backend="eager", fullgraph=True)
        r2 = opt_fn(d)
        self.assertEqual(r1, r2)

    def test_tensor_iter(self):
        def fn(x):
            for y in x:
                y.add_(1.0)
            return y

        # expect extra size node for dynamic
        torch._dynamo.testing.standard_test(
            self,
            fn,
            1,
            expected_ops=20,
            expected_ops_dynamic=ifdynstaticdefault(20, 21),
        )

    def test_empty_list(self):
        def fn(x, ll):
            if len(ll) == 0 and not ll and ll is not None:
                return x + 1

        i = torch.randn(5, 10)
        r1 = fn(i, [])
        opt_fn = torch._dynamo.optimize("eager")(fn)
        r2 = opt_fn(i, [])
        r3 = opt_fn(i, tuple())
        self.assertTrue(same(r1, r2))
        self.assertTrue(same(r1, r3))

    def test_min_max_over_iterable(self):
        def get_test_fn(func):
            def _fn(a, b, func=func):
                # try all of list, iterator, tuple, vararg.
                lst = [a.shape[0] + 1, 8, a.shape[0]]
                x = func(lst)
                y = func(iter(lst))
                z = func(tuple(lst))
                w = func(*lst)
                return a + (x + y + z + w)

            return _fn

        torch._dynamo.testing.standard_test(
            self,
            get_test_fn(func=min),
            2,
            expected_ops=1,
            expected_ops_dynamic=ifdynstaticdefault(1, 14),
        )
        torch._dynamo.testing.standard_test(
            self,
            get_test_fn(func=max),
            2,
            expected_ops=1,
            expected_ops_dynamic=ifdynstaticdefault(1, 17),
        )

    @torch._dynamo.config.patch(capture_scalar_outputs=True)
    def test_torch_check(self):
        cnts = torch._dynamo.testing.CompileCounter()

        @torch.compile(backend=cnts, fullgraph=True)
        def f(x):
            y = x.item()
            torch._check(y >= 0)
            return torch.arange(0, y)

        f(torch.tensor([3]))
        f(torch.tensor([4]))
        self.assertEqual(cnts.frame_count, 1)

    @torch._dynamo.config.patch(capture_scalar_outputs=True)
    def test_torch_check_symbolic_shape_rel(self):
        cnts = torch._dynamo.testing.CompileCounter()

        @torch.compile(backend=cnts, fullgraph=True)
        def f(x):
            y = x.item()
            torch._check(x.shape[0] == 1)
            torch._check(x.shape[0] != 2)
            torch._check(x.shape[0] >= 0)
            torch._check(x.shape[0] > 0)
            torch._check(x.shape[0] < 4)
            torch._check(x.shape[0] <= 3)
            return torch.arange(0, y)

        f(torch.tensor([3]))
        f(torch.tensor([4]))
        self.assertEqual(cnts.frame_count, 1)

    @torch._dynamo.config.patch(capture_scalar_outputs=True)
    # Translation validation changes the exception type, don't run with it
    @torch.fx.experimental._config.patch(translation_validation=False)
    def test_torch_check_is_size(self):
        cnts = torch._dynamo.testing.CompileCounter()

        @torch.compile(backend=cnts, fullgraph=True)
        def f(x):
            y = x.item()
            torch._check_is_size(y)
            # Cannot conditional on unbacked SymInt
            if y == 0:
                assert False
            else:
                return torch.arange(0, y)

        self.assertRaises(torch._dynamo.exc.UserError, lambda: f(torch.tensor([3])))

    def test_config_obj(self):
        class Cfg:
            def __init__(self):
                self.val = 0.5
                self.count = 3

        def fn(x, cfg):
            for i in range(cfg.count):
                x = x + cfg.val
            return x

        cfg1 = Cfg()
        cfg1.val = 1.0
        cfg2 = Cfg()
        v = torch.zeros(1)
        cnts = torch._dynamo.testing.CompileCounter()
        opt_fn = torch._dynamo.optimize(cnts)(fn)
        v = opt_fn(v, cfg1)  # 3
        v = opt_fn(v, cfg2)  # 4.5
        cfg2.count = 1
        v = opt_fn(v, cfg2)  # 5
        cfg2.val = 2.0
        v = opt_fn(v, cfg2)  # 7
        self.assertEqual(v[0], 7)
        self.assertEqual(cnts.op_count, 8)

    def test_config_getattr_default(self):
        class Cfg:
            def __init__(self):
                self.val = 0.5
                self.count = 10

        def fn(x, cfg):
            if getattr(cfg, "just_add_7", False):
                return x + 7
            for i in range(cfg.count):
                x = x + cfg.val
            return x

        cfg1 = Cfg()
        v = torch.zeros(1)
        cnts = torch._dynamo.testing.CompileCounter()
        opt_fn = torch._dynamo.optimize(cnts)(fn)
        self.assertEqual(opt_fn(v, cfg1)[0], 5)
        self.assertEqual(opt_fn(v, cfg1)[0], 5)
        cfg1.just_add_7 = True
        self.assertEqual(opt_fn(v, cfg1)[0], 7)
        self.assertEqual(opt_fn(v, cfg1)[0], 7)
        cfg1.just_add_7 = False
        self.assertEqual(opt_fn(v, cfg1)[0], 5)
        self.assertEqual(opt_fn(v, cfg1)[0], 5)
        self.assertEqual(cnts.frame_count, 3)

    def test_size_input(self):
        def fn(x, s):
            a, b = s
            return x + (a - b)

        v = torch.zeros(10, 20)
        cnts = torch._dynamo.testing.CompileCounter()
        opt_fn = torch._dynamo.optimize(cnts)(fn)
        self.assertEqual(opt_fn(v, v.size())[0, 0], -10)
        self.assertEqual(opt_fn(v, (10, 20))[0, 0], -10)
        self.assertEqual(opt_fn(v, [10, 20])[0, 0], -10)
        # One recompile per differing input type
        self.assertEqual(cnts.frame_count, 3)

    def test_cell_output1(self):
        out = None

        def fn(a, b):
            nonlocal out
            out = a + b * 10

        v = torch.Tensor([100])
        cnts = torch._dynamo.testing.CompileCounter()
        opt_fn = torch._dynamo.optimize(cnts)(fn)
        self.assertIsNone(opt_fn(v, v))
        self.assertEqual(out[0], 1100)
        self.assertEqual(cnts.op_count, 2)

    def test_cell_output2(self):
        out = None

        def fn(a, b):
            nonlocal out
            c = unsupported(a, b)
            out = a + b * 10 + c

        v = torch.Tensor([100])
        cnts = torch._dynamo.testing.CompileCounter()
        opt_fn = torch._dynamo.optimize(cnts)(fn)
        self.assertIsNone(opt_fn(v, v))
        self.assertEqual(out[0], 1200)
        self.assertEqual(cnts.op_count, 3)

    def test_return_nested_function(self):
        out = None

        def fn(a, b):
            nonlocal out
            c = a + b
            d = a + 1.0

            def fn2(f: int = 7, g: float = 9.0):
                nonlocal out
                out = a + b * 10
                return c * f - d * g

            return fn2

        v1 = torch.Tensor([100])
        v2 = torch.Tensor([200])
        cnts = torch._dynamo.testing.CompileCounter()
        opt_fn = torch._dynamo.optimize(cnts)(fn)
        opt_fn_ret = torch._dynamo.optimize(cnts)(opt_fn(v1, v2))
        self.assertEqual(opt_fn_ret(1.5)[0], -459)
        self.assertEqual(out[0], 2100)
        self.assertEqual(cnts.frame_count, 2)
        self.assertEqual(cnts.op_count, 7)

    def test_tensor_dict1(self):
        def fn(inputs):
            return inputs["a"] - inputs["b"] * 1.5

        v1 = torch.Tensor([100])
        v2 = torch.Tensor([200])
        cnts = torch._dynamo.testing.CompileCounter()
        opt_fn = torch._dynamo.optimize(cnts, nopython=True)(fn)
        self.assertEqual(opt_fn({"a": v1, "b": v2})[0], -200)
        self.assertEqual(cnts.frame_count, 1)
        self.assertEqual(cnts.op_count, 2)

    def test_tensor_dict3(self):
        def fn(inputs_a, inputs_b):
            total = torch.zeros(1)
            input_keys = inputs_a.keys() | inputs_b.keys()
            for k in input_keys:
                if k in inputs_a:
                    total += inputs_a[k]
                if k in inputs_b:
                    total += inputs_b[k]
            return total

        v1 = torch.Tensor([100])
        v2 = torch.Tensor([200])
        cnts = torch._dynamo.testing.CompileCounter()
        opt_fn = torch._dynamo.optimize(cnts, nopython=True)(fn)
        self.assertEqual(
            opt_fn({"a": v1, "b": v2}, {"b": v1, "c": v2}),
            fn({"a": v1, "b": v2}, {"b": v1, "c": v2}),
        )
        self.assertEqual(cnts.frame_count, 1)
        self.assertEqual(cnts.op_count, 5)

    def test_tensor_dict2(self):
        def fn1(inputs):
            total = torch.zeros(1)
            for k, v in inputs.items():
                total += v
            return total

        def fn2(inputs):
            total = torch.zeros(1)
            for v in inputs.values():
                total += v
            return total

        def fn3(inputs):
            total = torch.zeros(1)
            for k in inputs.keys():
                total += inputs[k]
            return total

        v1 = torch.Tensor([100])
        v2 = torch.Tensor([200])
        cnts = torch._dynamo.testing.CompileCounter()
        opt_fn1 = torch._dynamo.optimize(cnts, nopython=True)(fn1)
        opt_fn2 = torch._dynamo.optimize(cnts, nopython=True)(fn2)
        opt_fn3 = torch._dynamo.optimize(cnts, nopython=True)(fn3)
        self.assertEqual(opt_fn1({"a": v1, "b": v2})[0], 300)
        self.assertEqual(opt_fn2({"a": v1, "b": v2})[0], 300)
        self.assertEqual(opt_fn3({"a": v1, "b": v2})[0], 300)
        self.assertEqual(cnts.frame_count, 3)
        self.assertEqual(cnts.op_count, 9)

    def test_dictcomp(self):
        def fn1(inputs):
            return {k: v + 1 for k, v in inputs.items()}

        v1 = torch.Tensor([100])
        v2 = torch.Tensor([200])
        cnts = torch._dynamo.testing.CompileCounter()
        opt_fn1 = torch._dynamo.optimize(cnts)(fn1)
        self.assertEqual(opt_fn1({"a": v1, "b": v2})["a"], 101)
        self.assertEqual(opt_fn1({"a": v1, "b": v2})["b"], 201)
        self.assertEqual(cnts.frame_count, 1)
        self.assertEqual(cnts.op_count, 2)

    def test_listcomp(self):
        def fn2(inputs):
            return torch.sum(torch.cat([v + 1 for k, v in inputs.items()], 0))

        v1 = torch.Tensor([100])
        v2 = torch.Tensor([200])
        cnts = torch._dynamo.testing.CompileCounter()
        opt_fn2 = torch._dynamo.optimize(cnts)(fn2)
        self.assertEqual(opt_fn2({"a": v1, "b": v2}), 302)
        self.assertEqual(cnts.frame_count, 1)
        self.assertEqual(cnts.op_count, 4)

    def test_is_floating_point(self):
        def fn(a, b):
            x = a + 1.0
            if torch.is_floating_point(b):
                x = x + b
            return x + 2.0

        return torch._dynamo.testing.standard_test(self, fn=fn, nargs=2, expected_ops=3)

    def test_is_floating_point2(self):
        def fn(a, b):
            x = a + 1.0
            if b.is_floating_point():
                x = x + b
            return x + 2.0

        return torch._dynamo.testing.standard_test(self, fn=fn, nargs=2, expected_ops=3)

    def test_is_tensor(self):
        def fn(a, b):
            x = a + 1.0
            if torch.is_tensor(b):
                x = x + b
            return x + 2.0

        return torch._dynamo.testing.standard_test(self, fn=fn, nargs=2, expected_ops=3)

    def test_is_tensor2(self):
        def fn(x):
            if torch.is_tensor(x):
                return x + 1
            else:
                return torch.ones([2, 3])

        x1 = {"input": torch.rand(2, 3)}
        x2 = torch.rand(2, 3)
        ref1 = fn(x1)
        ref2 = fn(x2)
        opt_fn = torch._dynamo.optimize("eager")(fn)
        res1 = opt_fn(x1)
        res2 = opt_fn(x2)
        self.assertEqual(ref1, res1)
        self.assertEqual(ref2, res2)

    def test_numel(self):
        def fn(a):
            return (a + a.numel() + torch.numel(a), a + a.nelement())

        return torch._dynamo.testing.standard_test(
            self,
            fn=fn,
            nargs=1,
            expected_ops=3,
            expected_ops_dynamic=ifdynstaticdefault(3, 6),
        )

    def test_pair(self):
        def fn(a):
            return (
                torch.zeros(torch.nn.modules.utils._pair(a.size()))
                + a
                + torch.ones(torch.nn.modules.utils._ntuple(3)(3)).sum()
            )

        return torch._dynamo.testing.standard_test(
            self,
            fn=fn,
            nargs=1,
            expected_ops=5,
            expected_ops_dynamic=ifdynstaticdefault(5, 8),
        )

    @patch.object(torch._dynamo.config, "capture_scalar_outputs", True)
    def test_tensor_item_capture(self):
        def fn(a, b):
            return (a + b).sum().item()

        v1 = torch.randn((10, 10))
        v2 = torch.randn((10, 10))
        correct = fn(v1, v2)
        cnts = torch._dynamo.testing.CompileCounter()
        opt_fn = torch._dynamo.optimize(cnts)(fn)
        self.assertEqual(opt_fn(v1, v2), correct)
        self.assertEqual(cnts.frame_count, 1)
        self.assertEqual(cnts.op_count, 3)

    @patch.object(torch._dynamo.config, "capture_scalar_outputs", False)
    def test_tensor_item_no_capture(self):
        def fn(a, b):
            return (a + b).sum().item()

        v1 = torch.randn((10, 10))
        v2 = torch.randn((10, 10))
        correct = fn(v1, v2)
        cnts = torch._dynamo.testing.CompileCounter()
        opt_fn = torch._dynamo.optimize(cnts)(fn)
        self.assertEqual(opt_fn(v1, v2), correct)
        self.assertEqual(cnts.frame_count, 1)
        self.assertEqual(cnts.op_count, 2)

    def test_namedtuple1(self):
        def fn(a, b):
            tmp = mytuple(a, b, a + b)
            return mytuple(tmp.a, tmp[1], tmp.ab + b)

        v1 = torch.Tensor([10])
        v2 = torch.Tensor([20])
        cnts = torch._dynamo.testing.CompileCounter()
        opt_fn = torch._dynamo.optimize(cnts)(fn)
        self.assertEqual(opt_fn(v1, v2).ab, 50)
        self.assertEqual(cnts.frame_count, 1)
        self.assertEqual(cnts.op_count, 2)

    def test_namedtuple2(self):
        def fn(packed):
            a, b, c = packed
            if hasattr(packed, "b"):
                b = packed.b + 1
            c = packed[2]
            return a + b + c

        v1 = torch.Tensor([1])
        v2 = torch.Tensor([2])
        v3 = torch.Tensor([3])
        cnts = torch._dynamo.testing.CompileCounter()
        opt_fn = torch._dynamo.optimize(cnts)(fn)
        self.assertEqual(opt_fn(mytuple(v1, v2, v3))[0], 7)
        self.assertEqual(cnts.frame_count, 1)
        self.assertEqual(cnts.op_count, 3)

    def test_namedtuple3(self):
        def fn(x, packed):
            if isinstance(packed, mytuple):
                return x + 1
            else:
                return x - 1

        x = torch.rand([2, 3])
        packed = mytuple(1, 2, 3)
        ref = fn(x, packed)
        opt_fn = torch._dynamo.optimize("eager")(fn)
        res = opt_fn(x, packed)
        self.assertTrue(same(ref, res))

    def test_range_input(self):
        def fn(a, rng):
            x = a
            for i in rng:
                x = x + i
            return x

        def fn1(a):
            return fn(a, rng=range(3))

        return torch._dynamo.testing.standard_test(
            self, fn=fn1, nargs=1, expected_ops=3
        )

    def test_range_with_shape(self):
        def fn(a):
            for i in range(1, a.shape[0]):
                a += 1
            return a

        # expect 1 more op (size call) for dynamic
        return torch._dynamo.testing.standard_test(
            self,
            fn=fn,
            nargs=1,
            expected_ops=9,
            expected_ops_dynamic=ifdynstaticdefault(9, 10),
        )

    def test_build_tuple_unpack(self):
        def fn1(a, b, c):
            return a - b / c

        def fn2(a, b, c):
            tmp1 = (a,)
            tmp2 = (b, c)
            args = (*tmp1, *tmp2)
            return fn1(*args)

        def fn3(a, *args):
            return fn1(a, *args)

        torch._dynamo.testing.standard_test(self, fn=fn2, nargs=3, expected_ops=2)
        torch._dynamo.testing.standard_test(self, fn=fn3, nargs=3, expected_ops=2)

    def test_list_mul(self):
        def fn(count):
            head_mask = count * [None] * count
            return head_mask

        cnts = torch._dynamo.testing.CompileCounter()
        opt_fn = torch._dynamo.optimize(cnts)(fn)
        self.assertEqual(opt_fn(2), [None] * 4)
        # TODO: the captured frame here is a bit goofy, because we don't
        # output anything and none of the traced operations have side
        # effects.  Probably need better heuristic for bailing on
        # dynamo if there are no outputs
        if torch._dynamo.config.assume_static_by_default:
            self.assertExpectedInline(cnts.frame_count, """0""")
            self.assertExpectedInline(cnts.op_count, """0""")
        else:
            self.assertExpectedInline(cnts.frame_count, """1""")
            self.assertExpectedInline(cnts.op_count, """2""")

    def test_list_slice_mul(self):
        def fn(count):
            a = [1, 2, 3]
            head_mask = count * a[1:] * count
            return head_mask

        cnts = torch._dynamo.testing.CompileCounter()
        opt_fn = torch._dynamo.optimize(cnts)(fn)
        self.assertEqual(opt_fn(2), [2, 3] * 4)
        if torch._dynamo.config.assume_static_by_default:
            self.assertExpectedInline(cnts.frame_count, """0""")
            self.assertExpectedInline(cnts.op_count, """0""")
        else:
            self.assertExpectedInline(cnts.frame_count, """1""")
            self.assertExpectedInline(cnts.op_count, """2""")

    def test_tuple_mul(self):
        def fn(count):
            head_mask = count * (2, 3) * count
            return head_mask

        cnts = torch._dynamo.testing.CompileCounter()
        opt_fn = torch._dynamo.optimize(cnts)(fn)
        self.assertEqual(opt_fn(2), (2, 3) * 4)
        if torch._dynamo.config.assume_static_by_default:
            self.assertExpectedInline(cnts.frame_count, """0""")
            self.assertExpectedInline(cnts.op_count, """0""")
        else:
            self.assertExpectedInline(cnts.frame_count, """1""")
            self.assertExpectedInline(cnts.op_count, """2""")

    def test_tuple_mul_with_shape(self):
        def fn(a):
            x = a.shape[0]
            y = 2 * (x, 3) * 2
            return a + y[4]

        # expect 3 ops post folding for dynamic case: size, index, add
        torch._dynamo.testing.standard_test(
            self, fn, 1, expected_ops=1, expected_ops_dynamic=ifdynstaticdefault(1, 3)
        )

    def test_tuple_iadd_with_shape(self):
        def fn(a):
            output = (a + a.shape[0], a - a.shape[0])
            # tuple += tuple
            output += (a - a.shape[0], a + a.shape[0])
            # tuple += constant tuple
            output += (2, 3)
            return output

        # expect 4 add / subs for static, 4 * 3 (size, index, math op) for dynamic
        torch._dynamo.testing.standard_test(
            self, fn, 1, expected_ops=4, expected_ops_dynamic=ifdynstaticdefault(4, 12)
        )

    def test_list_iadd_with_shape(self):
        def fn(a):
            output = [a + a.shape[0], a - a.shape[0]]
            # list += list
            output += [a - a.shape[0], a + a.shape[0]]
            # list += tuple
            output += (a + a.shape[0], a - a.shape[0])
            return output

        # expect 6 add / subs for static, 6 * 3 (size, index, math op) for dynamic

        torch._dynamo.testing.standard_test(
            self, fn, 1, expected_ops=6, expected_ops_dynamic=ifdynstaticdefault(6, 18)
        )

    def test_list_iadd_side_effect(self):
        def fn(a, b):
            a += [b]
            torch._dynamo.graph_break()
            return a

        a = [1, 2, 3]
        b = torch.ones(2, 2)

        opt_fn = torch._dynamo.optimize("eager")(fn)

        exp = fn(a, b)

        a = [1, 2, 3]
        b = torch.ones(2, 2)
        act = opt_fn(a, b)

        self.assertEqual(exp, act)

    def test_user_getattr1(self):
        class MyConfig(dict):
            def __getattr__(self, name):
                return self[name]

        def fn(cfg, x, y):
            return x + y + cfg.offset

        x = torch.randn(10)
        cfg = MyConfig(offset=5)
        cnts = torch._dynamo.testing.CompileCounter()
        opt_fn = torch._dynamo.optimize(cnts)(fn)
        self.assertTrue(same(opt_fn(cfg, x, x), 2 * x + 5))
        self.assertEqual(cnts.frame_count, 1)
        self.assertEqual(cnts.op_count, 2)

    def test_user_getattr2(self):
        class MyConfig:
            defined_on_class = 1

            def __init__(self):
                self.defined_on_object = 2

            def __getattr__(self, name):
                return 3

        def fn(cfg, x):
            return x + cfg.defined_on_class - cfg.defined_on_object + cfg.not_defined

        x = torch.randn(10)
        cfg = MyConfig()
        cnts = torch._dynamo.testing.CompileCounter()
        opt_fn = torch._dynamo.optimize(cnts)(fn)
        self.assertTrue(same(opt_fn(cfg, x), x + 1 - 2 + 3))
        self.assertEqual(cnts.frame_count, 1)
        self.assertEqual(cnts.op_count, 3)

    def test_getset_descriptor(self):
        def fn(g, x):
            return g.__get__(x)

        cnts = torch._dynamo.testing.CompileCounter()
        opt_fn = torch.compile(fullgraph=True, backend="eager")(fn)
        g = torch.Tensor.shape

        res = opt_fn(g, torch.ones(2, 2))
        exp_res = fn(g, torch.ones(2, 2))
        self.assertEqual(res, exp_res)

    def test_get_attr_function(self):
        def fn(g, x):
            return g(x)

        cnts = torch._dynamo.testing.CompileCounter()
        opt_fn = torch._dynamo.optimize(cnts)(fn)
        g = torch.Tensor.shape.__get__

        res = opt_fn(g, torch.ones(2, 2))
        exp_res = fn(g, torch.ones(2, 2))
        self.assertEqual(res, exp_res)

    def test_user_getattribute(self):
        class MyObject:
            def __init__(self):
                self.custom_dict = {"a": torch.rand((2, 2))}
                self.my_number = 42

            def __getattribute__(self, name):
                custom_dict = super().__getattribute__("custom_dict")
                if name in custom_dict:
                    return custom_dict[name]
                return super().__getattribute__(name)

            def run(self, x):
                return self.my_number * x + self.a * x

        def fn(obj, x):
            return obj.run(x)

        obj = MyObject()
        x = torch.rand((2, 2))
        cnts = torch._dynamo.testing.CompileCounter()
        opt_fn = torch._dynamo.optimize(cnts)(fn)
        self.assertTrue(same(opt_fn(obj, x), fn(obj, x)))

    def test_nn_module_getattr(self):
        class MyMod(torch.nn.Module):
            def __init__(self):
                super().__init__()
                self.custom_dict = {"queue": [torch.rand((2, 2)) for _ in range(3)]}
                self.other_attr = torch.rand((2, 2))

            def __getattr__(self, name):
                custom_dict = self.custom_dict
                if name in custom_dict:
                    return custom_dict[name]
                return super().__getattr__(name)

            def forward(self, x):
                return x @ self.other_attr + self.queue[-1]

        x = torch.rand((2, 2))
        mod = MyMod()
        cnts = torch._dynamo.testing.CompileCounter()
        opt_mod = torch._dynamo.optimize(cnts)(mod)
        self.assertTrue(same(opt_mod(x), mod(x)))
        self.assertTrue(cnts.frame_count, 1)
        self.assertTrue(cnts.op_count, 2)

    def test_nn_module_getattribute(self):
        class MyMod(torch.nn.Module):
            def __init__(self):
                super().__init__()
                self.my_number = 42

            def __getattribute__(self, name):
                if name == "special_attr":
                    return torch.tensor([[1, 2], [3, 4]])
                return super().__getattribute__(name)

            def forward(self, x):
                return self.my_number * x + self.special_attr * x

        def fn(mod, x):
            return mod(x)

        mod = MyMod()
        x = torch.rand((2, 2))
        cnts = torch._dynamo.testing.CompileCounter()
        opt_fn = torch._dynamo.optimize(cnts)(fn)
        self.assertTrue(same(opt_fn(mod, x), fn(mod, x)))

    def test_constant_getattr(self):
        # https://github.com/pytorch/pytorch/issues/97480
        def fn():
            return getattr(None, "arg", 3)

        cnt = torch._dynamo.testing.CompileCounter()
        optimized_fn = torch._dynamo.optimize(cnt)(fn)
        res = optimized_fn()
        self.assertTrue(same(res, 3))

    def test_user_property(self):
        class MyConfig:
            @property
            def prop5(self):
                return 5

        def fn(cfg, x, y):
            return x + y + cfg.prop5

        x = torch.randn(10)
        cfg = MyConfig()
        cnts = torch._dynamo.testing.CompileCounter()
        opt_fn = torch._dynamo.optimize(cnts)(fn)
        self.assertTrue(same(opt_fn(cfg, x, x), 2 * x + 5))
        self.assertEqual(cnts.frame_count, 1)
        self.assertEqual(cnts.op_count, 2)

    def test_dataclass_fields(self):
        @dataclasses.dataclass
        class MyDataClass:
            a: torch.Tensor
            b: torch.Tensor = None
            c: torch.Tensor = None
            d: torch.Tensor = None
            e: torch.Tensor = None

        def fn(obj):
            class_fields = dataclasses.fields(obj)
            assert len(class_fields)
            assert all(field.default is None for field in class_fields[1:])
            other_fields_are_none = all(
                getattr(obj, field.name) is None for field in class_fields[1:]
            )
            assert not other_fields_are_none

            if not hasattr(obj, "a"):
                return -1
            if hasattr(obj, "z"):
                return -2

            total = getattr(obj, class_fields[0].name)
            for field in class_fields[1:]:
                v = getattr(obj, field.name)
                if v is not None:
                    total += v

            return total

        obj1 = MyDataClass(torch.randn(10), torch.randn(10), torch.randn(10))
        obj2 = MyDataClass(torch.randn(10), e=torch.randn(10))
        correct1 = fn(obj1)
        correct2 = fn(obj2)

        cnts = torch._dynamo.testing.CompileCounter()
        opt_fn = torch._dynamo.optimize(cnts)(fn)
        self.assertTrue(same(opt_fn(obj1), correct1))
        self.assertEqual(cnts.frame_count, 1)
        self.assertEqual(cnts.op_count, 2)

        torch._dynamo.reset()
        cnts = torch._dynamo.testing.CompileCounter()
        opt_fn = torch._dynamo.optimize(cnts)(fn)
        self.assertTrue(same(opt_fn(obj2), correct2))
        self.assertEqual(cnts.frame_count, 1)
        self.assertEqual(cnts.op_count, 1)

        # guard failure
        obj2.z = True
        self.assertEqual(opt_fn(obj2), -2)

    def test_dataclass_local_hasattr(self):
        cnt = CompileCounter()
        x = torch.randn(10)

        @dataclasses.dataclass
        class MyDataClass:
            a: torch.Tensor
            b: torch.Tensor

        @torch.compile(backend=cnt, fullgraph=True)
        def fn():
            obj = MyDataClass(x + 1, x - 1)
            if not hasattr(obj, "a"):
                return -1
            if hasattr(obj, "z"):
                return -2
            return obj

        result = fn()
        self.assertIsInstance(result, MyDataClass)
        self.assertEqual(result.a, x + 1)
        self.assertEqual(result.b, x - 1)
        self.assertEqual(cnt.frame_count, 1)
        self.assertEqual(cnt.op_count, 2)

    def test_tensor_build_list_unpack(self):
        def fn(x):
            # seen in fastNLP_Bert
            return torch.cat([*x], dim=-1)

        val = torch.randn([1, 1, 473, 768])
        correct = fn(val)
        cnts = torch._dynamo.testing.CompileCounter()
        opt_fn = torch._dynamo.optimize(cnts)(fn)
        self.assertTrue(same(opt_fn(val), correct))
        self.assertEqual(cnts.frame_count, 1)
        self.assertEqual(cnts.op_count, 2)

    def test_numpy_int_constant(self):
        def fn(x, a, b):
            return x + (a % b)

        args = [torch.randn(10), 4096, np.int64(8)]
        correct = fn(*args)
        cnts = torch._dynamo.testing.CompileCounter()
        opt_fn = torch._dynamo.optimize(cnts, dynamic=True, nopython=True)(fn)
        self.assertTrue(same(opt_fn(*args), correct))
        self.assertTrue(same(opt_fn(*args), correct))
        self.assertEqual(cnts.frame_count, 1)
        self.assertEqual(cnts.op_count, 2)

    def test_numpy_subdtype(self):
        def fn(x, n):
            return np.issubdtype(type(n), np.integer) + x

        args = [torch.randn(10), 4096]
        correct = fn(*args)
        cnts = torch._dynamo.testing.CompileCounter()
        opt_fn = torch._dynamo.optimize(cnts, nopython=True)(fn)
        self.assertEqual(opt_fn(*args), correct)
        self.assertEqual(cnts.frame_count, 1)

    def test_numpy_take_along_axis(self):
        def fn(x, i, a):
            return np.take_along_axis(x, i, a)

        def sample_to_args(s):
            args = (s.input, *sample.args)
            return tuple(a.numpy() if isinstance(a, torch.Tensor) else a for a in args)

        samples = list(
            sample_inputs_take_along_dim(
                None, "cpu", torch.float32, requires_grad=False
            )
        )
        cnts = torch._dynamo.testing.CompileCounter()
        opt_fn = torch._dynamo.optimize(cnts)(fn)
        i = 1
        for sample in samples:
            args = sample_to_args(sample)
            if len(args) < 3:
                # if axis is None, second argument is treated as 1d array
                args = (args[0], np.ravel(args[1]), None)
            self.assertEqual(fn(*args), opt_fn(*args))
            self.assertEqual(cnts.frame_count, i)
            i += 1

    def test_numpy_torch_operators(self):
        def fn(op, t1, t2):
            return op(t1, t2)

        from torch._dynamo.variables.builtin import BuiltinVariable

        operators = BuiltinVariable._fx_graph_functions()

        for op, t1_np, t2_np in itertools.product(
            operators, (True, False), (True, False)
        ):
            if op in [operator.eq, operator.ne]:
                # returns equivalent of torch.eq/ne
                continue
            if op is operator.getitem:
                # skip
                # Did you know that tensor[ndarray_of_floats] works?
                continue
            if op is operator.imatmul and (t1_np or t2_np):
                # skip
                # in numpy, in place matmul does not work single
                # dimensional arrays
                continue
            t1 = torch.rand(5)
            if t1_np:
                t1 = t1.numpy()
            t2 = torch.rand(5)
            if t2_np:
                t2 = t2.numpy()
            try:
                # TODO try a bit harder
                result = op(t1, t2)
            except (RuntimeError, TypeError, IndexError):
                continue
            cnts = torch._dynamo.testing.CompileCounter()
            opt_fn = torch._dynamo.optimize(cnts)(fn)
            self.assertEqual(result, opt_fn(op, t1, t2), msg=f"{op=} {t1_np=} {t2_np=}")
            self.assertEqual(cnts.frame_count, 1, msg=f"{op=} {t1_np=} {t2_np=}")
            torch._dynamo.reset()

    def test_numpy_ndarray_graph_break(self):
        def fn(x):
            a = x.numpy()
            b = a.real
            torch._dynamo.graph_break()
            c = np.multiply(b, 2.0)
            return c

        cnts = torch._dynamo.testing.CompileCounter()
        opt_fn = torch._dynamo.optimize(cnts)(fn)
        for _ in range(10):
            x = torch.randn(3)
            ref = fn(x)
            res = opt_fn(x)
            self.assertEqual(ref, res)
        self.assertEqual(cnts.frame_count, 2)

    def test_numpy_ndarray_graph_break_with_multiple_outputs(self):
        def fn(x, y):
            a = x.numpy()
            b = y.numpy()
            torch._dynamo.graph_break()
            return np.add(a, 1), np.add(b, 1)

        cnts = torch._dynamo.testing.CompileCounter()
        opt_fn = torch._dynamo.optimize(cnts)(fn)
        for _ in range(10):
            x = torch.randn([1, 3])
            y = torch.randn([1, 3])
            ref = fn(x, y)
            res = opt_fn(x, y)
            self.assertEqual(ref, res)
        self.assertEqual(cnts.frame_count, 2)

    def test_numpy_force(self):
        def fn(x):
            return x.numpy(force=False)

        cnts = torch._dynamo.testing.CompileCounter()
        opt_fn = torch._dynamo.optimize(cnts)(fn)
        x = torch.randn(3)
        res = opt_fn(x)
        self.assertEqual(type(res), np.ndarray)
        self.assertEqual(cnts.frame_count, 1)

        def fn(x):
            return x.numpy(force=True)

        cnts = torch._dynamo.testing.CompileCounter()
        opt_fn = torch._dynamo.optimize(cnts)(fn)
        x = torch.randn(3, requires_grad=True)
        res = opt_fn(x)
        self.assertEqual(type(res), np.ndarray)
        self.assertEqual(cnts.frame_count, 1)

    def test_numpy_recompilation_scalar(self):
        def fn(x, a):
            return np.where(x < 0.5, a, x)

        x = np.random.randn(8)
        cnts = torch._dynamo.testing.CompileCounter()
        opt_fn = torch._dynamo.optimize(cnts, dynamic=True)(fn)

        ref = fn(x, 3)
        res = opt_fn(x, 3)
        self.assertEqual(ref, res)

        ref = fn(x, 4)
        res = opt_fn(x, 4)
        self.assertEqual(ref, res)

        self.assertEqual(cnts.frame_count, 1)

    def test_tensor_interacts_with_numpy_ndarray(self):
        def fn(x, y):
            a = x.numpy()
            b = y.numpy()
            c = np.ones_like(a)
            d = np.ones_like(b)
            torch._dynamo.graph_break()
            return np.add(a, c), np.add(b, d)

        cnts = torch._dynamo.testing.CompileCounter()
        opt_fn = torch._dynamo.optimize(cnts)(fn)
        for _ in range(10):
            x = torch.randn([1, 3])
            y = torch.randn([1, 3])
            ref = fn(x, y)
            res = opt_fn(x, y)
            self.assertEqual(ref, res)
        self.assertEqual(cnts.frame_count, 2)

    def test_numpy_ndarray_works_with_builtin_function(self):
        def fn(x):
            v = x.sum() / len(x)
            return v

        cnts = torch._dynamo.testing.CompileCounter()
        opt_fn = torch._dynamo.optimize(cnts, nopython=True)(fn)
        for _ in range(10):
            x = np.random.randn(2, 3)
            ref = fn(x)
            res = opt_fn(x)
            self.assertEqual(ref, res)
        self.assertEqual(cnts.frame_count, 1)

    def test_numpy_array_of_arrays(self):
        def fn(x, y):
            return np.array([x, y])

        cnts = torch._dynamo.testing.CompileCounter()
        opt_fn = torch._dynamo.optimize(cnts, nopython=True)(fn)

        x, y = np.float64(1), np.float64(2)
        res = opt_fn(x, y)
        self.assertEqual(res, np.array([1, 2], dtype=float))
        self.assertEqual(type(res), np.ndarray)
        self.assertEqual(cnts.frame_count, 1)

        x, y = np.arange(2), np.arange(2) + 2
        res = opt_fn(x, y)
        self.assertEqual(res, np.array([[0, 1], [2, 3]]))
        self.assertEqual(type(res), np.ndarray)
        self.assertEqual(cnts.frame_count, 2)

    def test_numpy_readonly(self):
        @torch.compile(fullgraph=True)
        def fn(x):
            return x

        x = np.broadcast_to(np.arange(3), (2, 3))
        self.assertFalse(x.flags.writeable)

        with warnings.catch_warnings():
            warnings.simplefilter("error")
            y = fn(x)
        self.assertTrue(y.flags.writeable)  # XXX: differs from numpy

    def test_numpy_tolist(self):
        def fn(x):
            return x.tolist()

        cnts = torch._dynamo.testing.CompileCounter()
        opt_fn = torch._dynamo.optimize(cnts, nopython=True)(fn)

        x = np.arange(5)
        r = opt_fn(x)

        self.assertEqual(r, [0, 1, 2, 3, 4])
        self.assertEqual(type(r), list)
        self.assertEqual(cnts.frame_count, 1)

    def test_numpy_size_attr(self):
        def fn(x):
            return x.size + x

        cnts = torch._dynamo.testing.CompileCounter()
        opt_fn = torch._dynamo.optimize(cnts, nopython=True)(fn)

        x = np.arange(5)
        r = opt_fn(x)

        self.assertEqual(r, fn(x))
        self.assertEqual(type(r), np.ndarray)
        self.assertEqual(cnts.frame_count, 1)

    def test_numpy_no_raise(self):
        def _inf_nan_preprocess(t, t_np):
            t_np = np.nan_to_num(t_np)
            return t, t_np

        def fn():
            # shape, dims format
            test_cases = (
                (3, 3),
                (4, 4),
                (5, 5),
            )

            for shape in test_cases:
                t = torch.randn(shape, dtype=torch.complex64)
                t_np = np.random.randn(*shape).astype(np.complex64)

                _, t_np = _inf_nan_preprocess(t, t_np)
                print(t, t_np)  # Just a side effect so that compilation kicks in

        cnt = CompileCounterWithBackend("inductor")
        fn = torch._dynamo.optimize(cnt)(fn)
        fn()
        self.assertEqual(cnt.frame_count, ifdynstaticdefault(2, 1))

    def test_mandelbrot_numpy(self):
        def mandelbrot_numpy(max_iter):
            # Define the boundaries of the complex plane
            xn = 450
            yn = 375
            xmin = -2.25
            xmax = 0.75
            ymin = -1.25
            ymax = 1.25

            # Create the grid of complex numbers
            x_values = np.linspace(xmin, xmax, xn, dtype=np.float64)
            y_values = np.linspace(ymin, ymax, yn, dtype=np.float64)
            rx, iy = np.meshgrid(x_values, y_values, indexing="xy")

            x = rx.copy()
            y = iy.copy()
            mask = np.zeros_like(x)
            for i in range(max_iter):
                x_prev = x
                y_prev = y
                x = x_prev**2 - y_prev**2 + rx
                y = 2 * x_prev * y_prev + iy
                inside = np.sqrt(x**2 + y**2) <= 2
                mask += inside
            return mask

        cnts = torch._dynamo.testing.CompileCounter()
        opt_fn = torch._dynamo.optimize(cnts, nopython=True)(mandelbrot_numpy)
        n_iter = torch._dynamo.config.cache_size_limit - 2
        for i in range(n_iter):
            x = i + 3
            ref = mandelbrot_numpy(x)
            res = opt_fn(x)
            self.assertEqual(ref, res)
        # We need to specialise the number as it's in a forloop
        self.assertEqual(cnts.frame_count, n_iter)

    def test_numpy_as_global(self):
        global x
        x = np.arange(10)

        @torch.compile(fullgraph=True)
        def fn(y):
            return y + x + x

        r = fn(np.arange(10))
        self.assertEqual(type(r), np.ndarray)
        self.assertEqual(r, x * 3)
        del x

    def test_numpy_gt(self):
        x = np.arange(10)

        @torch.compile
        def fn(y):
            return y >= 3

        r = fn(x)
        self.assertEqual(type(r), np.ndarray)
        self.assertEqual(r, x >= 3)

    def test_numpy_min(self):
        x = np.arange(10)

        @torch.compile
        def fn(y):
            return min(y, 3), min(y, y - 1)

        r1, r2 = fn(x)
        self.assertEqual(type(r1), np.ndarray)
        self.assertEqual(type(r2), np.ndarray)
        self.assertEqual(r1, np.minimum(x, 3))
        self.assertEqual(r2, np.minimum(x, x - 1))

    def test_graph_break_correctly_when_passing_numpy_ndarray_to_torch_function(self):
        # from transformers/models/big_bird/modeling_big_bird.py
        def fn(x: int, y: torch.Tensor):
            ndarray_list = [np.ones([2, x])]
            ndarray = np.stack(ndarray_list, axis=0)
            tensor = torch.tensor(ndarray, dtype=torch.long)
            tensor.unsqueeze_(0)
            return tensor + y

        cnts = torch._dynamo.testing.CompileCounter()
        opt_fn = torch._dynamo.optimize(cnts)(fn)
        for x in range(1, 10):
            y = torch.randn([1, 2, x])
            ref = fn(x, y)
            res = opt_fn(x, y)
            self.assertEqual(ref, res)
        # It's all traced once with x = 1, x = 2 and then x = ks0
        # For dynamic it's x=1 and x=ks0
        self.assertEqual(cnts.frame_count, ifdynstaticdefault(3, 2))

    def test_numpy_with_builtin_type(self):
        x = np.random.rand(5)

        def fn(x):
            return (x * 5).astype(bool).astype(float).astype(int) + 8

        cnts = torch._dynamo.testing.CompileCounter()
        opt_fn = torch._dynamo.optimize(cnts)(fn)

        r = opt_fn(x)
        self.assertEqual(r.dtype, int)
        self.assertEqual(cnts.frame_count, 1)

    def test_with_builtin_type(self):
        x = torch.randn(5)

        def fn(x):
            return (x * 5).to(bool).to(float).to(int) + 8

        cnts = torch._dynamo.testing.CompileCounter()
        opt_fn = torch._dynamo.optimize(cnts)(fn)

        r = opt_fn(x)
        self.assertEqual(r.dtype, torch.int64)
        self.assertEqual(cnts.frame_count, 1)

    def test_numpy_unique_f16(self):
        def fn():
            x = np.asarray([1, 1, 2, 2, 3], dtype=np.float16)
            return np.unique(x)

        cnts = torch._dynamo.testing.CompileCounter()
        opt_fn = torch._dynamo.optimize(cnts)(fn)

        r = opt_fn()
        self.assertEqual(r.dtype, np.float16)
        self.assertEqual(cnts.frame_count, 1)

    def test_numpy_fallback_on_eager(self):
        def fn():
            return np.asarray(["L", "U"])

        cnts = torch._dynamo.testing.CompileCounter()
        opt_fn = torch._dynamo.optimize(cnts)(fn)

        r = opt_fn()
        self.assertEqual(cnts.frame_count, 0)  # graph break
        self.assertEqual(r, np.asarray(["L", "U"]))

        # repeat with a different function
        def fn2():
            return np.random.choice(["L", "U"])

        cnts2 = torch._dynamo.testing.CompileCounter()
        opt_fn2 = torch._dynamo.optimize(cnts2)(fn2)

        r2 = fn2()
        self.assertEqual(cnts.frame_count, 0)
        assert r2 in ("L", "U")

    def test_trace_ndarray_frame(self):
        def fn(x):
            x = x**2
            print("graph break.")
            return 2 * x

        counter = CompileCounter()
        compiled_fn = torch._dynamo.optimize(counter)(fn)

        x = np.arange(8)
        self.assertEqual(fn(x), compiled_fn(x))
        self.assertEqual(counter.frame_count, 2)

    def test_trace_ndarray_frame_2(self):
        # no tensors/ndarray as inputs in the frame
        def fn(x):
            print("graph break.")
            return 2 * np.arange(x)

        counter = CompileCounter()
        compiled_fn = torch._dynamo.optimize(counter)(fn)

        x = 8
        self.assertEqual(fn(x), compiled_fn(x))
        self.assertEqual(counter.frame_count, 1)

    def test_numpy_non_torch_dtype(self):
        # test that we gracefully graph break on dtypes
        # that do not have pytorch equivalents.
        def fn(x):
            return isinstance(x, torch.Tensor)

        cnts = torch._dynamo.testing.CompileCounter()
        opt_fn = torch._dynamo.optimize(cnts)(fn)

        # torch does not have the `uint16` dtype
        for x in [np.array([42], dtype=np.uint16), np.uint16(42), np.dtype("uint16")]:
            r = opt_fn(x)

            self.assertEqual(r, False)
            self.assertEqual(cnts.frame_count, 0)  # graph break

    def test_numpy_iter(self):
        # test that iteration over an ndarray produces ndarrays not bare tensors
        def fn(x):
            return [bm for bm in x]

        cnts = torch._dynamo.testing.CompileCounter()
        opt_fn = torch._dynamo.optimize(cnts)(fn)

        proba_map = np.arange(3)[:, None]
        res = opt_fn(proba_map)

        self.assertEqual([type(r) for r in res], [np.ndarray, np.ndarray, np.ndarray])
        self.assertEqual(res, [np.array([0]), np.array([1]), np.array([2])])
        self.assertEqual(cnts.frame_count, 1)

    # cache size limit needs to be larger than the `dtypes` list size
    @torch._dynamo.config.patch(cache_size_limit=12)
    def test_dtypes_no_graphbreaks(self):
        dtypes = [
            # floats
            float,
            np.float64,
            "float64",
            np.float32,
            "float32",
            # np.dtype('float64')   # XXX: this is not supported, yet
            # integers
            int,
            "int",
            np.intp,
            np.int32,
            np.uint8
            # np.dtype('int')       # XXX: as above
        ]

        def fn(dt):
            return np.arange(5, dtype=dt)

        for dtyp in dtypes:
            cnts = torch._dynamo.testing.CompileCounter()
            opt_fn = torch._dynamo.optimize(cnts)(fn)

            val = fn(dtyp)
            opt_val = opt_fn(dtyp)

            self.assertEqual(cnts.frame_count, 1)  # no graph break

    # setting the config value makes the PRNG identical to numpy's
    # NB this may involve a graph break
    @torch._dynamo.config.patch(use_numpy_random_stream=True)
    def test_numpy_random_config_to_numpy(self):
        @torch.compile
        def fn():
            return np.random.uniform(size=13)

        self.assertEqual(fn().shape, (13,))

    def test_inplace_view_on_graph_input(self):
        # graph break when calling methods with inplace_view tag on graph input
        func_args_map = {
            lambda x: x.resize_(6).mul_(2): torch.ones(4),
            lambda x: x.t_().mul_(2): torch.rand(2, 3),
            lambda x: x.transpose_(0, 1).mul_(2): torch.rand(2, 3),
            lambda x: x.squeeze_().mul_(2): torch.rand(1, 2, 3),
            lambda x: x.unsqueeze_(0).mul_(2): torch.rand(2, 3),
            lambda x: x.resize_as_(torch.rand(200, 300)): torch.rand(2, 3),
            lambda x: x.swapaxes_(0, 1).mul_(2): torch.rand(2, 3),
            lambda x: x.swapdims_(0, 1).mul_(2): torch.rand(2, 3),
            lambda x: x.rename_("N", "C").mul_(2): torch.zeros(2, 3),
            lambda x: x.as_strided_((3, 2), (2, 1)).mul_(2): torch.zeros(2, 3),
            lambda x: x.detach_().mul_(2): torch.zeros(2, 3),
        }
        for func, args in func_args_map.items():
            args_clone = args.clone()
            cnts = torch._dynamo.testing.CompileCounter()
            opt_f = torch._dynamo.optimize(cnts)(func)
            self.assertTrue(same(func(args).shape, opt_f(args_clone).shape))
            self.assertEqual(cnts.frame_count, 1)
            self.assertEqual(cnts.op_count, 1)  # mul_

    def test_out_variants_with_resizing_on_graph_inputs(self):
        def fn(x, y):
            return torch.cosh(x, out=y) + 1

        x = torch.rand(2, 3)
        y = torch.rand(4)

        cnts = torch._dynamo.testing.CompileCounter()
        opt_fn = torch.compile(fn, backend=cnts)
        self.assertTrue(same(fn(x, y), opt_fn(x.clone(), y.clone())))
        self.assertEqual(cnts.frame_count, 1)

    def test_dict_mutation_side_effect(self):
        def fn(d):
            d["c"] = d["a"] + d.pop("b")
            return d

        args1 = {"a": torch.randn(10), "b": torch.randn(10)}
        args2 = dict(args1)
        assert fn(args1) is args1
        cnts = torch._dynamo.testing.CompileCounter()
        opt_fn = torch._dynamo.optimize(cnts)(fn)
        self.assertIs(opt_fn(args2), args2)
        self.assertTrue(same(args1, args2))
        self.assertEqual(cnts.frame_count, 1)
        self.assertEqual(cnts.op_count, 1)

    def test_dict_order_keys(self):
        def fn(d):
            return d["a"] - d["b"]

        args1 = {}
        args1["a"] = torch.rand(10)
        args1["b"] = torch.rand(10)
        cnts = torch._dynamo.testing.CompileCounter()
        opt_fn = torch._dynamo.optimize(cnts)(fn)
        self.assertEqual(fn(args1), opt_fn(args1))
        self.assertEqual(cnts.frame_count, 1)
        self.assertEqual(cnts.op_count, 1)
        # A different order of keys recompiles
        args2 = {}
        args2["b"] = args1["b"]
        args2["a"] = args1["a"]
        self.assertEqual(fn(args2), opt_fn(args2))
        self.assertEqual(cnts.frame_count, 2)
        # Extra calls don't recompile
        self.assertEqual(cnts.frame_count, 2)

    def test_dict_namedtuple(self):
        def fn(d):
            return d[3] * 2

        args1 = {collections.namedtuple: None, 3: torch.randn(3)}
        cnts = torch._dynamo.testing.CompileCounter()
        opt_fn = torch._dynamo.optimize(cnts)(fn)
        self.assertEqual(fn(args1), opt_fn(args1))
        self.assertEqual(cnts.frame_count, 1)
        # Test a failing namedtuple guard
        args2 = {2: None, 3: torch.randn(3)}
        self.assertEqual(fn(args2), opt_fn(args2))
        self.assertEqual(cnts.frame_count, 2)

    def test_dict_order_keys_tensors(self):
        def fn(d, x):
            return d[x] + 3

        args1 = {}
        x = torch.randn(10)
        y = torch.randn(10)
        z = torch.randn(10)
        args1[x] = y
        args1[3] = z

        cnts = torch._dynamo.testing.CompileCounter()
        opt_fn = torch._dynamo.optimize(cnts)(fn)
        self.assertEqual(fn(args1, x), opt_fn(args1, x))
        self.assertEqual(cnts.frame_count, 1)

        # Calling again doesn't recompile (same id and key order)
        opt_fn(args1, x)
        self.assertEqual(cnts.frame_count, 1)
        args2 = {}
        args2[3] = z
        args2[x] = y

        # Different order recompiles
        self.assertEqual(fn(args2, x), opt_fn(args2, x))
        self.assertEqual(cnts.frame_count, 2)

    def test_dict_order_keys_modules(self):
        def fn(d, x):
            return d[x](torch.ones(2, 2))

        args1 = {}
        x = torch.nn.Linear(2, 2)
        y = torch.nn.Linear(2, 2)
        z = torch.nn.Linear(2, 2)
        args1[x] = y
        args1[3] = z

        cnts = torch._dynamo.testing.CompileCounter()
        opt_fn = torch._dynamo.optimize(cnts)(fn)
        self.assertEqual(fn(args1, x), opt_fn(args1, x))
        self.assertEqual(cnts.frame_count, 1)

        # Calling again doesn't recompile (same id and key order)
        opt_fn(args1, x)
        self.assertEqual(cnts.frame_count, 1)
        args2 = {}
        args2[3] = z
        args2[x] = y

        # Different order recompiles
        self.assertEqual(fn(args2, x), opt_fn(args2, x))
        self.assertEqual(cnts.frame_count, 2)

    def test_dunder_new_function_inlining(self):
        # https://github.com/pytorch/pytorch/issues/107460

        counters.clear()

        class ModelA(torch.nn.Module):
            def __init__(self):
                super().__init__()

            def forward(self, x):
                return torch.tanh(x + 1)

        class ModelB(torch.nn.Module):
            def __new__(cls):
                return ModelA()

        class Model(torch.nn.Module):
            def __init__(self):
                super().__init__()
                self.layer = torch.nn.Linear(2, 2)

            def forward(self, x):
                other = ModelB()
                return self.layer(x) + other(x)

        x = torch.rand(2, 2)
        m = Model()

        opt_m = torch.compile(backend="eager")(m)
        ref = m(x)
        res = opt_m(x)
        self.assertTrue(same(ref, res))
        self.assertEqual(len(counters["graph_break"]), 1)
        self.assertFalse("super() nn.Module.__init__" in counters["graph_break"])

    def test_class_duner_mro(self):
        class ModuleA(torch.nn.Module):
            pass

        class ModuleB(ModuleA):
            pass

        def fn(x, mod):
            if ModuleA in type(mod).__mro__:
                return x + 1
            else:
                return x - 1

        x = torch.rand(2, 3)
        mod = ModuleB()
        opt_fn = torch.compile(backend="eager", fullgraph=True)(fn)
        ref = fn(x, mod)
        res = opt_fn(x, mod)
        self.assertTrue(same(ref, res))

    def test_nested_wraps(self):
        def foo(x, y):
            def add(x, y):
                return x + y

            @functools.wraps(add)
            def wrapped_call(x, y):
                return add(x, y)

            return wrapped_call(x, y)

        x = torch.randn(3, 3)
        y = torch.randn(3, 3)

        o = torch.compile(foo, fullgraph=True, backend="eager")(x, y)
        self.assertEqual(o, x + y)

        def foo(x, y):
            def nested_call(x, y):
                def mul(x, y):
                    return x * y

                @functools.wraps(mul)
                def double_nested_call(x, y):
                    return mul(x, y)

                return double_nested_call(x, y)

            return nested_call(x, y)

        o = torch.compile(foo, fullgraph=True, backend="eager")(x, y)
        self.assertEqual(o, x * y)

    def test_module_deepcopy(self):
        m1 = torch.nn.Sequential(
            torch.nn.Linear(10, 10),
            torch.nn.ReLU(),
            torch.nn.Linear(10, 10),
            torch.nn.ReLU(),
        )
        m2 = torch.nn.Sequential(
            torch.nn.Linear(10, 10),
            torch.nn.ReLU(),
            torch.nn.Linear(10, 10),
            torch.nn.ReLU(),
        )

        def fn(m, x):
            m_copy = copy.deepcopy(m)
            return m_copy(x)

        v = torch.randn(10)
        correct1 = fn(m1, v)
        correct2 = fn(m2, v)
        cnts = torch._dynamo.testing.CompileCounter()
        opt_fn = torch._dynamo.optimize(cnts)(fn)
        for _ in range(10):
            self.assertTrue(same(opt_fn(m1, v), correct1))
        for _ in range(10):
            self.assertTrue(same(opt_fn(m2, v), correct2))
        self.assertEqual(cnts.frame_count, 1)
        self.assertEqual(cnts.op_count, 4)

    def test_type_copy(self):
        def fn(seq):
            a, b = seq
            return type(seq)([a + 1, b + 2, a + b])

        args1 = [torch.randn(10), torch.randn(10)]
        args2 = (torch.randn(10), torch.randn(10))
        correct1 = fn(args1)
        correct2 = fn(args2)
        cnts = torch._dynamo.testing.CompileCounter()
        opt_fn = torch._dynamo.optimize(cnts)(fn)
        self.assertTrue(same(opt_fn(args1), correct1))
        self.assertTrue(same(opt_fn(args2), correct2))
        self.assertIsInstance(opt_fn(args1), list)
        self.assertIsInstance(opt_fn(args2), tuple)
        self.assertEqual(cnts.frame_count, 2)
        self.assertEqual(cnts.op_count, 6)

    def test_setattr_mutation1(self):
        class MyObj:  # noqa: B903
            def __init__(self, a, b):
                self.a = a
                self.b = b

        def fn(obj):
            obj.c = obj.a * obj.b + 1
            obj.b = obj.a * obj.c + 2
            obj.a = obj.b * obj.c + 3
            obj.c = obj.a * obj.b + 4
            obj.b = obj.a * obj.c + 5
            obj.a = obj.b * obj.c + 6
            return obj

        x1 = torch.randn(10)
        x2 = torch.randn(10)
        obj1 = MyObj(x1, x2)
        obj2 = MyObj(x1, x2)
        fn(obj2)
        cnts = torch._dynamo.testing.CompileCounter()
        opt_fn = torch._dynamo.optimize(cnts)(fn)
        self.assertIs(opt_fn(obj1), obj1)
        self.assertTrue(same(obj1.a, obj2.a))
        self.assertTrue(same(obj1.b, obj2.b))
        self.assertTrue(same(obj1.c, obj2.c))
        self.assertEqual(cnts.frame_count, 1)
        self.assertEqual(cnts.op_count, 12)

    def test_setattr_mutation2(self):
        class MyObj:
            def __init__(self, x):
                self.a = x + 1
                self.b = x + 2

        def fn(x):
            x = x / 3.0
            obj = MyObj(x)
            obj.c = obj.a * obj.b + 1
            obj.b = obj.a * obj.c + 2
            obj.a = obj.b * obj.c + 3
            return obj

        x1 = torch.randn(10)
        obj2 = fn(x1)

        cnts = torch._dynamo.testing.CompileCounter()
        opt_fn = torch._dynamo.optimize(cnts)(fn)
        obj1 = opt_fn(x1)
        self.assertTrue(same(obj1.a, obj2.a))
        self.assertTrue(same(obj1.b, obj2.b))
        self.assertTrue(same(obj1.c, obj2.c))
        self.assertEqual(cnts.frame_count, 1)
        self.assertEqual(cnts.op_count, 9)

    def test_setattr_mutation3(self):
        # TODO(jansel): dead code eliminate the object creation
        class MyObj:
            def __init__(self, x):
                super().__init__()
                self.a = x + 1
                self.b = x + 2

        def fn(x):
            x = x / 3.0
            obj = MyObj(x)
            obj.c = obj.a * obj.b + 1
            obj.b = obj.a * obj.c + 2
            obj.a = obj.b * obj.c + 3
            return obj.a, obj.b, obj.c

        x1 = torch.randn(10)
        obj2 = fn(x1)

        cnts = torch._dynamo.testing.CompileCounter()
        opt_fn = torch._dynamo.optimize(cnts)(fn)
        obj1 = opt_fn(x1)
        self.assertTrue(same(obj1, obj2))
        self.assertEqual(cnts.frame_count, 1)
        self.assertEqual(cnts.op_count, 9)

    def test_user_defined_class_name(self):
        class MyClassFoo:
            pass

        def fn1(a, b, c):
            tmp = MyClassFoo()
            if tmp.__class__.__name__ == "MyClassFoo":
                return a - b / c

        torch._dynamo.testing.standard_test(self, fn=fn1, nargs=3)

    def test_user_defined_class_python_type(self):
        class MyClass1:
            pass

        class ExampleMeta(type):
            pass

        class MyClass2(metaclass=ExampleMeta):
            pass

        def fn(x, c):
            if isinstance(c, MyClass1):
                return x + 1
            elif isinstance(c, MyClass2):
                return x + 2
            else:
                return x + 3

        x = torch.rand(3)
        opt_fn = torch._dynamo.optimize("eager")(fn)
        for c in [MyClass1, MyClass2]:
            ref = fn(x, c)
            res = opt_fn(x, c)
            self.assertTrue(same(ref, res))

    def test_super_calling_with_metaclass(self):
        class ExampleMeta(type):
            pass

        class MyClass1(metaclass=ExampleMeta):
            coeff = 4  # Force the constant guard to test source in guards

            @classmethod
            def add(cls, x):
                return x + 1

        class MyClass2(MyClass1):
            @classmethod
            def add(cls, x):
                torch._dynamo.graph_break()
                return x + super().add(x) + super().coeff

        def fn(x, obj):
            return x + obj.add(x)

        x = torch.rand(3)
        obj = MyClass2()
        opt_fn = torch._dynamo.optimize("eager")(fn)
        ref = fn(x, obj)
        res = opt_fn(x, obj)
        self.assertTrue(same(ref, res))

    def test_usr_cls_staticmethod(self):
        class Foo:
            @staticmethod
            def bar(a, b):
                return a + b

        def fn(a, b):
            return Foo.bar(a, b) - 1

        torch._dynamo.testing.standard_test(self, fn=fn, nargs=2)

    def test_usr_cls_classmethod(self):
        class Foo:
            @classmethod
            def bar(cls, a, b):
                return a + b

        def fn(a, b):
            return Foo.bar(a, b) - 1

        torch._dynamo.testing.standard_test(self, fn=fn, nargs=2)

    def test_dunder_methods(self):
        class Foo:
            def __init__(self, val):
                super().__init__()
                self.val = val

            def __add__(self, other):
                return Foo(self.val + other.val)

            def __mul__(self, other):
                return Foo(self.val * other.val)

            def __truediv__(self, other):
                return Foo(self.val / other.val)

            def __sub__(self, other):
                return Foo(self.val - other.val)

        def fn(a, b, c):
            return Foo(a) + Foo(b) * Foo(c) / Foo(a) - Foo(b)

        torch._dynamo.testing.standard_test(self, fn=fn, nargs=3, expected_ops=4)

    def test_function_annotation(self):
        class Variable:
            pass

        def fn(x):
            x = x / 3.0

            def inner(y: typing.List[Variable]):
                return x + 1

            return inner

        x1 = torch.randn(10)
        obj2 = fn(x1)([])

        cnts = torch._dynamo.testing.CompileCounter()
        opt_fn = torch._dynamo.optimize_assert(cnts)(fn)
        opt_fn_inner = torch._dynamo.optimize_assert(cnts)(opt_fn(x1))
        obj1 = opt_fn_inner([])
        self.assertTrue(same(obj1, obj2))
        self.assertEqual(cnts.frame_count, 2)
        self.assertEqual(cnts.op_count, 2)

    def test_nested_closure(self):
        v0 = torch.randn(10)

        def fn1():
            v1 = torch.randn(10)

            def fn2(*args, **kwargs):
                assert len(args) == 1
                assert len(kwargs) == 1
                v2 = torch.randn(10) + args[0] + kwargs["b"]

                def fn3(v3=torch.randn(10)):
                    def fn4():
                        return v0 + v1 + v2 + v3 + 1

                    return fn4

                return fn3

            return fn2(1, b=2)()

        cnts = torch._dynamo.testing.CompileCounter()
        opt_fn1 = torch._dynamo.optimize_assert(cnts)(fn1)
        tmp1 = torch._dynamo.optimize_assert(cnts)(opt_fn1())
        tmp2 = torch._dynamo.optimize_assert(cnts)(opt_fn1())
        self.assertTrue(tmp1().shape, (10,))
        self.assertTrue(same(tmp1(), tmp1()))
        self.assertFalse(same(tmp1(), tmp2()))
        self.assertEqual(cnts.frame_count, 2)
        self.assertEqual(cnts.op_count, 9)

    def test_nested_closure_mutation(self):
        def fn1():
            v1 = torch.randn(10)

            def fn2():
                v2 = torch.randn(10)

                def fn3():
                    nonlocal v1, v2
                    v1 += 1
                    v2 += 2
                    return v1 + v2

                return fn3

            rv = fn2()
            rv()
            rv()
            return rv

        torch.manual_seed(9000)
        counter1 = fn1()
        result1 = [counter1(), counter1(), counter1()]

        torch.manual_seed(9000)
        cnts = torch._dynamo.testing.CompileCounter()
        opt_fn1 = torch._dynamo.optimize_assert(cnts)(fn1)
        counter2 = torch._dynamo.optimize_assert(cnts)(opt_fn1())
        result2 = [counter2(), counter2(), counter2()]
        result1.append(counter1())
        result2.append(counter2())

        self.assertTrue(same(result1, result2))
        self.assertEqual(cnts.frame_count, 2)
        self.assertEqual(cnts.op_count, 11)

    def test_write_to_closures_in_inlining(self):
        out = []
        for use_dynamo in [False, True]:

            def make_counter():
                x = torch.randn(10)

                def counter():
                    nonlocal x
                    x = x + 1
                    return x

                return counter

            torch.manual_seed(0)
            counter = make_counter()
            if not use_dynamo:
                out.append(counter() + counter())
            else:
                cnts = torch._dynamo.testing.CompileCounter()

                @torch._dynamo.optimize(cnts, nopython=True)
                def fn(counter):
                    return counter() + counter()

                out.append(fn(counter))
                self.assertEqual(cnts.frame_count, 1)
                self.assertEqual(cnts.op_count, 3)
                self.assertFalse(same(counter() + counter(), out[-1]))

        self.assertTrue(same(out[0], out[1]))

    def test_closure_out_of_scope_cell(self):
        cell1 = torch.rand(1).item()
        cell2 = torch.rand(3, 3)

        def indirect():
            return direct()

        def direct():
            def inner():
                return cell1 + 1, cell2 + 3

            return inner()

        cnts = torch._dynamo.testing.CompileCounter()
        opt_fn = torch._dynamo.optimize(cnts)(indirect)
        result1, result2 = opt_fn()
        self.assertAlmostEqual(cell1 + 1, result1)
        self.assertTrue(torch.allclose(cell2 + 3, result2))
        self.assertEqual(cnts.frame_count, 1)
        self.assertEqual(cnts.op_count, 1)

    def test_closure_out_of_scope_cell_with_mutation(self):
        cell1 = torch.rand(1).item()
        orig1 = cell1
        cell2 = torch.rand(3, 3)
        orig2 = cell2.clone()

        def indirect():
            return direct()

        def direct():
            def inner():
                nonlocal cell1, cell2
                x = cell2 + 1
                cell1 += 1
                cell2 += 10
                x = x + cell2
                return cell1, cell2, x

            return inner()

        cnts = torch._dynamo.testing.CompileCounter()
        opt_fn = torch._dynamo.optimize(cnts, nopython=True)(indirect)
        for i in range(1, 4):
            result1, result2, _ = opt_fn()
            self.assertAlmostEqual(orig1 + 1 * i, result1)
            self.assertTrue(torch.allclose(orig2 + 10 * i, result2))
            self.assertEqual(cnts.frame_count, 1)
            self.assertEqual(cnts.op_count, 3)
            cnts.clear()

    def test_closure_with_mutation_and_graph_break(self):
        def fn():
            x = torch.zeros(1)

            def subfunc():
                x[0] = backup

            if x[0] >= -1e5:
                pass

            backup = 1
            subfunc()
            return x

        cnts = torch._dynamo.testing.CompileCounter()
        opt_fn = torch._dynamo.optimize(cnts)(fn)
        expected = fn()
        actual = opt_fn()
        self.assertTrue(same(expected, actual))
        self.assertEqual(cnts.frame_count, 2)

    def test_closure_out_of_scope_cell_with_cond(self):
        # Test closure with out-of-scope cell variable, used in a cond
        # where the two branches read different closure variables
        from functorch.experimental.control_flow import cond

        def g(x):
            return x

        class ModuleCondDeep(torch.nn.Module):
            def forward(self, pred, x):
                return self._indirection(pred, x)

            def _indirection(self, pred, x):
                return self.indirection(pred, x)

            def indirection(self, pred, x):
                def true_fn(y):
                    return y + 2

                def false_fn(y):
                    return y - 2

                def shallow(x):
                    return x * 2

                def deep(x):
                    # y = g(x)
                    y = x
                    return cond(
                        x[0][0] > 0,
                        true_fn,
                        false_fn,
                        [y],
                    )

                return cond(pred, shallow, deep, [x])

        mod = ModuleCondDeep()
        opt_mod = torch._dynamo.optimize("eager")(mod)
        inp = torch.randn(3, 3)
        exp1 = mod(torch.tensor(False), inp)
        actual1 = opt_mod(torch.tensor(False), inp)
        exp2 = mod(torch.tensor(True), inp)
        actual2 = opt_mod(torch.tensor(True), inp)
        self.assertTrue(torch.allclose(exp1, actual1))
        self.assertTrue(torch.allclose(exp2, actual2))

    def test_top_package_import(self):
        def fn(x):
            import torch.fx

            assert not isinstance(x, torch.fx.Proxy)
            return torch.sin(x)

        x = torch.randn(4, 5)
        ref = fn(x)
        cnts = torch._dynamo.testing.CompileCounter()
        opt_fn = torch._dynamo.optimize_assert(cnts)(fn)
        res = opt_fn(x)
        self.assertTrue(same(ref, res))

    def test_typing_typevar(self):
        def fn(x):
            def sumt(y: torch.Tensor) -> torch.Tensor:
                return torch.sum(y)

            def foo(c: typing.Callable[[T], T], y: T) -> T:
                return c(y)

            return foo(sumt, x)

        x = torch.randn(3)
        ref = fn(x)
        cnts = torch._dynamo.testing.CompileCounter()
        opt_fn = torch._dynamo.optimize_assert(cnts)(fn)
        res = opt_fn(x)
        self.assertTrue(same(ref, res))
        self.assertEqual(cnts.frame_count, 1)

    def test_typing_union_and_optional(self):
        def fn(x):
            a = torch.jit.annotate(typing.Dict[str, typing.Optional[torch.Tensor]], {})
            b = torch.jit.annotate(
                typing.Dict[str, typing.Union[torch.Tensor, None]], {}
            )
            return a, b, x + 1

        x = torch.randn(3)
        ref = fn(x)
        opt_fn = torch._dynamo.optimize("eager", nopython=False)(fn)
        res = opt_fn(x)
        self.assertTrue(same(ref, res))

    def test_optimize_on_module(self):
        class MockModule(torch.nn.Module):
            def __init__(self):
                super().__init__()
                self.relu = torch.nn.ReLU()

            def custom_member(self):
                # Just for checking that Dynamo returned mod object can redirect
                # to this method
                pass

            def forward(self, x):
                return self.relu(x)

        cnts1 = torch._dynamo.testing.CompileCounter()
        mod = MockModule()
        optimized_mod = torch._dynamo.optimize(cnts1, nopython=True)(mod)

        a = torch.randn(10)
        ref = mod(a)
        res = optimized_mod(a)

        optimized_mod.custom_member()

        self.assertTrue(same(ref, res))

    def test_nested_optimize_decorator(self):
        cnts2 = torch._dynamo.testing.CompileCounter()
        cnts3 = torch._dynamo.testing.CompileCounter()

        @torch._dynamo.run()
        def fn1(x):
            return torch.sin(x) * 10

        @torch._dynamo.optimize(cnts2, nopython=True)
        def fn2(x):
            return fn1(x) + 1

        @torch._dynamo.optimize(cnts3, nopython=True)
        def fn3(x):
            return torch.relu(fn2(x))

        fn3(torch.randn(4, 5))
        self.assertEqual(cnts2.frame_count, 0)
        self.assertEqual(cnts3.frame_count, 1)
        self.assertEqual(cnts3.op_count, 4)

    def test_nested_optimize_run(self):
        cnts = torch._dynamo.testing.CompileCounter()

        @torch._dynamo.optimize(cnts, nopython=True)
        def fn(x):
            return torch.relu(torch.cos(x) + torch.sin(x))

        fn(torch.randn(4))
        self.assertEqual(cnts.frame_count, 1)

        fn(torch.randn(4, 4))
        self.assertEqual(cnts.frame_count, 2)

        # Test that run works on a decorated fn
        fn = torch._dynamo.run(fn)
        fn(torch.randn(4, 4, 4))
        self.assertEqual(cnts.frame_count, 2)

    def test_nested_optimize(self):
        cnts1 = torch._dynamo.testing.CompileCounter()
        cnts2 = torch._dynamo.testing.CompileCounter()

        def fn(x):
            return torch.relu(torch.cos(x) + torch.sin(x))

        fn1 = torch._dynamo.optimize(cnts1, nopython=True)(fn)
        fn2 = torch._dynamo.optimize(cnts2, nopython=True)(fn1)

        # The first optimize in the nesting should be ignored
        fn2(torch.randn(4))
        self.assertEqual(cnts2.frame_count, 1)
        self.assertEqual(cnts1.frame_count, 0)

        # Since the fn code object is already compiled, calling fn1 should
        # directly call the compiled_fn callable.
        torch._dynamo.run()(fn1)(torch.randn(4))
        self.assertEqual(cnts1.frame_count, 0)

        # Test same behavior by reversing the calls
        torch._dynamo.reset()
        cnts1 = torch._dynamo.testing.CompileCounter()
        cnts2 = torch._dynamo.testing.CompileCounter()
        fn1 = torch._dynamo.optimize(cnts1, nopython=True)(fn)
        fn2 = torch._dynamo.optimize(cnts2, nopython=True)(fn1)
        fn1(torch.randn(4))
        self.assertEqual(cnts1.frame_count, 1)
        torch._dynamo.run()(fn2)(torch.randn(4))
        self.assertEqual(cnts2.frame_count, 0)

    def test_torch_size(self):
        cnts = torch._dynamo.testing.CompileCounter()

        def fn(x):
            output_size = torch.Size([10, 10])
            x = x.view(*output_size)
            return (x,)

        x = torch.randn(100, requires_grad=True)
        x_clone = x.clone()
        ref = fn(x)

        opt_fn = torch._dynamo.optimize(cnts, nopython=True)(fn)
        res = opt_fn(x_clone)

        self.assertTrue(same(ref, res))

    def test_torch_size_numel(self):
        cnts = torch._dynamo.testing.CompileCounter()

        def fn():
            return torch.Size([10, 8]).numel()

        opt_fn = torch._dynamo.optimize(cnts, nopython=True)(fn)
        num = torch.Size([10, 8]).numel()
        self.assertEqual(opt_fn(), num)

    def test_torch_size_numel_dynamic(self):
        cnts = torch._dynamo.testing.CompileCounter()

        def fn(x):
            return x.size().numel()

        opt_fn = torch._dynamo.optimize(cnts, nopython=True)(fn)
        x = torch.rand(10, 1, 8, 1)
        expect = fn(x)
        self.assertEqual(opt_fn(x), expect)

    def test_shape_type(self):
        cnts = torch._dynamo.testing.CompileCounter()

        def fn(x):
            return x + (type(x.shape) == torch.Size)

        opt_fn = torch._dynamo.optimize(cnts, nopython=True)(fn)
        x = torch.zeros(())
        self.assertEqual(opt_fn(x), fn(x))

    def test_size_dim(self):
        cnts = torch._dynamo.testing.CompileCounter()

        def fn(x, dim):
            return x.size(dim=dim)

        opt_fn = torch._dynamo.optimize(cnts, nopython=True)(fn)
        x = torch.empty([4, 9, 8])
        self.assertEqual(opt_fn(x, 1), 9)
        self.assertEqual(opt_fn(x, -2), 9)

    def test_stride_dim(self):
        cnts = torch._dynamo.testing.CompileCounter()

        def fn(x, dim):
            return x.stride(dim=dim)

        opt_fn = torch._dynamo.optimize(cnts, nopython=True)(fn)
        x = torch.empty([4, 9, 8])
        self.assertEqual(opt_fn(x, 0), 72)
        self.assertEqual(opt_fn(x, -2), 8)

    def test_torch_seed(self):
        from torch._dynamo.utils import counters

        cnts = torch._dynamo.testing.CompileCounter()
        counters.clear()

        def fn(x):
            attention_seed = int(torch.seed() % sys.maxsize)
            torch.manual_seed(attention_seed)
            return (x,)

        x = torch.randn(10, requires_grad=True)
        ref = fn(x)

        # Python code is needed here, since torch.manual_seed graph-breaks.
        # Refs: https://github.com/pytorch/pytorch/issues/107187
        opt_fn = torch._dynamo.optimize(cnts, nopython=False)(fn)
        res = opt_fn(x)

        self.assertTrue(same(ref, res))
        # Only the torch.seed call is turned into an FX graph.
        self.assertEqual(cnts.op_count, 1)
        self.assertEqual(cnts.frame_count, 1)
        # Graph breaks at manual_seed.
        self.assertEqual(len(counters["graph_break"]), 1)

    def test_is_tensor_like(self):
        cnts = torch._dynamo.testing.CompileCounter()

        def f(x):
            if torch.overrides.is_tensor_like(x):
                return (x * 2,)
            return (torch.ones(10) + x,)

        x = torch.randn(10)
        ref0 = f(x)
        ref1 = f(4)
        opt_f = torch._dynamo.optimize(cnts, nopython=True)(f)
        res0 = opt_f(x)
        res1 = opt_f(4)
        self.assertTrue(same(ref0, res0))
        self.assertTrue(same(ref1, res1))

    def test_is_tensor_like2(self):
        class MyTensor:
            @classmethod
            def __torch_function__(cls, func, types, args=(), kwargs=None):
                if kwargs is None:
                    kwargs = {}

                if func is torch.max:
                    return torch.tensor(123)
                return func(*args, **kwargs)

        def fn(x):
            if torch.overrides.is_tensor_like(x):
                return torch.max(x)
            else:
                return torch.zeros(1)

        x = MyTensor()
        ref0 = fn(x)
        ref1 = fn(4)
        opt_fn = torch._dynamo.optimize("eager")(fn)
        res0 = opt_fn(x)
        res1 = opt_fn(4)
        self.assertTrue(same(ref0, res0))
        self.assertTrue(same(ref1, res1))

    def test_tensor_data(self):
        def fn(x, y):
            return x[y.data]

        x = torch.rand(8)
        y = torch.ones(8).to(torch.int)
        ref = fn(x, y)
        opt_fn = torch._dynamo.optimize("eager", nopython=True)(fn)
        res = opt_fn(x, y)
        self.assertTrue(same(ref, res))

    def test_tensor_layout(self):
        def fn(x):
            return torch.zeros(
                [x.size()[0], x.size()[1]],
                dtype=x.dtype,
                layout=x.layout,
                device=x.device,
            )

        x = torch.rand(2, 3)
        ref = fn(x)
        opt_fn = torch._dynamo.optimize("eager", nopython=True)(fn)
        res = opt_fn(x)
        self.assertTrue(same(ref, res))

    def test_version_ci(self):
        # temporary test to check that the ci torch version is set correctly
        self.assertTrue(hasattr(torch, "_subclasses"))

    @unittest.skipIf(not TEST_CUDA, "requires cuda")
    def test_rand(self):
        cnts = torch._dynamo.testing.CompileCounter()
        device = "cuda"

        def fn():
            return torch.randn(10, device=device)

        torch.manual_seed(10)
        ref_run1 = fn()

        torch.manual_seed(10)
        ref_run2 = fn()
        self.assertTrue(same(ref_run1, ref_run2))

        torch.manual_seed(10)
        opt_fn = torch._dynamo.optimize(cnts, nopython=True)(fn)
        res = opt_fn()

        self.assertTrue(same(res, ref_run1))

    def test_slice_input(self):
        cnts = torch._dynamo.testing.CompileCounter()

        def getitem(a, idx):
            if isinstance(idx, slice):
                return (
                    torch.zeros(1),
                    a[idx]
                    + [
                        100,
                    ],
                )
            else:
                return (torch.zeros(1), a[idx])

        layers = list(range(10))
        ref0 = getitem(layers, slice(0, 2, 1))
        ref1 = getitem(layers, 2)
        ref2 = getitem(layers, slice(3, 8, 2))
        opt_getitem = torch._dynamo.optimize(cnts, nopython=True)(getitem)
        res0 = opt_getitem(layers, slice(0, 2, 1))
        res1 = opt_getitem(layers, 2)
        res2 = opt_getitem(layers, slice(3, 8, 2))

        self.assertTrue(ref0 == res0)
        self.assertTrue(ref1 == res1)
        self.assertTrue(ref2 == res2)

    def test_grad(self):
        cnts = torch._dynamo.testing.CompileCounter()

        def fn(a, b):
            out = a * b
            out.sum().backward()
            real_out = torch.sigmoid(a.grad + b)
            return real_out

        inps = [torch.randn(4, requires_grad=True) for _ in range(2)]
        for inp in inps:
            inp.grad = None
        ref = fn(*inps)

        for inp in inps:
            inp.grad = None
        opt_fn = torch._dynamo.optimize(cnts)(fn)
        res = opt_fn(*inps)

        self.assertTrue(same(ref, res))

    def test_source_non_input_grad_access(self):
        # This test creates a model, and accesses the grads
        # from its parameter. This means that within dynamo,
        # the tensor we are reading the grad from HAS a source,
        # but is not known to graphargs.
        cnts = torch._dynamo.testing.CompileCounter()

        class TrivialModel(torch.nn.Module):
            def __init__(self):
                super(TrivialModel, self).__init__()
                self.linear = torch.nn.Linear(2, 1)

            def forward(self, x):
                return self.linear(x)

        def fn(a, b):
            outs = []
            for param in model.parameters():
                outs.append(torch.ones(param.grad.size()))
            return outs, param.grad + 1

        model = TrivialModel()
        # Eager
        a = torch.ones([2, 2], requires_grad=True)
        b = torch.ones([2, 2])
        out = model(a)
        out_sum = out.sum()
        out_sum.backward()
        ref = fn(a, b)

        # Compiled
        model = TrivialModel()
        a = torch.ones([2, 2], requires_grad=True)
        b = torch.ones([2, 2])
        out = model(a)
        out_sum = out.sum()
        out_sum.backward()

        opt_fn = torch._dynamo.optimize(cnts, nopython=True)(fn)
        res = opt_fn(a, b)

        self.assertTrue(same(ref, res))
        self.assertEqual(cnts.frame_count, 1)
        self.assertEqual(cnts.op_count, 3)

    def test_intermediary_tensor_grad_access(self):
        # This test creates a model, and accesses the grads
        # from its parameters and an entirely intermediary tensor.
        cnts = torch._dynamo.testing.CompileCounter()

        def fn(a, b):
            intermediary = torch.ones(2, 2)
            c = a + intermediary
            outs = []
            outs.append(intermediary.grad)
            return outs

        # Eager
        a = torch.ones([2, 2], requires_grad=True)
        b = torch.ones([2, 2])
        ref = fn(a, b)

        # Compiled
        a = torch.ones([2, 2], requires_grad=True)
        b = torch.ones([2, 2])
        opt_fn = torch._dynamo.optimize(cnts, nopython=True)(fn)
        res = opt_fn(a, b)
        self.assertTrue(same(ref, res))
        self.assertEqual(cnts.frame_count, 1)
        self.assertEqual(cnts.op_count, 2)

    @skipIfNotPy311
    def test_linetable_311_writer1(self):
        def fn():
            a = 10
            b = 20
            c = a + b
            f = "linetable_writer"
            return f"Test if {f} generates correct co_linetable: {c}"

        keys = bytecode_transformation.get_code_keys()
        code_options = {k: getattr(fn.__code__, k) for k in keys}
        result = bytecode_transformation.clean_and_assemble_instructions(
            bytecode_transformation.cleaned_instructions(fn.__code__),
            keys,
            code_options,
        )
        l1, l2 = list(fn.__code__.co_positions()), list(result[1].co_positions())
        self.assertEqual(len(l1), len(l2))
        for p1, p2 in zip(l1, l2):
            self.assertEqual(p1, p2)
        self.assertEqual(fn.__code__.co_lnotab, result[1].co_lnotab)

    @skipIfNotPy311
    def test_linetable_311_writer2(self):
        """
        test large ops (LOAD_METHOD) and EXTENDED_ARGS
        fn_str is in the form:
        def fn():
            ...
            x0 = 1
            x1 = 1
            ...
            l = [x0, x1, ...]
        """
        fn_str = f"""\
def fn():
    foo.bar(1, 2, 3)
{str(chr(10)).join(' ' * 4 + 'x' + str(i) + ' = 1' for i in range(1 << 9))}
    l = [{' '.join('x' + str(i) + ',' for i in range(1 << 9))}]
        """
        locals = {}
        exec(fn_str, {}, locals)
        fn = locals["fn"]
        orig_inst_str = "\n".join(list(map(str, dis.get_instructions(fn))))
        self.assertIn("EXTENDED_ARG", orig_inst_str)
        self.assertIn("LOAD_METHOD", orig_inst_str)
        keys = bytecode_transformation.get_code_keys()
        code_options = {k: getattr(fn.__code__, k) for k in keys}
        result = bytecode_transformation.clean_and_assemble_instructions(
            bytecode_transformation.cleaned_instructions(fn.__code__),
            keys,
            code_options,
        )
        new_inst_str = "\n".join(list(map(str, result[0])))
        self.assertIn("EXTENDED_ARG", new_inst_str)
        self.assertIn("LOAD_METHOD", new_inst_str)
        l1, l2 = list(fn.__code__.co_positions()), list(result[1].co_positions())
        self.assertEqual(len(l1), len(l2))
        for p1, p2 in zip(l1, l2):
            self.assertEqual(p1, p2)
        self.assertEqual(fn.__code__.co_lnotab, result[1].co_lnotab)

    @unittest.skipIf(
        sys.version_info < (3, 10) or sys.version_info >= (3, 11),
        "linetable test for Python 3.10",
    )
    def test_linetable_310_writer(self):
        def fn():
            a = 10
            b = 20
            c = a + b
            f = "linetable_writer"
            return f"Test if {f} generates correct co_linetable: {c}"

        inst = dis.get_instructions(fn)
        result = bytecode_transformation.assemble(inst, fn.__code__.co_firstlineno)
        self.assertTrue(result[1] == fn.__code__.co_linetable)

    @unittest.skipIf(sys.version_info >= (3, 10), "use lnotab when python < 3.10")
    def test_lnotab_writer(self):
        def fn():
            a = 10
            b = 20
            c = a + b
            f = "lnotab_writer"
            return f"Test if {f} generates correct co_lnotab: {c}"

        inst = dis.get_instructions(fn)
        result = bytecode_transformation.assemble(inst, fn.__code__.co_firstlineno)
        self.assertTrue(result[1] == fn.__code__.co_lnotab)

    def test_tensor_is_contiguous(self):
        def fn(x):
            input = torch.randn((1, 16, 1, 1))
            weight = torch.randn((8, 16, 3, 3))
            weight = weight.to(memory_format=x)
            output = torch.conv2d(input, weight, None, (2, 1), (1, 1), (1, 1), 1)
            return output.is_contiguous(memory_format=x)

        opt_fn = torch._dynamo.optimize("eager")(fn)
        for x in [torch.contiguous_format, torch.channels_last]:
            self.assertEqual(fn(x), opt_fn(x))

    def test_python_slice(self):
        def f1(input):
            y = 0
            for i, x in enumerate(input[2:], 1):
                y = y + x
            return y

        def f2(input):
            y = 0
            for i, x in enumerate(input.shape[2:], 1):
                y = y + x
            return y

        cnts = torch._dynamo.testing.CompileCounter()
        opt_f1 = torch._dynamo.optimize(cnts)(f1)
        opt_f2 = torch._dynamo.optimize(cnts)(f2)
        res1 = opt_f1([1, 2, 3, 5])
        res2 = opt_f2(torch.rand([2, 3, 4, 5]))

        self.assertEqual(res1, 8)
        self.assertEqual(res2, 9)

    def test_enum_as_dict_key(self):
        class MyEnum(enum.Enum):
            FOO = 10
            BAR = 20

        def fn(x):
            y = x + 2
            z = {
                MyEnum.FOO: torch.tensor(1),
                MyEnum.BAR: 10,
                "MyEnum.BAR": torch.tensor(8),
                5: torch.rand(3),
            }
            torch._dynamo.graph_break()
            a = z[MyEnum.FOO] + z["MyEnum.BAR"]
            b = y * 2
            return a, b

        cnts = torch._dynamo.testing.CompileCounter()
        opt_fn = torch._dynamo.optimize(cnts)(fn)
        for _ in range(10):
            x = torch.rand(3)
            ref = fn(x)
            res = opt_fn(x)
            self.assertTrue(same(ref, res))
        self.assertEqual(cnts.frame_count, 2)

    def test_enum_as_dict_key_with_overloaded_str(self):
        class MyEnum(enum.Enum):
            FOO = 10
            BAR = 20

            def __str__(self):
                return self.value

        def fn(x):
            y = x + 2
            z = {
                MyEnum.FOO: torch.tensor(1),
                MyEnum.BAR: 10,
                "MyEnum.BAR": torch.tensor(8),
                5: torch.rand(3),
            }
            torch._dynamo.graph_break()
            a = z[MyEnum.FOO] + z["MyEnum.BAR"]
            b = y * 2
            return a, b

        cnts = torch._dynamo.testing.CompileCounter()
        opt_fn = torch._dynamo.optimize(cnts)(fn)
        for _ in range(10):
            x = torch.rand(3)
            ref = fn(x)
            res = opt_fn(x)
            self.assertTrue(same(ref, res))
        self.assertEqual(cnts.frame_count, 2)

    def test_const_dict_variable_python_type(self):
        from torch._dynamo.variables import ConstantVariable, ConstDictVariable

        make_key = ConstantVariable.create

        d1 = {
            make_key("a"): ConstantVariable.create(10),
            make_key("b"): ConstantVariable.create(20),
        }
        d2 = collections.OrderedDict(
            [
                (make_key("x"), ConstantVariable.create(12)),
                (make_key("y"), ConstantVariable.create(22)),
            ]
        )
        self.assertEqual(ConstDictVariable(d1).python_type(), dict)
        self.assertEqual(
            ConstDictVariable(d2, collections.OrderedDict).python_type(),
            collections.OrderedDict,
        )

    def test_builtin_subclasses_as_method_on_class_type(self):
        class Foo:
            def __init__(self, name):
                self.ame_ = name

            def get_name(self):
                return "Foo " + self.name_

        class Bar(Foo):
            def __init__(self, name):
                self.name_ = name

            def get_name(self):
                return "Bar " + self.name_

        class Baz(Foo):
            def __init__(self, name):  # noqa: B903
                self.name_ = name

            def get_name(self):
                return "Baz " + self.name_

        subs_of_foo_reg = Foo.__subclasses__()

        counter = CompileCounter()

        @torch._dynamo.optimize_assert(counter)
        def fn():
            return Foo.__subclasses__()

        subs_of_foo_optim = fn()

        self.assertEqual(len(subs_of_foo_reg), 2)
        self.assertEqual(subs_of_foo_reg, subs_of_foo_optim)

    def test_builtin_subclasses_as_method_on_var(self):
        class Foo:
            def __init__(self, name):
                self.name_ = name

            def get_name(self):
                return "Foo " + self.name_

        class Bar(Foo):
            def __init__(self, name):
                self.name_ = name

            def get_name(self):
                return "Bar " + self.name_

        class Baz(Bar):
            def __init__(self, name):
                self.name_ = name

            def get_name(self):
                return "Baz " + self.name_

        subs_of_foo_reg = Foo.__subclasses__()
        sub_of_foo_subclass_var_reg = subs_of_foo_reg[0].__subclasses__()

        sub_of_foo_subclass_var_optim = list()
        counter = CompileCounter()

        @torch._dynamo.optimize_assert(counter)
        def fn():
            return Foo.__subclasses__()

        @torch._dynamo.optimize_assert(counter)
        def fn_single(subs_of_foo_optim):
            return subs_of_foo_optim[0].__subclasses__()

        subs_of_foo_optim = fn()
        sub_of_foo_subclass_var_optim = fn_single(subs_of_foo_optim)

        self.assertEqual(len(sub_of_foo_subclass_var_optim), 1)
        self.assertEqual(sub_of_foo_subclass_var_optim, sub_of_foo_subclass_var_reg)

    def test_builtin_str_on_user_defined_function(self):
        def another_fn():
            pass

        def fn():
            return "another_fn" in str(another_fn)

        opt_fn = torch._dynamo.optimize(nopython=True)(fn)
        self.assertTrue(opt_fn())

    def test_enum_no_graphbreaks(self):
        class Foo(enum.Enum):
            FOO = 0
            BAR = 1

        def fn(x, foo):
            if foo is Foo.FOO:
                x = torch.add(x, 1.0)
            x = torch.mul(x, 1.0)
            return x

        x = torch.randn(1)
        cnts = torch._dynamo.testing.CompileCounter()
        opt_fn = torch._dynamo.optimize(cnts, nopython=True)(fn)
        opt_fn(x, Foo.FOO)
        self.assertEqual(cnts.op_count, 2)

        torch._dynamo.reset()
        cnts = torch._dynamo.testing.CompileCounter()
        opt_fn = torch._dynamo.optimize(cnts, nopython=True)(fn)
        opt_fn(x, Foo.BAR)
        self.assertEqual(cnts.op_count, 1)

    def test_repeat_interleave_graphbreaks(self):
        def fn_no_breaks(x):
            # no breaks on self_int
            x += 1
            x = torch.repeat_interleave(x, 2, 3)
            x += 1
            return x

        def fn_has_breaks(x):
            # breaks on self_Tensor
            x += 1
            x = torch.repeat_interleave(x, torch.tensor(2), 3)
            x += 1
            return x

        x = torch.randn([4, 16, 1, 64])

        cnts = torch._dynamo.testing.CompileCounter()
        opt_fn = torch._dynamo.optimize(cnts)(fn_no_breaks)
        opt_fn(x)
        self.assertEqual(cnts.frame_count, 1)

        torch._dynamo.reset()
        cnts = torch._dynamo.testing.CompileCounter()
        opt_fn = torch._dynamo.optimize(cnts)(fn_has_breaks)
        opt_fn(x)
        self.assertEqual(cnts.frame_count, 2)

    def test_id_of_nn_module(self):
        class M(torch.nn.Module):
            def forward(self, x, ref_id):
                self_id = id(self)
                if self_id == ref_id:
                    x = torch.mul(x, 1.0)
                x = torch.add(x, 1.0)
                return x

        m = M().eval()
        data = torch.randn(1)
        cnts = torch._dynamo.testing.CompileCounter()
        correct_ref_id = id(m)
        opt_m = torch._dynamo.optimize(cnts, nopython=True)(m)
        opt_m(data, correct_ref_id)
        # Extra op is the recorded equality test (although once
        # the trace is flattened this is dead!)
        if torch._dynamo.config.assume_static_by_default:
            self.assertExpectedInline(cnts.op_count, """2""")
        else:
            self.assertExpectedInline(cnts.op_count, """3""")

        torch._dynamo.reset()
        cnts = torch._dynamo.testing.CompileCounter()
        incorrect_ref_id = id(m) + 1
        opt_m = torch._dynamo.optimize(cnts, nopython=True)(m)
        opt_m(data, incorrect_ref_id)
        if torch._dynamo.config.assume_static_by_default:
            self.assertExpectedInline(cnts.op_count, """1""")
        else:
            self.assertExpectedInline(cnts.op_count, """2""")

    def test_inline_func_jump_on_tensor_condition(self):
        def f1(input):
            if input == 0:
                return input + 1
            else:
                return input + 2

        def f2(input):
            return f1(input)

        cnts = torch._dynamo.testing.CompileCounter()
        opt_f2 = torch._dynamo.optimize(cnts)(f2)
        res1 = opt_f2(torch.tensor([1.0]))
        res2 = opt_f2(torch.tensor([0.0]))

        self.assertEqual(res1, 3)
        self.assertEqual(res2, 1)

    def test_frozenset_torch_func_contains(self):
        funcs = frozenset([torch.add])

        def fn(x, func):
            if func in funcs:
                x = torch.add(x, 1.0)
            x = torch.mul(x, 1.0)
            return x

        x = torch.randn(1)
        cnts = torch._dynamo.testing.CompileCounter()
        opt_fn = torch._dynamo.optimize(cnts, nopython=True)(fn)
        opt_fn(x, torch.add)
        self.assertEqual(cnts.op_count, 2)

        torch._dynamo.reset()
        cnts = torch._dynamo.testing.CompileCounter()
        opt_fn = torch._dynamo.optimize(cnts, nopython=True)(fn)
        opt_fn(x, torch.mul)
        self.assertEqual(cnts.op_count, 1)

    def test_inline_list_mutation(self):
        def f1(x):
            x.append(torch.ones(8))
            return x

        def f2():
            x = [torch.ones(6)]
            f1(x)
            return x

        res1 = f2()
        cnts = torch._dynamo.testing.CompileCounter()
        opt_f2 = torch._dynamo.optimize(cnts)(f2)
        res2 = opt_f2()
        self.assertTrue(same(res1, res2))

    def test_inline_dict_mutation(self):
        def f1(d):
            d["c"] = d["a"] + d.pop("b")
            return d

        def f2():
            d = {"a": torch.ones(5), "b": torch.ones(5)}
            f1(d)
            return d

        res1 = f2()
        cnts = torch._dynamo.testing.CompileCounter()
        opt_f2 = torch._dynamo.optimize(cnts)(f2)
        res2 = opt_f2()
        self.assertTrue(same(res1, res2))

    def test_inline_local_dict_clear(self):
        def f(d):
            d.clear()
            return d

        inp = {"a": torch.randn(2, 2), "b": torch.randn(2, 2)}
        out = torch.compile(f, backend="eager", fullgraph=True)(inp)
        self.assertEqual(len(out), 0)
        self.assertEqual(len(inp), 0)

    def test_inline_module_attr_dict_clear(self):
        class MyMod(torch.nn.Module):
            def __init__(self):
                super().__init__()
                self.a = {"a": torch.randn(2, 2), "b": torch.randn(2, 2)}

            def forward(self):
                self.a.clear()
                return self.a

        m = MyMod()
        out = torch.compile(m, backend="eager", fullgraph=True)()
        self.assertEqual(len(out), 0)
        self.assertEqual(len(m.a), 0)

    def test_inline_user_defined_dict_attr_clear(self):
        class MyMod:
            def __init__(self):
                self.a = {"a": torch.randn(2, 2), "b": torch.randn(2, 2)}

        def f(obj, inp):
            ret = len(obj.a) + inp
            obj.a.clear()
            return obj.a, ret

        m = MyMod()
        before_len = len(m.a)
        t_inp = torch.ones(1)
        d, ret = torch.compile(f, backend="eager", fullgraph=True)(m, t_inp)
        self.assertEqual(len(m.a), 0)
        self.assertEqual(len(d), 0)
        self.assertEqual(ret, t_inp + before_len)

    def test_recursive_inline_list_mutation(self):
        def f1(x, y):
            x.append(torch.tensor([1.1]))
            y.append(torch.tensor([1.2]))
            return x, y

        def f2(x, y):
            x.append(torch.tensor([2.1]))
            y.append(torch.tensor([2.2]))
            f1(x, y)
            return x, y

        def f3(x):
            x.append(torch.tensor([3.1]))
            y = [torch.tensor([3.2])]
            f2(x, y)
            return x, y

        def f4():
            x = [torch.tensor([4.1])]
            return f3(x)

        res1 = f4()
        cnts = torch._dynamo.testing.CompileCounter()
        opt_f4 = torch._dynamo.optimize(cnts)(f4)
        res2 = opt_f4()
        self.assertTrue(same(res1, res2))

    def test_sample_input(self):
        from torch.testing._internal.common_methods_invocations import SampleInput

        def fn(sample):
            if isinstance(sample.input, torch.Tensor):
                return sample.input * 2
            return torch.zeros(())

        sample = SampleInput(torch.ones(2))
        ref = fn(sample)

        opt_fn = torch._dynamo.optimize("eager")(fn)
        res = opt_fn(sample)

        self.assertTrue(same(ref, res))

    def test_release_input_memory(self):
        x = torch.rand([4])
        x_ref = weakref.ref(x)

        cnts = torch._dynamo.testing.CompileCounter()

        @torch._dynamo.optimize(cnts)
        def foo(x):
            return x + x

        out = foo(x)
        self.assertTrue(same(out, x + x))
        del x
        self.assertIs(x_ref(), None)

    def test_release_module_memory(self):
        mod = torch.nn.Linear(10, 10)
        x = torch.rand([10, 10])
        mod_weight_ref = weakref.ref(mod.weight)
        mod_ref = weakref.ref(mod)

        # Modules that are passed into torch._dynamo optimized functions
        # will normally be held onto through the generated GraphModule,
        # which contains the modules. remove the reference in this backend
        # and test that no additional references are being held.
        class NoLeakBackend:
            def __call__(self, gm: torch.fx.GraphModule, example_inputs):
                gm.mod = None

                def foo(*args, **kwargs):
                    return (1,)

                return foo

        no_leak_backend = NoLeakBackend()

        @torch._dynamo.optimize(no_leak_backend)
        def foo(mod, x):
            return mod(x)

        foo(mod, x)
        del mod
        del x
        self.assertIsNone(mod_ref(), None)
        self.assertIsNone(mod_weight_ref(), None)

    def test_release_scope_memory(self):
        def inner(y):
            y

        inner = torch._dynamo.optimize("eager")(inner)

        p_ref = None

        x = torch.randn((10, 10))
        inner(x)

        p_ref = weakref.ref(x)
        self.assertTrue(p_ref() is not None)
        del x
        self.assertTrue(p_ref() is None)

    def test_update_locals_and_stack_uses_shared_cache(self):
        def fn(x):
            perm = [0, 3, 5]
            perm = list(range(min(perm))) + perm
            perm.extend(i for i in range(x.dim()) if i not in perm)
            return perm

        x = torch.rand([2, 2, 2, 2, 2, 2])
        res1 = fn(x)
        cnts = torch._dynamo.testing.CompileCounter()
        opt_fn = torch._dynamo.optimize(cnts)(fn)
        res2 = opt_fn(x)
        self.assertTrue(same(res1, res2))

    def test_dict_reconstruct_keeps_original_order(self):
        def fn():
            modules = collections.OrderedDict([("act", torch.nn.ReLU())])
            module_dict = torch.nn.ModuleDict(modules)

            next_modules = {"fc4": torch.nn.Linear(5, 6), "act3": torch.nn.Sigmoid()}
            modules.update(next_modules.items())
            module_dict.update(next_modules)
            return modules, module_dict

        cnts = torch._dynamo.testing.CompileCounter()
        opt_fn = torch._dynamo.optimize(cnts)(fn)
        modules, module_dict = opt_fn()

        self.assertEqual(len(module_dict), len(modules))
        for k1, m2 in zip(modules, module_dict.children()):
            self.assertTrue(modules[k1] is m2)

    def test_side_effects_codegen_update_mutated(self):
        # codegen to update mutated variables with side effect
        # should after stack value's codegen
        def f1(x):
            alist = [x]
            alist.append(x + 1)
            alist[0].sum().item()  # graph break
            res = alist.pop()
            res.sum().item()  # graph break
            return res

        def f2(a, b):
            d = {"a": a + 1, "b": b + 2}
            x = d.pop("b")
            x.sum().item()  # graph break
            y = d["a"] + x
            y.sum().item()  # graph break
            d["c"] = y
            return d

        x = torch.rand([2, 3])
        a = torch.rand([5, 6])
        b = torch.rand([5, 6])
        res11 = f1(x)
        res21 = f2(a, b)
        cnts = torch._dynamo.testing.CompileCounter()
        opt_f1 = torch._dynamo.optimize(cnts)(f1)
        opt_f2 = torch._dynamo.optimize(cnts)(f2)
        res12 = opt_f1(x)
        res22 = opt_f2(a, b)
        self.assertTrue(same(res11, res12))
        self.assertTrue(same(res21, res22))

    def test_list_append_return_none(self):
        def fn(x):
            alist = []
            blist = alist.append(x + 1)
            return alist, blist

        x = torch.tensor([2.3])
        res = fn(x)
        cnts = torch._dynamo.testing.CompileCounter()
        opt_fn = torch._dynamo.optimize(cnts)(fn)
        res2 = opt_fn(x)
        self.assertEqual(res, res2)

    def test_tensor_types(self):
        def fn(dtype, tensor_type):
            x = torch.empty(4, dtype=dtype)
            assert isinstance(x, tensor_type)

        opt_fn = torch._dynamo.optimize("eager")(fn)
        opt_fn(torch.float32, torch.FloatTensor)
        opt_fn(torch.float64, torch.DoubleTensor)
        opt_fn(torch.float16, torch.HalfTensor)
        opt_fn(torch.bfloat16, torch.BFloat16Tensor)
        opt_fn(torch.uint8, torch.ByteTensor)
        opt_fn(torch.int8, torch.CharTensor)
        opt_fn(torch.int64, torch.LongTensor)
        opt_fn(torch.int, torch.IntTensor)
        opt_fn(torch.int16, torch.ShortTensor)
        opt_fn(torch.bool, torch.BoolTensor)

    def test_nan(self):
        def f(x, n):
            return x * 2 + n

        x = torch.randn(4)
        n = float("nan")

        cnts = torch._dynamo.testing.CompileCounter()
        opt_f = torch._dynamo.optimize(cnts)(f)
        opt_f(x, n)
        opt_f(x, n)
        self.assertEqual(cnts.frame_count, 1)

    @patch.object(torch._dynamo.config, "capture_scalar_outputs", True)
    def test_item(self):
        class MyMod(torch.nn.Module):
            def forward(self, x):
                z = torch.max(x)
                return z.int().item()

        x = torch.tensor([[10.6763, 11.7445, -2.2369]])
        model = MyMod()
        y = torch._dynamo.optimize("eager", nopython=True)(model)(x)

        self.assertEqual(y, 11)

    @patch.object(torch._dynamo.config, "capture_scalar_outputs", True)
    def test_item_changes(self):
        class MyMod(torch.nn.Module):
            def forward(self, x):
                z = torch.max(x)
                return z.int().item()

        x = torch.tensor([[10.6763, 11.7445, -2.2369]])
        model = MyMod()
        opt_model = torch._dynamo.optimize("eager", nopython=True)(model)
        y = opt_model(x)
        z = opt_model(torch.tensor([[y - 5, y + 10, y + 50]]))

        self.assertEqual(y, 11)
        self.assertEqual(z, 61)

    @patch.object(torch._dynamo.config, "capture_scalar_outputs", True)
    def test_item_changes_new_shape(self):
        class MyMod(torch.nn.Module):
            def forward(self, x):
                z = torch.max(x)
                return z.int().item()

        x = torch.tensor([[10.6763, 11.7445, -2.2369]])
        model = MyMod()
        opt_model = torch._dynamo.optimize("eager", nopython=True)(model)
        y = opt_model(x)
        z = opt_model(torch.tensor([[y - 5, y + 50], [y + 5, y - 50]]))

        self.assertEqual(y, 11)
        self.assertEqual(z, 61)

    @unittest.skip("https://github.com/pytorch/pytorch/issues/99726")
    def test_cross_entropy_loss_fancy_ctor1(self):
        rand_5 = torch.randn(5)
        rand_3_5 = torch.randn(3, 5)
        target = torch.empty(3, dtype=torch.long).random_(5)

        loss = torch.nn.CrossEntropyLoss(
            weight=rand_5, reduce=False, label_smoothing=0.5
        )
        opt_loss = torch._dynamo.optimize("eager", nopython=True)(loss)
        input = rand_3_5
        dynamo_output = opt_loss(input, target)

        loss = torch.nn.CrossEntropyLoss(
            weight=rand_5, reduce=False, label_smoothing=0.5
        )
        input = rand_3_5
        output = loss(input, target)

        self.assertTrue(torch.allclose(dynamo_output, output))

    def test_cross_entropy_loss_fancy_ctor2(self):
        rand_3_5 = torch.randn(3, 5)
        target = torch.empty(3, dtype=torch.long).random_(5)

        loss = torch.nn.CrossEntropyLoss(reduce=False, label_smoothing=0.5)
        opt_loss = torch._dynamo.optimize("eager", nopython=True)(loss)
        input = rand_3_5
        dynamo_output = opt_loss(input, target)

        loss = torch.nn.CrossEntropyLoss(reduce=False, label_smoothing=0.5)
        input = rand_3_5
        output = loss(input, target)

        self.assertTrue(torch.allclose(dynamo_output, output))

    def test_cross_entropy_loss_simple_ctor(self):
        output = None
        rand_3_5 = torch.randn(3, 5)
        target = torch.empty(3, dtype=torch.long).random_(5)

        loss = torch.nn.CrossEntropyLoss()
        opt_loss = torch._dynamo.optimize("eager", nopython=True)(loss)
        input = rand_3_5
        dynamo_output = opt_loss(input, target)

        loss = torch.nn.CrossEntropyLoss()
        input = rand_3_5
        output = loss(input, target)

        self.assertTrue(torch.allclose(dynamo_output, output))

    def test_nn_functional_reduction(self):
        def fn(loss, reduction):
            reduction_enum = F._Reduction.get_enum(reduction)
            if reduction_enum == 0:
                return loss
            elif reduction_enum == 1:
                return loss.mean()
            elif reduction_enum == 2:
                return loss.sum()

        x = torch.rand([3, 5])
        y = "mean"
        ref = fn(x, y)
        opt_fn = torch._dynamo.optimize("eager", nopython=True)(fn)
        res = opt_fn(x, y)
        self.assertTrue(torch.allclose(ref, res))

    def test_large_reduction_list(self):
        dtype = torch.float32
        device = "cpu"

        def check_sum_all(tensor: torch.Tensor) -> None:
            pylist = tensor.reshape(-1).tolist()
            self.assertTrue(same(tensor.sum(), torch.tensor(sum(pylist))))

        check_sum_all(torch.randn(200000, dtype=dtype, device=device))

    def test_raise_on_backend_error(self):
        def my_compiler(gm, _):
            raise RuntimeError("duck!")

        @torch._dynamo.optimize(my_compiler)
        def fn(a, b):
            return a + b / (a - b)

        self.assertRaises(
            torch._dynamo.exc.BackendCompilerFailed,
            lambda: fn(torch.randn(10), torch.randn(10)),
        )

    def test_named_parameters(self):
        n_embd = 768
        block_size = 128
        vocab_size = 65
        embd_pdrop = 0.1

        class MyModel2(torch.nn.Module):
            def __init__(self):
                super().__init__()
                self.tok_emb = torch.nn.Embedding(vocab_size, n_embd)
                self.pos_emb = torch.nn.Parameter(torch.zeros(1, block_size, n_embd))
                self.drop = torch.nn.Dropout(embd_pdrop)

            def forward(self, x):
                return x

        class MyModel(torch.nn.Module):
            def __init__(self):
                super().__init__()
                self.tok_emb = torch.nn.Embedding(vocab_size, n_embd)
                self.pos_emb = torch.nn.Parameter(torch.zeros(1, block_size, n_embd))
                self.drop = torch.nn.Dropout(embd_pdrop)
                self.submod2 = MyModel2()

            def forward(self, x):
                return x

        # Regular
        params = []
        mod = MyModel()
        actual_params = list(mod.named_parameters())

        @torch._dynamo.optimize("eager", nopython=True)
        def fn():
            return list(mod.named_parameters())

        params = fn()

        self.assertEqual(len(actual_params), len(params))
        for idx in range(len(params)):
            k_a, v_a = actual_params[idx]
            k, v = params[idx]
            self.assertEqual(k_a, k)
            self.assertTrue(torch.allclose(v_a, v))

        # Prefix
        params = []
        mod = MyModel()
        actual_params = list(mod.named_parameters(prefix="foo"))

        @torch._dynamo.optimize("eager", nopython=True)
        def fn1():
            return list(mod.named_parameters(prefix="foo"))

        params = fn1()

        self.assertEqual(len(actual_params), len(params))
        for idx in range(len(params)):
            k_a, v_a = actual_params[idx]
            k, v = params[idx]
            self.assertEqual(k_a, k)
            self.assertTrue(torch.allclose(v_a, v))

    def test_module_complex_iter(self):
        n_embd = 768
        block_size = 128
        vocab_size = 65
        embd_pdrop = 0.1

        class FakeGPT(torch.nn.Module):
            def __init__(self):
                super().__init__()
                self.tok_emb = torch.nn.Embedding(vocab_size, n_embd)
                self.pos_emb = torch.nn.Parameter(torch.zeros(1, block_size, n_embd))
                self.drop = torch.nn.Dropout(embd_pdrop)
                self.ln_f = torch.nn.LayerNorm(n_embd)
                self.head = torch.nn.Linear(n_embd, vocab_size, bias=False)

                self.block_size = block_size
                self.names = []

            def forward(self, idx, targets=None):
                b, t = idx.size()
                assert (
                    t <= self.block_size
                ), "Cannot forward, model block size is exhausted."

                # forward the GPT model
                token_embeddings = self.tok_emb(
                    idx
                )  # each index maps to a (learnable) vector
                position_embeddings = self.pos_emb[
                    :, :t, :
                ]  # each position maps to a (learnable) vector
                x = self.drop(token_embeddings + position_embeddings)
                x = self.blocks(x)
                x = self.ln_f(x)
                logits = self.head(x)

                # if we are given some desired targets also calculate the loss
                loss = None
                if targets is not None:
                    loss = F.cross_entropy(
                        logits.view(-1, logits.size(-1)), targets.view(-1)
                    )

                return logits, loss

            def foo(self, memo=None, prefix="", remove_duplicate=False):
                for mn, m in self.named_modules(
                    memo=memo, prefix=prefix, remove_duplicate=remove_duplicate
                ):
                    for pn, p in self.named_parameters():
                        fpn = f"{mn}.{pn}" if mn else pn
                        self.names.append(fpn)

        # Test plain recurse
        model_a = FakeGPT()
        model_a.foo()
        a_names = model_a.names

        model_b = FakeGPT()
        opt_model_b = torch._dynamo.optimize("eager", nopython=True)(model_b)
        opt_model_b.foo()

        self.assertEqual(a_names, model_b.names)

        # Test with prefix
        model_a = FakeGPT()
        model_a.foo(prefix="abc")
        a_names = model_a.names

        model_b = FakeGPT()
        opt_model_b = torch._dynamo.optimize("eager", nopython=True)(model_b)
        opt_model_b.foo(prefix="abc")

        self.assertEqual(a_names, model_b.names)

    def test_numpy_variable_isinstance(self):
        def fn(x, m):
            if isinstance(m, np.ndarray):
                return x + 1
            else:
                return x - 1

        x = torch.tensor([2.3])
        m = np.array([1, 2, 3])
        ref = fn(x, m)
        cnts = torch._dynamo.testing.CompileCounter()
        opt_fn = torch._dynamo.optimize(cnts)(fn)
        res = opt_fn(x, m)
        self.assertEqual(ref, res)

        # Test now the other path
        ref = fn(x, x)
        res = opt_fn(x, x)
        self.assertEqual(ref, res)

    def test_tensor_dot_grad_no_graph_break(self):
        def fn(a, b):
            y = 3 * a**3 - b**2
            y.backward(gradient=torch.tensor([1.0, 1.0]))
            b.grad.zero_()
            return a.grad, b.grad

        a = torch.tensor([2.0, 3.0], requires_grad=True)
        b = torch.tensor([6.0, 4.0], requires_grad=True)
        cnts = torch._dynamo.testing.CompileCounter()
        opt_fn = torch._dynamo.optimize(cnts)(fn)
        _, b_grad = opt_fn(a, b)
        self.assertTrue(same(b_grad, torch.tensor([0.0, 0.0])))
        self.assertEqual(cnts.frame_count, 2)

    def test_torch_nn_parameter_isinstance(self):
        def fn(x):
            a = torch.nn.Parameter(torch.rand(2, 3))
            if isinstance(a, torch.Tensor):
                return x + 1
            else:
                return x - 1

        x = torch.tensor([2.5])
        ref = fn(x)
        opt_fn = torch._dynamo.optimize("eager")(fn)
        res = opt_fn(x)
        self.assertEqual(ref, res)

    def _optimize_then_check_exp(
        self, foo, args, cnt, exp_out, exp_frame_count, exp_n_cached_backend
    ):
        opt_out = torch._dynamo.optimize(backend=cnt)(foo)(*args)
        self.assertEqual(exp_out, opt_out)
        self.assertEqual(cnt.frame_count, exp_frame_count)
        self.assertEqual(
            len(torch._dynamo.eval_frame.cached_backends),
            exp_n_cached_backend,
        )

    def test_backend_match_guard(self):
        x = torch.randn([3, 4])

        def foo(x):
            return x.sin() + x.cos()

        def foo_graph_break(x):
            a = x.sin()
            torch._dynamo.graph_break()
            b = x.cos()
            return a + b

        eager_record_backend = torch._dynamo.testing.EagerAndRecordGraphs()
        backends = [eager_record_backend, "eager"]

        # We intentionally don't reset dynamo for each backend so that we can test
        # 1. dynamo doesn't recompile when backend stays the same, i.e. frame_count doesn't increase
        # 2. dynamo recompiles when backend changes, i.e. frame_count is non-zero for next backend
        def test_recompile(foo, *, exp_frame_count):
            eager_result = foo(x)
            for i, backend in enumerate(backends):
                cnt = torch._dynamo.testing.CompileCounterWithBackend(backend)
                # Run opt_f multiple times to make sure dynamo doesn't recompile.
                # Specifically, frame_count doesn't increase
                # the number of cached backends is i + 2 because we have the optimizing backend + None
                self._optimize_then_check_exp(
                    foo, (x,), cnt, eager_result, exp_frame_count, i + 2
                )
                self._optimize_then_check_exp(
                    foo, (x,), cnt, eager_result, exp_frame_count, i + 2
                )
                self._optimize_then_check_exp(
                    foo, (x,), cnt, eager_result, exp_frame_count, i + 2
                )

        test_recompile(foo, exp_frame_count=1)
        torch._dynamo.reset()
        test_recompile(foo_graph_break, exp_frame_count=2)

    def test_backend_match_guard_multi_threads(self):
        x = torch.randn([3, 4])

        def foo(x):
            return x.sin() + x.cos()

        def compile_then_check_exp(foo, args, cnt, eager_result, exp_frame_count):
            for i in range(3):
                opt_out = torch._dynamo.optimize(backend=cnt)(foo)(*args)
                self.assertEqual(opt_out, eager_result)
            self.assertEqual(cnt.frame_count, exp_frame_count)
            thread_success[threading.current_thread()] = True

        eager_record_backend = torch._dynamo.testing.EagerAndRecordGraphs()
        backends = [eager_record_backend, "eager"]

        # Test dynamo recompiles but only caches a single backend for each thread
        eager_result = foo(x)
        # cnt and None
        exp_frame_count = 1
        threads = []
        thread_success = {}
        for i, backend in enumerate(backends):
            cnt = torch._dynamo.testing.CompileCounterWithBackend(backend)
            thread = threading.Thread(
                target=compile_then_check_exp,
                args=(
                    foo,
                    (x,),
                    cnt,
                    eager_result,
                    exp_frame_count,
                ),
            )
            threads.append(thread)
            thread.start()

        # Wait for all threads to finish
        for thread in threads:
            thread.join()

        # Threads are sharing the backend cache. We see two cnt backends and one None backend
        self.assertEqual(
            len(torch._dynamo.eval_frame.cached_backends),
            3,
        )

        self.assertEqual(len(thread_success), len(threads))

    def test_dynamo_min_operator_with_shape(self):
        @torch._dynamo.optimize("eager", nopython=True)
        def f(x, a):
            return min(x.shape[0], a)

        result = f(torch.ones(6), 3)
        self.assertEqual(result, 3)

    def test_onnx_shape_as_tensor(self):
        @torch._dynamo.optimize("eager", nopython=True)
        def f(x):
            return 1 + torch._shape_as_tensor(x)[0]

        gm, _ = torch._dynamo.export(f)(torch.ones(6))

        input_one_dim = torch.ones(6)
        input_two_dims = torch.ones(7, 4)
        self.assertEqual(f(input_one_dim), 7)
        self.assertEqual(f(input_two_dims), 8)
        self.assertEqual(f(input_two_dims), 8)

        @torch._dynamo.optimize("eager", nopython=True)
        def f_onnx(x):
            return 1 + torch.onnx.operators.shape_as_tensor(x)[0]

        self.assertEqual(f_onnx(input_one_dim), 7)
        self.assertEqual(f_onnx(input_two_dims), 8)
        self.assertEqual(f_onnx(input_two_dims), 8)

    def test_cond(self):
        from functorch.experimental.control_flow import cond

        def true_fn(x):
            return x.sin()

        def false_fn(x):
            return x.cos()

        def f(pred, x):
            return cond(pred, true_fn, false_fn, [x])

        opt_fn = torch._dynamo.optimize("eager")(f)
        a = opt_fn(torch.tensor(False), torch.tensor([0.25, 0.25]))
        self.assertTrue(same(torch.cos(torch.tensor([0.25, 0.25])), a))
        b = opt_fn(torch.tensor(True), torch.tensor([0.25, 0.25]))
        self.assertTrue(same(torch.sin(torch.tensor([0.25, 0.25])), b))

    def test_nonzero_static(self):
        # invalid size
        with self.assertRaisesRegex(
            RuntimeError, "nonzero_static: 'size' must be an non-negative integer"
        ):
            torch.nonzero_static(torch.tensor([8]), size=-2)

        with self.assertRaisesRegex(
            RuntimeError, "nonzero_static: 'size' must be an non-negative integer"
        ):
            torch.nonzero_static(torch.tensor([8]), size=-2, out=torch.tensor(0))

        # nonzero_static.out: out dtype mismatch
        input_tensor = torch.tensor([8])
        static_size = 1
        out_tensor = torch.empty((static_size, input_tensor.dim()), dtype=torch.float)
        with self.assertRaisesRegex(
            RuntimeError, "nonzero_static: Expected out tensor to have scalar type Long"
        ):
            torch.nonzero_static(input_tensor, size=static_size, out=out_tensor)

        # nonzero_static.out: out resize (shrink)
        input_tensor = torch.tensor([8])
        static_size = 1
        out_tensor = torch.empty((10, 10, 10, 10), dtype=torch.long)
        self.assertTrue(
            same(
                torch.nonzero_static(input_tensor, size=static_size, out=out_tensor),
                torch.tensor([0]),
            )
        )
        self.assertTrue(
            same(
                out_tensor,
                torch.tensor([0]),
            )
        )

        # nonzero_static.out: out resize (enlarge)
        input_tensor = torch.tensor([8])
        static_size = 1
        out_tensor = torch.empty((0), dtype=torch.long)
        self.assertTrue(
            same(
                torch.nonzero_static(input_tensor, size=static_size, out=out_tensor),
                torch.tensor([0]),
            )
        )
        self.assertTrue(
            same(
                out_tensor,
                torch.tensor([0]),
            )
        )

        # 0 rank
        input_tensor = torch.tensor(6)
        static_size = 2
        self.assertTrue(
            same(
                torch.nonzero_static(input_tensor, size=static_size),
                torch.empty((static_size, input_tensor.dim()), dtype=torch.long),
            )
        )

        # 0 size
        input_tensor = torch.tensor([[[1]]])
        static_size = 0
        self.assertTrue(
            same(
                torch.nonzero_static(input_tensor, size=static_size),
                torch.empty((static_size, input_tensor.dim()), dtype=torch.long),
            )
        )

        # 1D input
        input_tensor = torch.tensor([0, 8])
        static_size = 1
        self.assertTrue(
            same(
                torch.nonzero_static(input_tensor, size=static_size),
                torch.tensor([1]),
            )
        )

        input_tensor = torch.tensor([8, 0])
        static_size = 2
        self.assertTrue(
            same(
                torch.nonzero_static(input_tensor, size=static_size),
                torch.tensor([[0], [-1]]),  # padded with default fill_value "-1"
            )
        )

        # 2D input
        input_tensor = torch.tensor([[1.2, 0], [3.4, 5.6]])
        static_size = 5
        fill_value = -100
        self.assertTrue(
            torch._dynamo.utils.same(
                torch.nonzero_static(
                    input_tensor, size=static_size, fill_value=fill_value
                ),
                torch.tensor(
                    [
                        [0, 0],
                        [1, 0],
                        [1, 1],
                        [fill_value, fill_value],
                        [fill_value, fill_value],
                    ]
                ),
            )
        )
        input_tensor = torch.tensor([[1.2, 0], [3.4, 5.6]])
        static_size = 2
        fill_value = -100
        self.assertTrue(
            torch._dynamo.utils.same(
                torch.nonzero_static(
                    input_tensor, size=static_size, fill_value=fill_value
                ),
                torch.tensor([[0, 0], [1, 0]]),
            )
        )

        # 3D input
        input_tensor = torch.tensor([[[0, 0], [0, -3]], [[0, 0], [5, 0]]])
        static_size = 4
        fill_value = -999
        self.assertTrue(
            torch._dynamo.utils.same(
                torch.nonzero_static(
                    input_tensor,
                    size=static_size,
                    fill_value=fill_value,
                ),
                torch.tensor(
                    [
                        [0, 1, 1],
                        [1, 1, 0],
                        [fill_value, fill_value, fill_value],
                        [fill_value, fill_value, fill_value],
                    ]
                ),
            )
        )

    def test_cond_with_quantization(self):
        from functorch.experimental.control_flow import cond

        class MyModule(torch.nn.Module):
            def __init__(self):
                super().__init__()
                example_inputs = (torch.randn(5, 5),)
                self.model = torch.nn.Linear(5, 5)
                self.quantized_model = prepare_qat_fx(
                    self.model, qconfig_dict, example_inputs=example_inputs
                )

            def forward(self, pred, x):
                def true_fn(x):
                    return x.sin() + self.quantized_model(x)

                def false_fn(x):
                    return x.cos() + self.model(x)

                return cond(pred, true_fn, false_fn, [x])

        module = MyModule()
        opt_m = torch._dynamo.optimize("eager", nopython=True)(module)
        x = torch.rand((5, 5))
        pred = torch.tensor(True)
        self.assertTrue(same(module(pred, x), opt_m(pred, x)))
        pred = torch.tensor(False)
        self.assertTrue(same(module(pred, x), opt_m(pred, x)))

    def test_map_with_quantization(self):
        from functorch.experimental.control_flow import map

        class MyModule(torch.nn.Module):
            def __init__(self):
                super().__init__()
                example_inputs = (torch.randn(5, 5),)
                self.model = torch.nn.Linear(5, 5)
                self.quantized_model = prepare_qat_fx(
                    self.model, qconfig_dict, example_inputs=example_inputs
                )

            def forward(self, x):
                def body(x):
                    return x.sin() + self.quantized_model(x)

                return map(body, x)

        module = MyModule()
        opt_m = torch._dynamo.optimize("eager", nopython=True)(module)
        x = torch.rand((5, 5))
        self.assertTrue(same(module(x), opt_m(x)))

    def test_cond_side_effects(self):
        from functorch.experimental.control_flow import cond

        c = 0

        def true_fn(x):
            return x - c

        def false_fn(x):
            return x + c

        def f(pred, x):
            nonlocal c
            c = 1
            return cond(pred, true_fn, false_fn, [x])

        opt_fn = torch._dynamo.optimize("eager")(f)
        c = 0
        a = opt_fn(torch.tensor(False), torch.tensor([0.25, 0.25]))
        self.assertTrue(same(torch.tensor([1.25, 1.25]), a))

    def test_map_side_effects(self):
        from functorch.experimental.control_flow import map

        class Module(torch.nn.Module):
            def __init__(self):
                super().__init__()
                self.w = torch.tensor(1)

            def forward(self, xs):
                def body(x):
                    self.w += 1
                    return x

                return map(body, xs)

        mod = Module()
        with self.assertRaisesRegex(
            Unsupported, "Can't inplace modify module params/buffers"
        ):
            opt_fn = torch._dynamo.optimize("eager", nopython=True)(mod)
            opt_fn(torch.randn(3, 2))

    def test_cond_nested(self):
        from functorch.experimental.control_flow import cond

        def true_fn_nested(x):
            return x * 10

        def false_fn_nested(x):
            return x * -1

        def true_fn(pred2, x):
            return x.sin()

        def false_fn(pred2, x):
            return x + cond(pred2, true_fn_nested, false_fn_nested, [x])

        def f(pred, pred2, x):
            return cond(pred, true_fn, false_fn, [pred2, x])

        cc = torch._dynamo.testing.CompileCounter()
        opt_fn = torch._dynamo.optimize(cc)(f)
        true_true_sin = opt_fn(
            torch.tensor(True), torch.tensor(True), torch.tensor([0.25, 0.25])
        )
        self.assertTrue(same(torch.sin(torch.tensor([0.25, 0.25])), true_true_sin))

        true_false_sin = opt_fn(
            torch.tensor(True), torch.tensor(False), torch.tensor([0.25, 0.25])
        )
        self.assertTrue(same(torch.sin(torch.tensor([0.25, 0.25])), true_false_sin))

        false_true_sum_mult = opt_fn(
            torch.tensor(False), torch.tensor(True), torch.tensor([0.25, 0.25])
        )
        self.assertTrue(
            same(torch.tensor([2.75, 2.75]), false_true_sum_mult)
        )  # * 10 then add x

        false_false_sum_neg = opt_fn(
            torch.tensor(False), torch.tensor(False), torch.tensor([0.25, 0.25])
        )
        self.assertTrue(
            same(torch.tensor([0.0, 0.0]), false_false_sum_neg)
        )  # * -1 then add x
        self.assertTrue(cc.frame_count, 2)

    def test_cond_export(self):
        from functorch.experimental.control_flow import cond

        def true_fn_nested(x):
            return x * 10

        def false_fn_nested(x):
            return x * -1

        def true_fn(pred2, x):
            return x.sin()

        def false_fn(pred2, x):
            return x + cond(pred2, true_fn_nested, false_fn_nested, [x])

        def f(pred, pred2, x):
            return cond(pred, true_fn, false_fn, [pred2, x])

        graph, guard = torch._dynamo.export(f)(
            torch.tensor(False), torch.tensor(True), torch.tensor([0.25, 0.25])
        )
        true_true_sin = graph(
            torch.tensor(True), torch.tensor(True), torch.tensor([0.25, 0.25])
        )
        self.assertTrue(same(torch.sin(torch.tensor([0.25, 0.25])), true_true_sin))

        true_false_sin = graph(
            torch.tensor(True), torch.tensor(False), torch.tensor([0.25, 0.25])
        )
        self.assertTrue(same(torch.sin(torch.tensor([0.25, 0.25])), true_false_sin))

        false_true_sum_mult = graph(
            torch.tensor(False), torch.tensor(True), torch.tensor([0.25, 0.25])
        )
        self.assertTrue(
            same(torch.tensor([2.75, 2.75]), false_true_sum_mult)
        )  # * 10 then add x

        false_false_sum_neg = graph(
            torch.tensor(False), torch.tensor(False), torch.tensor([0.25, 0.25])
        )
        self.assertTrue(
            same(torch.tensor([0.0, 0.0]), false_false_sum_neg)
        )  # * -1 then add x

    def test_cond_export_single_arg(self):
        from functorch.experimental.control_flow import cond

        def true_fn(x):
            return x

        def false_fn(x):
            return x.sin()

        def f(pred, x):
            return cond(pred, true_fn, false_fn, [x])

        graph, guard = torch._dynamo.export(f)(
            torch.tensor(False), torch.tensor([0.25, 0.25])
        )
        true_mirror = graph(torch.tensor(True), torch.tensor([0.25, 0.25]))
        self.assertTrue(same(torch.tensor([0.25, 0.25]), true_mirror))
        true_mirror_2 = graph(torch.tensor(True), torch.tensor([0.33, 0.33, 0.33]))
        self.assertTrue(same(torch.tensor([0.33, 0.33, 0.33]), true_mirror_2))

        false_sin = graph(torch.tensor(False), torch.tensor([0.5, 0.5]))
        self.assertTrue(same(torch.sin(torch.tensor([0.5, 0.5])), false_sin))

    def test_enum_guards(self):
        class MyEnum(enum.Enum):
            FOO = 10
            BAR = 20

        def fn(x, y):
            if y == MyEnum.FOO:
                return x + 1
            else:
                return x - 1

        x = torch.rand(3)
        y = MyEnum.BAR
        ref = fn(x, y)
        opt_fn = torch.compile(backend="eager")(fn)
        res = opt_fn(x, y)
        self.assertTrue(same(ref, res))

    def test_duplicate_graph_break_log(self):
        torch._logging.set_logs(graph_breaks=True)

        @torch._dynamo.optimize("eager")
        def f1(a, b):
            f2(a, b)

        def f2(a, b):
            c = a + b
            print("break")
            return a + b + c

        @torch._dynamo.optimize("eager")
        def g1(a, b):
            g2(a, b)

        def g2(a, b):
            c = a + b
            print("break")
            return a + b + c

        def count_graph_break_msgs(msgs):
            return sum(msg.find("Graph break") != -1 for msg in msgs)

        with self.assertLogs(
            logger="torch._dynamo", level=logging.DEBUG
        ) as log, torch._dynamo.config.patch(verbose=True):
            f1(torch.randn(10), torch.randn(10))
            self.assertGreater(count_graph_break_msgs(log.output), 1)

        with self.assertLogs(
            logger="torch._dynamo", level=logging.DEBUG
        ) as log, torch._dynamo.config.patch(verbose=False):
            g1(torch.randn(10), torch.randn(10))
            self.assertEqual(count_graph_break_msgs(log.output), 1)

        # reset logging state
        torch._logging.set_logs()

    def test_inplace_param_update(self):
        def fn(param, y):
            prev_grad = torch.is_grad_enabled()
            try:
                torch.set_grad_enabled(False)
                torch.set_grad_enabled(True)
                torch.set_grad_enabled(False)
                param.add_(y)
            finally:
                torch.set_grad_enabled(prev_grad)

        y = torch.randn(4)
        x = torch.nn.Parameter(torch.randn(4))
        fn(x, y)

        cnts = torch._dynamo.testing.CompileCounter()
        opt_fn = torch._dynamo.optimize(cnts, nopython=True)(fn)
        opt_fn(x, y)
        self.assertEqual(cnts.frame_count, 1)
        self.assertEqual(cnts.op_count, 3)

    @unittest.skipIf(
        not PLATFORM_SUPPORTS_FLASH_ATTENTION,
        "Can't run fused SDPA on this platform",
    )
    def test_parsing_sdpa(self):
        class MyModule(torch.nn.Module):
            def forward(self, query, key, value):
                out = F.scaled_dot_product_attention(query, key, value, None, 0, True)
                out = F.scaled_dot_product_attention(
                    query, key, value, None, 0, True, scale=8
                )
                out = F.scaled_dot_product_attention(
                    query=query,
                    key=key,
                    value=value,
                    attn_mask=None,
                    dropout_p=0,
                    is_causal=True,
                )
                out = F.scaled_dot_product_attention(
                    query,
                    key=key,
                    value=value,
                    attn_mask=None,
                    dropout_p=0,
                    is_causal=True,
                )
                out = F.scaled_dot_product_attention(
                    query, key, value, None, dropout_p=0, is_causal=True
                )
                out = F.scaled_dot_product_attention(query, key, value, None, scale=8)
                return out

        device = "cuda"
        dtype = torch.float16
        seq_len_q = 1
        seq_len_k = 1
        head_dim = 8
        query = torch.ones(
            1, 8, seq_len_q, head_dim, device=device, dtype=dtype, requires_grad=True
        )
        key = torch.ones(
            1, 8, seq_len_k, head_dim, device=device, dtype=dtype, requires_grad=True
        )
        value = torch.ones(
            1, 8, seq_len_k, head_dim, device=device, dtype=dtype, requires_grad=True
        )
        module = MyModule()
        opt_mod = torch._dynamo.optimize("inductor")(module)
        opt_mod(query, key, value)

    def test_generate_tensor_from_list_of_numpy_primitive_type(self):
        # Test sth like torch.LongTensor(list(np.int64, np.int64, ...))
        def fn():
            x = np.array([1, 2, 3, 4, 5, 6], dtype=np.int64)
            y = [x[0], x[2], x[4]]
            return torch.LongTensor(y)

        ref = fn()
        res = torch.compile(fullgraph=True)(fn)()
        self.assertEqual(ref, res)

    def test_object_classmethod(self):
        class C:
            @classmethod
            def fn(cls, x):
                return x + x

        @torch._dynamo.optimize("eager", nopython=True)
        def f():
            return C().fn(torch.ones(2, 3))

        self.assertTrue(torch.allclose(f(), torch.tensor([2.0])))

    def test_object_staticmethod(self):
        class C:
            @staticmethod
            def fn(x):
                return x + x

        @torch._dynamo.optimize("eager", nopython=True)
        def f():
            return C().fn(torch.ones(2, 3))

        self.assertTrue(torch.allclose(f(), torch.tensor([2.0])))

    def test_user_function_variable_supports_enum_argument(self):
        class Foo(enum.Enum):
            FOO = 0
            BAR = 1

        def gn(x, y=Foo.FOO):
            if y is Foo.FOO:
                return x
            else:
                return x + 1

        def fn(x):
            return gn(x)

        x = torch.randn(2, 3)
        ref = fn(x)
        opt_fn = torch._dynamo.optimize("eager", nopython=True)(fn)
        res = opt_fn(x)
        self.assertTrue(torch.allclose(ref, res))

    def test_user_function_variable_supports_type_abcmeta_argument(self):
        class Foo(metaclass=abc.ABCMeta):
            @abc.abstractclassmethod
            def read(self):  # noqa: B027
                pass

        class Bar(Foo):
            def read(self):
                return "Hello World!"

        class Baz:
            pass

        def gn(x, tys=(Bar, Baz)):
            if Bar in tys:
                return x - 1
            else:
                return x + 1

        def fn(x):
            return gn(x)

        x = torch.randn(2, 3)
        ref = fn(x)
        opt_fn = torch._dynamo.optimize("eager", nopython=True)(fn)
        res = opt_fn(x)
        self.assertTrue(torch.allclose(ref, res))

    def test_user_function_variable_supports_function_argument(self):
        # Test user defined function default arguments can be:
        # 1, user defined functions (e.g, add1)
        # 2, torch functions (e.g, torch.sin)
        # 3, python builtin functions (e.g, operator.neg)
        def add1(x):
            return x + 1

        def gn(x, f1=add1, f2=torch.sin, f3=operator.neg):
            return f3(f2(f1(x)))

        def fn(x):
            return gn(x)

        x = torch.randn(2, 3)
        ref = fn(x)
        opt_fn = torch._dynamo.optimize("eager", nopython=True)(fn)
        res = opt_fn(x)
        self.assertTrue(torch.allclose(ref, res))

    def test_typing_variable_isinstance(self):
        def fn(x, m):
            if isinstance(m, typing.Mapping):
                return x + 1
            else:
                return x - 1

        x = torch.randn(2, 3)
        m = {"x": torch.randn(3)}
        ref = fn(x, m)
        opt_fn = torch._dynamo.optimize("eager")(fn)
        res = opt_fn(x, m)
        self.assertTrue(torch.allclose(ref, res))

    def test_repro_graph_breaks_in__get_item_by_idx(self):
        class Mod(torch.nn.Module):
            def __init__(self):
                super().__init__()
                self.mod = torch.nn.Sequential(
                    torch.nn.Linear(3, 3), torch.nn.Linear(3, 3)
                )

            def forward(self, x):
                return self.mod[0](x)

        m = Mod()
        graph, _ = torch._dynamo.export(m)(torch.randn(3, 3))

    def test_nn_sequential_invocation(self):
        with freeze_rng_state():

            class TestModel(torch.nn.Module):
                def __init__(self) -> None:
                    super().__init__()
                    self.linears = torch.nn.Sequential(
                        torch.nn.Linear(2, 2),
                        torch.nn.Linear(2, 2),
                        torch.nn.Linear(2, 2),
                        torch.nn.Linear(2, 2),
                    )

                def forward(self, x):
                    all_but_last = self.linears[:-1]
                    return all_but_last(x)

            m = TestModel()
            x = torch.rand((2, 2))
            real = m(x)
            graph, _ = torch._dynamo.export(m)(x)
            dynamo_result = graph(x)
            self.assertTrue(same(real, dynamo_result))

    def test_nn_sequential_invocation_reposition_indices(self):
        with freeze_rng_state():

            class TestModel(torch.nn.Module):
                def __init__(self) -> None:
                    super().__init__()
                    self.linears = torch.nn.Sequential(
                        torch.nn.Linear(2, 2),
                        torch.nn.Linear(2, 2),
                        torch.nn.Linear(2, 2),
                        torch.nn.Linear(2, 2),
                    )

                def forward(self, x):
                    all_but_last = self.linears[1:3]
                    return all_but_last(x)

            m = TestModel()
            x = torch.rand((2, 2))
            real = m(x)
            graph, _ = torch._dynamo.export(m)(x)
            dynamo_result = graph(x)
            self.assertTrue(same(real, dynamo_result))

    def test_error_on_nested_fx_trace(self):
        input = torch.rand(2, 3)

        def f(x):
            x + x

        real = f(input)

        optimized = torch._dynamo.optimize("eager")(f)
        self.assertTrue(same(optimized(input), real))

        with self.assertRaisesRegex(RuntimeError, "Detected that you are using FX"):
            gm = torch.fx.symbolic_trace(optimized)

    @patch.object(torch._dynamo.config, "error_on_nested_fx_trace", False)
    def test_no_error_on_nested_fx_trace(self):
        input = torch.rand(2, 3)

        def f(x):
            x + x

        real = f(input)

        optimized = torch._dynamo.optimize("eager")(f)
        self.assertTrue(same(optimized(input), real))

        # should not error
        gm = torch.fx.symbolic_trace(optimized)
        self.assertTrue(same(gm(input), real))

    def test_not_dynamic_scope(self):
        def f(y):
            x = 1

            def g():
                x = 2
                return lambda: x

            return y + g()()

        input = torch.zeros(1)
        real = f(input)
        optimized = torch._dynamo.optimize("eager")(f)
        opt = optimized(input)
        self.assertTrue(same(opt, real))

    def test_inference_mode(self):
        @torch.inference_mode()
        def func(x, y):
            return x.add(1.0) + y

        x = torch.ones(4, requires_grad=True)
        y = torch.ones(4, requires_grad=True)
        ref = func(x, y)
        opt_func = torch._dynamo.optimize("eager")(func)

        x1 = torch.ones(4, requires_grad=True)
        res = opt_func(x1, y)
        self.assertTrue(same(ref, res))
        self.assertTrue(same(x, x1))

    def test_if_cond_nn_mod1(self):
        class MockModule(torch.nn.Module):
            def __init__(self, output_relu=True):
                super().__init__()
                self.relu = torch.nn.ReLU() if output_relu else None

            def forward(self, x):
                x = torch.sin(x)
                if self.relu:
                    x = self.relu(x)
                return x

        model = MockModule()
        opt_model = torch._dynamo.optimize("eager", nopython=True)(model)

        x = torch.rand(4)
        ref = model(x)
        res = opt_model(x)
        self.assertTrue(same(ref, res))

        model = MockModule(output_relu=False)
        opt_model = torch._dynamo.optimize("eager", nopython=True)(model)

        x = torch.rand(4)
        ref = model(x)
        res = opt_model(x)
        self.assertTrue(same(ref, res))

    def test_if_cond_nn_mod2(self):
        class MockModule(torch.nn.Module):
            def __init__(self):
                super().__init__()
                self.layer = torch.nn.Sequential()

            def forward(self, x):
                if self.layer:
                    return x + 1
                else:
                    return x - 1

        model = MockModule()
        x = torch.rand(4)
        ref = model(x)
        opt_model = torch.compile(backend="eager")(model)
        res = opt_model(x)
        self.assertTrue(same(ref, res))

    def test_if_cond_nn_mod3(self):
        def fn(x):
            if torch.nn.ModuleList():
                return x + 1
            else:
                return x - 1

        x = torch.rand(4)
        ref = fn(x)
        opt_fn = torch.compile(backend="eager")(fn)
        res = opt_fn(x)
        self.assertTrue(same(ref, res))

    def test_if_cond_user_defined_object(self):
        # obj.__bool__ is not existed
        class A:  # noqa: B903
            def __init__(self, x):
                self.x = x

        # obj.__bool__ is function and returns bool type
        class B:
            def __init__(self, x):
                self.x = x

            def __bool__(self):
                return self.x > 0

        # obj.__bool__ is non-function
        class C:
            def __init__(self, x):
                self.x = x
                self.__bool__ = False

        def fn(x, obj):
            if not obj:
                return x + 1
            else:
                return x - 1

        x = torch.rand(4)
        cnts = torch._dynamo.testing.CompileCounter()
        opt_fn = torch._dynamo.optimize(cnts, nopython=True)(fn)
        obj1 = A(0.5)
        obj2 = B(0.5)
        obj3 = B(-0.5)
        obj4 = C(0.5)
        for obj in [obj1, obj2, obj3, obj4, obj3, obj2]:
            ref = fn(x, obj)
            res = opt_fn(x, obj)
            self.assertTrue(same(ref, res))
        self.assertEqual(cnts.frame_count, 4)

    def test_if_cond_user_defined_object2(self):
        # obj.__bool__ is function and returns non-bool type
        class MyObj:
            def __init__(self, x):
                self.x = x

            def __bool__(self):
                self.x = 1.2
                return self.x

        def fn(a, obj):
            if not obj:
                return a + obj.x
            else:
                return a - obj.x

        x = torch.rand(4)
        obj = MyObj(0.5)
        opt_fn = torch._dynamo.optimize("eager")(fn)
        try:
            opt_fn(x, obj)
            self.assertFalse(True)
        except TypeError as e:
            self.assertIn("__bool__ should return bool, returned float", str(e))

    def test_if_cond_user_defined_object3(self):
        # obj.__bool__ is not existed, but obj.__len__ exists
        class A:  # noqa: B903
            def __init__(self, x):
                self.x = x

            def __len__(self):
                return len(self.x)

        # obj.__bool__ takes precedence over obj.__len__
        class B:
            def __init__(self, x):
                self.x = x

            def __bool__(self):
                return False

            def __len__(self):
                return len(self.x)

        def fn(x, obj):
            if not obj:
                return x + 1
            else:
                return x - 1

        x = torch.rand(4)
        opt_fn = torch.compile(backend="eager", fullgraph=True)(fn)
        obj1 = A([1, 2, 3])
        obj2 = A([])
        obj3 = B([1, 2, 3])
        obj4 = B([])
        for obj in [obj1, obj2, obj3, obj4]:
            ref = fn(x, obj)
            res = opt_fn(x, obj)
            self.assertTrue(same(ref, res))

    def test_class_has_instancecheck_method(self):
        class A:
            pass

        class ExampleMeta(type):
            def __instancecheck__(cls, instance):
                return True

        class B(metaclass=ExampleMeta):
            pass

        def fn(x, obj):
            if isinstance(obj, B):
                return x + 1
            else:
                return x - 1

        x = torch.rand(4)
        obj = A()
        ref = fn(x, obj)
        opt_fn = torch._dynamo.optimize("eager", nopython=True)(fn)
        res = opt_fn(x, obj)
        self.assertTrue(same(ref, res))

    def test_torch_cuda_is_available(self):
        def fn(x):
            if torch.cuda.is_available():
                return x + 1
            else:
                return x - 1

        x = torch.rand(4)
        ref = fn(x)
        opt_fn = torch._dynamo.optimize("eager", nopython=True)(fn)
        res = opt_fn(x)
        self.assertTrue(same(ref, res))

    def test_variable_tracker_recursively_contains(self):
        # VariableTracker.recursively_contains should be updated correctly when mutation happens
        def fn(x):
            data = [[None] * 3] * 3
            for i in range(3):
                if i == 0:
                    data[0][i] = x
                else:
                    data[0][i] = data[0][i - 1] + 1
            return data[0][-1]

        x = torch.rand(4)
        ref = fn(x)
        opt_fn = torch._dynamo.optimize("eager", nopython=True)(fn)
        res = opt_fn(x)
        self.assertTrue(same(ref, res))

    @unittest.skipIf(not TEST_CUDA, "requires cuda")
    @unittest.skipIf(not torch.backends.cudnn.is_available(), "requires cudnn")
    def test_torch_cudnn_is_acceptable(self):
        def fn(x):
            if torch.backends.cudnn.is_acceptable(tensor=x):
                return x + 1
            return x

        x = torch.rand(4).cuda()
        ref = fn(x)
        opt_fn = torch._dynamo.optimize("eager", nopython=True)(fn)
        res = opt_fn(x)
        self.assertTrue(same(ref, res))

    @unittest.skipIf(not TEST_CUDA, "requires cuda")
    @unittest.skipIf(not torch.backends.cudnn.is_available(), "requires cudnn")
    def test_torch_cudnn_is_acceptable_bad_inputs(self):
        def fn1(x):
            if torch.backends.cudnn.is_acceptable("invalid"):
                return x + 1
            return x

        def fn2(x):
            if torch.backends.cudnn.is_acceptable(x, 3.14):
                return x + 1
            return x

        with self.assertRaisesRegex(
            AssertionError, "Expect input to cudnn.is_acceptable to be a tensor"
        ):
            x1 = torch.rand(4).cuda()
            opt_fn1 = torch._dynamo.optimize("eager", nopython=True)(fn1)
            res1 = opt_fn1(x1)

        with self.assertRaisesRegex(
            AssertionError, "Expect 1 input to cudnn.is_acceptable"
        ):
            x2 = torch.rand(4).cuda()
            opt_fn2 = torch._dynamo.optimize("eager", nopython=True)(fn2)
            res = opt_fn2(x2)

    @unittest.skipIf(not TEST_CUDA, "requires cuda")
    def test_get_device(self):
        def fn(x, y):
            x = x + 1
            y = y + 1
            return x.get_device(), y.get_device()

        x = torch.rand(4, device="cuda")
        y = torch.rand(4, device="cpu")
        ref = fn(x, y)
        opt_fn = torch._dynamo.optimize("eager", nopython=True)(fn)
        res = opt_fn(x, y)
        self.assertTrue(same(ref, res))

    def test_disable_flag(self):
        cnt = torch._dynamo.testing.CompileCounter()

        with patch.dict(os.environ, {"TORCH_COMPILE_DISABLE": "1"}):

            def fn(x, y):
                x = x + 1
                y = y + 1

            opt_fn = torch._dynamo.optimize(cnt)

        self.assertEqual(cnt.frame_count, 0)

    def test_is_compiling(self):
        def f():
            if torch._dynamo.is_compiling():
                return torch.ones(2, 2)
            else:
                return torch.zeros(2, 2)

        opt_f = torch._dynamo.optimize("eager")(f)

        self.assertEqual(f(), torch.zeros(2, 2))
        self.assertEqual(opt_f(), torch.ones(2, 2))

    def test_torch_generator_set_state(self):
        def fn():
            default_state = torch.default_generator.get_state()
            x = torch.rand([2, 3])
            if default_state.dtype != "float32":
                x = x * 2
            torch._dynamo.graph_break()
            torch.default_generator.set_state(default_state)
            y = torch.rand([2, 3])
            return x, y

        opt_fn = torch._dynamo.optimize("eager")(fn)
        x, y = opt_fn()
        self.assertEqual(x, y * 2)

    def test_torch_distributions_lazy_property(self):
        def fn(x):
            return torch.distributions.Categorical(probs=x).entropy()

        opt_fn = torch._dynamo.optimize("eager")(fn)
        x = torch.rand([4, 4])
        self.assertEqual(opt_fn(x), fn(x))

    def test_guard_failure_fn(self):
        def fn(x, y, k):
            x = x + 1
            y = y + 1
            return x * y * k

        x = torch.tensor([0.5, 0.5])
        y = torch.tensor([1.0, 1.0])

        guard_failure = None

        def guard_failures(failure):
            nonlocal guard_failure
            guard_failure = failure

        opt_fn = torch._dynamo.optimize(
            "eager", nopython=True, guard_fail_fn=guard_failures
        )(fn)

        x2 = torch.tensor([0.5, 0.5, 1.0])
        y2 = torch.tensor([0.5, 0.5, 0.5])

        opt_fn(x, y, 3)
        opt_fn(x2, y2, 5)

        if (
            not torch._dynamo.config.specialize_int
            and not torch._dynamo.config.assume_static_by_default
        ):
            # we didn't actually test guard_failure_fn here but whatever,
            # nice to see no guard failure on the test
            self.assertTrue(guard_failure is None)
        else:
            self.assertTrue(guard_failure is not None)

    def test_guard_failure_fn_shape_control(self):
        def fn(x, y):
            if x.shape[0] < 3:
                if y.shape[0] < 3:
                    return x * y
                else:
                    return x + y
            else:
                return -1

        x = torch.randn([2, 2])
        y = torch.randn([2, 2])

        guard_failure = None

        def guard_failures(failure):
            nonlocal guard_failure
            guard_failure = failure

        opt_fn = torch._dynamo.optimize(
            "eager", nopython=True, guard_fail_fn=guard_failures
        )(fn)

        x2 = torch.randn([5, 5])
        y2 = torch.randn([5, 5])

        opt_fn(x, y)
        opt_fn(x2, y2)

        self.assertTrue(guard_failure is not None)
        first_guard_failure = guard_failure[0].partition("\n")[0]
        if torch._dynamo.config.assume_static_by_default:
            self.assertIn(
                """tensor 'L['x']' size mismatch at index 0. expected 2, actual 5""",
                first_guard_failure,
            )
        else:
            self.assertIn("""L['x'].size()[0] < 3""", first_guard_failure)

    def test_guard_failure_fn2(self):
        def fn(x, y):
            x = x + 1
            y = y + 1
            return x * y

        x = torch.tensor([0.5, 0.5])
        y = torch.tensor([1.0, 1.0])

        guard_failure = None

        def guard_failures(failure):
            nonlocal guard_failure
            guard_failure = failure

        opt_fn = torch._dynamo.optimize(
            "eager", nopython=True, guard_fail_fn=guard_failures
        )(fn)

        x2 = torch.tensor([0.5, 0.5, 1.0])
        y2 = torch.tensor([0.5, 0.5, 0.5])

        opt_fn(x, y)
        opt_fn(x2, y2)

        if torch._dynamo.config.assume_static_by_default:
            self.assertIn(
                """tensor 'L['x']' size mismatch at index 0. expected 2, actual 3""",
                guard_failure[0],
            )
        else:
            self.assertTrue(guard_failure is None)

    def test_guard_failure_fn_tensor_iter(self):
        def fn(x):
            for y in x:
                y.add_(1.0)
            return y

        guard_failure = None

        def guard_failures(failure):
            nonlocal guard_failure
            guard_failure = failure

        opt_fn = torch._dynamo.optimize(
            "eager", nopython=True, guard_fail_fn=guard_failures
        )(fn)

        args1 = torch.randn(10, 10)
        out = fn(args1)
        opt_out = opt_fn(args1)
        self.assertTrue(same(out, opt_out))

        args2 = torch.randn(9, 10)
        out = fn(args2)
        opt_out = opt_fn(args2)
        self.assertTrue(same(out, opt_out))

        # guard is expected for both static and dynamic shapes
        self.assertTrue(guard_failure is not None)
        self.assertIn(
            """len(L['x']) == 10""",
            guard_failure[0],
        )

    def test_restore_graphstate(self):
        # This function does some guard accumulation,
        # and then rolls back due to control flow.
        # The idea is that if one were printing guards as they appear,
        # they would see this insert a guard that does not show up in the final set of
        # guards as we rolled back from it.
        def nested_fn(s):
            if x[0] < 10:
                return s * s
            return s

        def fn(x, y):
            x = x + 1
            y = nested_fn(y)
            y = y + 10
            return x * y

        all_guards = []

        def guard_export_print(guards):
            nonlocal all_guards
            all_guards.extend(guards)

        opt_fn = torch._dynamo.optimize("eager", guard_export_fn=guard_export_print)(fn)

        x = torch.tensor([0.5, 0.5])
        y = torch.tensor([1.0, 1.0])
        opt_fn(x, y)

        for guard in all_guards:
            # This guard was created
            self.assertTrue(guard.name != "nested_fn.__closure__[0].cell_contents")

    def test_call_parent_non_class_methods_from_child(self):
        class A:
            a = 4

            def add(self, x):
                return x + 10

            def mul(self, x):
                return x * 0.1

        class B(A):
            coeff = 4

            def add(self, x):
                return x + 20

            @classmethod
            def cube(cls, x):
                return cls.coeff * x * x * x

            def mul(self, x):
                return super().mul(x) * x * 0.2

        class C(B):
            def add(self, x):
                b = super().cube(x)
                c = A.add(self, x)
                d = B.mul(self, x)
                e = super(B, self).add(x)
                f = super().a * x
                return b + c + d + e + f

        x = torch.rand(4)
        fn = C().add
        ref = fn(x)
        cnt = torch._dynamo.testing.CompileCounter()
        opt_fn = torch._dynamo.optimize(cnt, nopython=True)(fn)
        res = opt_fn(x)
        self.assertTrue(same(ref, res))
        self.assertEqual(cnt.frame_count, 1)

        # Check recompilation
        A.a = 5
        ref = fn(x)
        res = opt_fn(x)
        self.assertTrue(same(ref, res))
        # Ensure that super guard checks are working as expected
        res = opt_fn(x)
        self.assertEqual(cnt.frame_count, 2)

    def test_builder_for_class_with_metaclass(self):
        class ExampleMeta(type):
            pass

        class MyClass(metaclass=ExampleMeta):
            pass

        def fn(x, y):
            if isinstance(y, MyClass):
                return x + 1
            else:
                return x - 1

        x = torch.rand([4, 4])
        y = MyClass()
        ref = fn(x, y)
        opt_fn = torch._dynamo.optimize("eager")(fn)
        res = opt_fn(x, y)
        self.assertTrue(same(ref, res))

    def test_tuple_from_tuple_iter(self):
        def inner_fn(*args):
            acc = torch.ones(10, 10)
            for arg in args:
                acc.add_(arg)

            return acc

        @torch._dynamo.optimize("eager")
        def fn(inputs, params):
            y = tuple(inputs) + tuple(params)
            return inner_fn(*y)

        inputs = [torch.randn(10, 10) for _ in range(3)]

        fn(inputs, iter(tuple(inputs)))

    def test_torch_package_working_with_trace(self):
        # from torch._dynamo.test_case import run_tests

        inputs = [torch.randn([2, 2]), torch.randn([2, 2])]

        optimized_model = torch._dynamo.optimize(backend="eager")(
            MyPickledModule(torch.randn([2, 2]))
        )
        from torch import package

        path = "/tmp/MyPickledModule.pt"
        package_name = "MyPickledModule"
        resource_name = "MyPickledModule.pkl"

        model = MyPickledModule(torch.randn([2, 2]))

        with package.PackageExporter(path) as exp:
            exp.extern("**")
            exp.save_pickle(package_name, resource_name, model)

        imp = package.PackageImporter(path)
        loaded_model = imp.load_pickle(package_name, resource_name)

        optimized_loaded_model = torch._dynamo.optimize("eager")(loaded_model)(*inputs)

    def test_shape_and_tuple_equality(self):
        def fn(x, y, t):
            z = x * y
            if x.size() == t:
                return z.cos()
            return z.sin()

        torch._dynamo.optimize("eager", nopython=True)(fn)(
            torch.randn([4, 4]), torch.randn([4, 4]), (4, 4)
        )

    def test_int_list(self):
        # if assume_static_by_default == True: spec int list
        # otherwise: unspec int list
        def fn(x, y):
            return torch.sin(x + y[1] % 2)

        x = torch.randn(6)
        cnt = torch._dynamo.testing.CompileCounter()
        opt_fn = torch._dynamo.optimize(cnt)(fn)
        for i in range(10, 25, 3):
            y = [i, i + 1, i + 2]
            ref = fn(x, y)
            res = opt_fn(x, y)
            self.assertTrue(same(ref, res))
        if torch._dynamo.config.assume_static_by_default:
            if torch._dynamo.config.automatic_dynamic_shapes:
                self.assertExpectedInline(cnt.frame_count, """2""")
            else:
                self.assertExpectedInline(cnt.frame_count, """5""")
        else:
            self.assertExpectedInline(cnt.frame_count, """1""")

    def test_patched_builtin_functions(self):
        import builtins

        # Cache the original builtin function ids
        torch._dynamo.trace_rules._builtin_function_ids()

        class MyClass:
            pass

        builtin_isinstance = builtins.isinstance

        def patched_isinstance(obj, classinfo) -> bool:
            if builtin_isinstance(obj, MyClass):
                return False
            else:
                return builtin_isinstance(obj, classinfo)

        def fn(x, y):
            if isinstance(y, MyClass):
                return x + 1
            else:
                return x - 1

        x = torch.ones(2, 3)
        y = MyClass()

        try:
            ref = fn(x, y)
            # Monkey patch builtin function
            builtins.isinstance = patched_isinstance
            opt_fn = torch.compile(backend="eager", fullgraph=True)(fn)
            res = opt_fn(x, y)
            self.assertTrue(same(ref, x + 1))
            self.assertTrue(same(res, x - 1))
        finally:
            builtins.isinstance = builtin_isinstance

    # specifically test for tensor.attribute -> torch.something()
    def test_real_imag_tensor_attribute(self):
        def fn(x, y):
            a = x.real
            b = x.imag
            return torch.mul(torch.add(a, y), b)

        x_real = torch.rand((4, 4))
        x_imag = torch.rand((4, 4))
        x = torch.complex(x_real, x_imag)
        y = torch.rand((4, 4))

        ref = fn(x, y)
        opt_fn = torch._dynamo.optimize("eager")(fn)
        res = opt_fn(x, y)
        self.assertTrue(same(ref, res))

    def test_cast(self):
        from typing import cast

        def fn(x):
            return cast(torch.Tensor, torch.add(x, 1.0))

        opt_fn = torch.compile(backend="eager", fullgraph=True)(fn)

        ref = fn(torch.ones(2, 2))
        res = opt_fn(torch.ones(2, 2))

        self.assertTrue(same(ref, res))

    def test_T_tensor_attribute(self):
        def fn(x, y):
            a = x.T
            return torch.add(a, y)

        x = torch.rand((4, 4))
        y = torch.rand((4, 4))

        ref = fn(x, y)
        opt_fn = torch._dynamo.optimize("eager")(fn)
        res = opt_fn(x, y)
        self.assertTrue(same(ref, res))

    def test_recursive_tensor_attribute(self):
        def fn(x, y):
            a = x.real.T
            b = x.imag
            return torch.mul(torch.add(a, y), b)

        x_real = torch.rand((4, 4))
        x_imag = torch.rand((4, 4))
        x = torch.complex(x_real, x_imag)
        y = torch.rand((4, 4))

        ref = fn(x, y)
        opt_fn = torch._dynamo.optimize("eager")(fn)
        res = opt_fn(x, y)
        self.assertTrue(same(ref, res))

    def test_assigning_function_to_object_attribute(self):
        # user-defined functions which are object's attributes are not converted to bound methods
        def my_add(*args):
            a, b = args
            return a + b

        class MyClass:
            def __init__(self, func):
                self.add = func

        obj = MyClass(my_add)

        def fn(x):
            return obj.add(x, 2)

        x = torch.rand(2, 3)
        ref = fn(x)
        opt_fn = torch.compile(backend="eager")(fn)
        res = opt_fn(x)
        self.assertTrue(same(ref, res))

    def test_assigning_function_to_class_attribute(self):
        # user-defined functions which are class's attributes are converted to bound methods
        def my_add(*args):
            obj, a, b = args
            return obj.x + a + b

        class MyClass:
            add = my_add

            def __init__(self, x):
                self.x = x

        obj = MyClass(0.5)

        def fn(x):
            return obj.add(x, 2)

        x = torch.rand(2, 3)
        ref = fn(x)
        opt_fn = torch.compile(backend="eager")(fn)
        res = opt_fn(x)
        self.assertTrue(same(ref, res))

    def test_tagging_tensors_simple(self):
        def foo(x, y):
            return x * y, x, y

        a = torch.randn([3, 3])
        a.tag = "a"
        a.frog = "ribbity ribbit"
        b = torch.randn([3, 3])
        b.tag = "b"
        b.frog = "ribbit"

        exported = torch._dynamo.export(foo)(a, b)
        out_graph = exported[0]

        nodes = list(out_graph.graph.nodes)
        placeholders = [node for node in nodes if node.op == "placeholder"]
        all_tags = []
        all_frogs = []
        for placeholder in placeholders:
            if "tensor_dict" in placeholder.meta:
                all_tags.append(placeholder.meta["tensor_dict"]["tag"])
                all_frogs.append(placeholder.meta["tensor_dict"]["frog"])

        self.assertEqual(all_tags, ["a", "b"])
        self.assertEqual(all_frogs, ["ribbity ribbit", "ribbit"])

    def test_tagging_tensors_mix_used_unused_structure(self):
        def pre_attention_state_ops(input, mems, state):
            lc_key = state[0]
            lc_val = state[1]
            bar = []
            for i in range(0, 4):
                bar2 = []
                for j in range(0, 3):
                    bar2.append(
                        lc_key + lc_val + torch.tensor([0.1, 0.25, 0.4, 0.5, 0.1])
                    )
                bar.append(bar2)

            return bar

        mems = torch.tensor([[[1.8364, 0.2724, -1.4917, -0.4367, 0.8640]]])
        state = [
            torch.tensor([[[1.0517, 0.3848, -0.6472, 0.0823, 0.9116]]]),
            torch.tensor([[[1.0517, 0.3848, -0.6472, 0.0823, 0.9116]]]),
        ]
        i = torch.tensor(
            [
                [0.0313, -0.1487, -0.3846, -0.5321],
                [-1.7073, 1.3331, -0.0890, -1.4935],
                [-0.8314, -0.1862, -0.5935, 1.5232],
            ]
        )

        mems.tag = "MEMS"
        i.tag = "FOO"
        state[0].tag = "STATE_0"
        state[1].tag = "HMMM"

        exported = torch._dynamo.export(pre_attention_state_ops)(i, mems, state)
        out_graph = exported[0]

        nodes = list(out_graph.graph.nodes)
        placeholders = [node for node in nodes if node.op == "placeholder"]
        all_tags = []
        for placeholder in placeholders:
            if "tensor_dict" in placeholder.meta:
                all_tags.append(placeholder.meta["tensor_dict"]["tag"])

        self.assertEqual(all_tags, ["STATE_0", "HMMM"])

    def test_get_custom_tensor_attribute(self):
        def fn(x):
            return x.custom_attr * x

        x = torch.rand((2, 2))
        x.custom_attr = 3.14
        ref = fn(x)
        opt_fn = torch._dynamo.optimize("eager")(fn)
        res = opt_fn(x)
        self.assertTrue(same(ref, res))

    def test_set_custom_tensor_attribute(self):
        def fn(x):
            x.custom_attr = 3.14
            return x.custom_attr * x

        x = torch.rand((2, 2))
        ref = fn(x)
        opt_fn = torch._dynamo.optimize("eager")(fn)
        res = opt_fn(x)
        self.assertTrue(same(ref, res))

    def test_if_tensor_is_none(self):
        """
        Python 3.11 adds new jump instructions that check if
        TOS is None. We do not support these instructions.
        """

        def f(x, y):
            z = 1
            if x is None:
                z *= 2
            if y is not None:
                z *= 3
            return z

        opt_f = torch._dynamo.optimize("eager", nopython=True)(f)
        self.assertEqual(opt_f(None, torch.ones(2)), 6)

        if sys.version_info >= (3, 11):
            insts = bytecode_transformation.cleaned_instructions(f.__code__)
            for inst in insts:
                self.assertNotIn("_NONE", inst.opname)

    @skipIfNotPy311
    def test_py311_jump_offset(self):
        new_inst = bytecode_transformation.create_instruction
        load_global = bytecode_transformation.create_load_global
        consts = (None, 1, 2, 3, 4)

        def create_test_code(jump_opname, target_idx):
            targets = [
                new_inst("LOAD_CONST", argval=1),
                new_inst("LOAD_CONST", argval=3),
            ]
            jump_to_target_inst = new_inst(jump_opname, target=targets[target_idx])
            """
            pseudocode of generated bytecode:
            def test_py311_fn():
                goto target1
            target0:
                return 1
            target1:
                goto [target0/target2] (via fwd or bwd jump)
                return 2
            target2:
                return 3
                return 4
            """
            # test with LOAD_GLOBAL since it has a different instruction size
            insts = [
                new_inst("RESUME", arg=0),
                new_inst("JUMP_FORWARD", target=jump_to_target_inst),
                targets[0],
                load_global("print", False),
                new_inst("POP_TOP"),
                new_inst("RETURN_VALUE"),
                jump_to_target_inst,
                new_inst("LOAD_CONST", argval=2),
                load_global("print", False),
                new_inst("POP_TOP"),
                new_inst("RETURN_VALUE"),
                targets[1],
                new_inst("RETURN_VALUE"),
                new_inst("LOAD_CONST", argval=4),
                new_inst("RETURN_VALUE"),
            ]
            code_options = collections.OrderedDict(
                [
                    ("co_argcount", 0),
                    ("co_posonlyargcount", 0),
                    ("co_kwonlyargcount", 0),
                    ("co_nlocals", 0),
                    ("co_stacksize", 2),
                    ("co_flags", 3),
                    ("co_code", b""),
                    ("co_consts", consts),
                    ("co_names", ("print",)),
                    ("co_varnames", ()),
                    ("co_filename", __file__),
                    ("co_name", "test_py311_fn"),
                    ("co_qualname", "test_py311_fn"),
                    ("co_firstlineno", 1),
                    ("co_linetable", b""),
                    ("co_exceptiontable", b""),
                    ("co_freevars", ()),
                    ("co_cellvars", ()),
                ]
            )
            return bytecode_transformation.clean_and_assemble_instructions(
                insts,
                list(code_options.keys()),
                code_options,
            )

        # format: jump_opname, target_idx, expected forward jump, expected return value
        test_args = (
            ("JUMP_FORWARD", 0, False, 1),
            ("JUMP_FORWARD", 1, True, 3),
            ("JUMP_BACKWARD", 0, False, 1),
            ("JUMP_BACKWARD", 1, True, 3),
        )

        for test in test_args:
            insts, code = create_test_code(test[0], test[1])
            # check if offset of latest jump instruction is forward/backward
            for inst in reversed(insts):
                if inst.opname.startswith("JUMP"):
                    if test[2]:
                        self.assertIn("FORWARD", inst.opname)
                    else:
                        self.assertIn("BACKWARD", inst.opname)
                    break
            # run the code and check result

            def dummy_fn():
                pass

            dummy_fn.__code__ = code
            self.assertEqual(dummy_fn(), test[3])

            dummy_opt = torch._dynamo.optimize("eager")(dummy_fn)
            self.assertEqual(dummy_opt(), test[3])

    def test_exception_table_encode_varint(self):
        # these numbers have no real meaning to them
        nums = [
            0b111_101010_000000,
            0b1100_111000_010101_101010,
        ]
        b = bytecode_transformation.encode_exception_table_varint(
            nums[0]
        ) + bytecode_transformation.encode_exception_table_varint(nums[1])
        nums_new = []
        b_iter = iter(bytes(b))
        while True:
            try:
                nums_new.append(
                    bytecode_transformation.decode_exception_table_varint(b_iter)
                )
            except StopIteration:
                break
        self.assertEqual(nums, nums_new)

    @skipIfNotPy311
    def test_exception_table_parsing(self):
        def fn():
            try:
                with a():
                    b()
                c()
            except Exception:
                d()
            finally:
                e()
            f()

        tab = bytecode_transformation.parse_exception_table(
            fn.__code__.co_exceptiontable
        )
        b = bytecode_transformation.assemble_exception_table(tab)
        self.assertEqual(b, fn.__code__.co_exceptiontable)

    @skipIfNotPy311
    def test_exception_table_e2e(self):
        def fn():
            try:
                with a():
                    b()
                c()
            except Exception:
                d()
            finally:
                e()
            f()

        def nothing(*args):
            pass

        code = bytecode_transformation.transform_code_object(fn.__code__, nothing)
        self.assertEqual(code.co_exceptiontable, fn.__code__.co_exceptiontable)

    @skipIfNotPy311
    def test_exception_table_e2e_2(self):
        # last instructions of an exn_table entry is a large instruction
        # i.e., LOAD_GLOBAL a
        def fn():
            try:
                return a
            except Exception:
                pass

        def nothing(*args):
            pass

        code = bytecode_transformation.transform_code_object(fn.__code__, nothing)
        self.assertEqual(code.co_exceptiontable, fn.__code__.co_exceptiontable)

    @skipIfNotPy311
    def test_exception_table_entry_propagation(self):
        insts = []
        for _ in range(10):
            insts.append(bytecode_transformation.create_instruction("NOP"))
        insts[8].exn_tab_entry = bytecode_transformation.InstructionExnTabEntry(
            insts[0], insts[9], insts[0], 0, True
        )
        insts[0].exn_tab_entry = bytecode_transformation.InstructionExnTabEntry(
            insts[0], insts[0], insts[1], 0, True
        )
        insts[1].exn_tab_entry = bytecode_transformation.InstructionExnTabEntry(
            insts[0], insts[2], insts[2], 0, True
        )
        insts[5].exn_tab_entry = bytecode_transformation.InstructionExnTabEntry(
            insts[4], insts[6], insts[3], 0, True
        )
        insts[9].exn_tab_entry = bytecode_transformation.InstructionExnTabEntry(
            insts[9], insts[9], insts[4], 0, True
        )
        insts[7].exn_tab_entry = bytecode_transformation.InstructionExnTabEntry(
            insts[7], insts[9], insts[5], 0, True
        )
        bytecode_transformation.propagate_inst_exn_table_entries(insts)
        expected = [1, 2, 2, 0, 3, 3, 3, 5, 5, 4]
        for inst, exp in zip(insts, expected):
            self.assertIsNotNone(inst.exn_tab_entry)
            self.assertIs(inst.exn_tab_entry.target, insts[exp])

    @skipIfNotPy311
    def test_compute_exception_table_nested(self):
        insts = []
        for _ in range(20):
            insts.append(bytecode_transformation.create_instruction("NOP"))
        insts[10].exn_tab_entry = bytecode_transformation.InstructionExnTabEntry(
            insts[1], insts[10], insts[0], 0, True
        )
        insts[0].exn_tab_entry = bytecode_transformation.InstructionExnTabEntry(
            insts[1], insts[1], insts[1], 0, True
        )
        insts[1].exn_tab_entry = bytecode_transformation.InstructionExnTabEntry(
            insts[1], insts[3], insts[2], 0, True
        )
        insts[5].exn_tab_entry = bytecode_transformation.InstructionExnTabEntry(
            insts[5], insts[7], insts[3], 0, True
        )
        insts[9].exn_tab_entry = bytecode_transformation.InstructionExnTabEntry(
            insts[10], insts[10], insts[4], 0, True
        )
        insts[7].exn_tab_entry = bytecode_transformation.InstructionExnTabEntry(
            insts[8], insts[10], insts[5], 0, True
        )
        insts[14].exn_tab_entry = bytecode_transformation.InstructionExnTabEntry(
            insts[13], insts[17], insts[6], 0, True
        )
        insts[16].exn_tab_entry = bytecode_transformation.InstructionExnTabEntry(
            insts[15], insts[16], insts[7], 0, True
        )
        bytecode_transformation.update_offsets(insts)
        tab = bytecode_transformation.compute_exception_table(insts)
        expected = [
            (1, 1, 1),
            (2, 3, 2),
            (4, 4, 0),
            (5, 7, 3),
            (8, 9, 5),
            (10, 10, 4),
            (13, 14, 6),
            (15, 16, 7),
            (17, 17, 6),
        ]
        self.assertEqual(len(tab), len(expected))
        for entry, exp in zip(tab, expected):
            self.assertEqual(entry.start, exp[0] * 2)
            self.assertEqual(entry.end, exp[1] * 2)
            self.assertEqual(entry.target, exp[2] * 2)

    @skipIfNotPy311
    def test_remove_dead_code_with_exn_table_entries(self):
        create_instruction = bytecode_transformation.create_instruction
        target1 = create_instruction("NOP")
        target2 = create_instruction("NOP")
        target3 = create_instruction("NOP")
        exn_start = create_instruction("NOP")
        exn_end = create_instruction("NOP")
        insts = [
            create_instruction("JUMP_FORWARD", target=target1),
            exn_start,  # dead
            target1,
            create_instruction("JUMP_FORWARD", target=target3),
            exn_end,  # dead
            target2,
            target3,
        ]
        exn_start.exn_tab_entry = bytecode_transformation.InstructionExnTabEntry(
            exn_start, exn_end, target2, 0, True
        )
        bytecode_transformation.propagate_inst_exn_table_entries(insts)
        insts = bytecode_analysis.remove_dead_code(insts)
        self.assertEqual(len(insts), 5)
        self.assertNotIn(exn_start, insts)
        self.assertNotIn(exn_end, insts)
        self.assertIn(target2, insts)
        self.assertIn(target3, insts)
        bytecode_transformation.update_offsets(insts)
        tab = bytecode_transformation.compute_exception_table(insts)
        self.assertEqual(len(tab), 1)
        self.assertEqual(tab[0].start, 2)
        self.assertEqual(tab[0].end, 4)
        self.assertEqual(tab[0].target, 6)

    def test_unhandled_exception_in_dynamo(self):
        # traceback.format_exc() approximates an unhandled exception
        def f(a):
            a += 1
            raise RuntimeError("smoge")
            return a

        opt_fn = torch._dynamo.optimize("eager")(f)
        try:
            opt_fn(torch.ones(2))
        except RuntimeError as e:
            self.assertIn("smoge", traceback.format_exc())

    @unittest.skip("Not clear why this test would trigger a segfault.")
    def test_unhandled_exception_in_dynamo2(self):
        # segfaults in python 3.11 if shadow frame is freed improperly
        from torch.testing import make_tensor

        def fn():
            # test that the errors are the same for dense and sparse versions
            def test1(*, is_sparse):
                # shapes must be compatible for matrix multiplication
                a = make_tensor((2, 3), dtype=torch.float32, device="cpu")
                if is_sparse:
                    a_sparse = a.to_sparse_csr()
                    return torch.addmm(a, a_sparse, a)
                else:
                    return torch.addmm(a, a, a)

            try:
                test1(is_sparse=False)
            except RuntimeError as msg:
                try:
                    test1(is_sparse=True)
                except RuntimeError as msg2:
                    raise RuntimeError("smoge")

        opt_fn = torch._dynamo.optimize("eager")(fn)
        try:
            opt_fn()
        except RuntimeError:
            self.assertIn("smoge", traceback.format_exc())

    def test_variable_access_in_exception(self):
        def fn():
            x = torch.ones(3, 3)
            try:
                raise RuntimeError("bad")
            except RuntimeError:
                x += 1
            return x

        opt_fn = torch._dynamo.optimize("eager")(fn)
        torch.allclose(opt_fn(), torch.tensor([3.0]))

    def test_ordered_dict_alias_reconstruct(self):
        od = collections.OrderedDict

        def fn():
            d1 = dict()
            d1["a"] = 1
            d2 = od(d1)
            d2["b"] = 2
            torch._dynamo.graph_break()
            if isinstance(d2, od):
                return d2["a"] + d2["b"]
            else:
                return 0

        dis.dis(fn)
        self.assertEqual(torch._dynamo.optimize("eager")(fn)(), 3)

    @skipIfNotPy311
    def test_get_instruction_source_311(self):
        def f():
            # flake8: noqa
            # fmt: off
            # test binary ops
            a = ( b   )   +   c
            a = (a + b) // (c - d)
            a = b    \
         +\
               c  # test
            a = (
                (b  # test +
                    )  \
                # +
            << (

                c  # test
                \
            )  # test
            )

            # test slice
            a = bbb   [  ccc    ]
            b = bbbbb \
                [  ccc # test

                 + ddd  \

                ] # test
            a = bbb[ccc][ddd][eee]

            # test nested and multiline function calls
            a = g(g(g(b)))
            a = g(h(
                g(b),
                c
            ))

            # test chained function calls
            a = (g(x).y)(
                z
            )(1)(2)

            # test unicode (match traceback behavior)
            a = ("🔥🔥🔥" +
                + "🔥🔥") + b

        from torch._dynamo.utils import get_instruction_source_311

        offsets = (3, 11, 15, 19, 23, 29, 35, 46, 58, 74)
        insts = list(dis.get_instructions(f))
        # uncomment to determine offsets
        # print(*enumerate(insts), sep="\n")
        all_sources = "\n".join(
            get_instruction_source_311(f.__code__, insts[offset]) for offset in offsets
        )
        self.assertExpectedInline(
            all_sources,
            """\
            a = ( b   )   +   c
                ~~~~~~~~~~^~~~~

            a = (a + b) // (c - d)
                ~~~~~~~~^^~~~~~~~~

            a = b    \\
                ~~~~~~
         +\\
         ^~
               c  # test
               ~

                (b  # test +
                ~~~~~~~~~~~~
                    )  \\
                    ~~~~
                # +
                ~~~
            << (
            ^^~~


                c  # test
                ~~~~~~~~~
                \\
                ~
            )  # test
            ~

            a = bbb   [  ccc    ]
                ~~~~~~^^^^^^^^^^^

            b = bbbbb \\
                ~~~~~~~
                [  ccc # test
                ^^^^^^^^^^^^^


                 + ddd  \\
                 ^^^^^^^^


                ] # test
                ^

            a = bbb[ccc][ddd][eee]
                ~~~~~~~~^^^^^

            a = g(g(g(b)))
                  ~^^^^^^

            a = g(h(
                  ~^
                g(b),
                ^^^^^
                c
                ^
            ))
            ^

            a = (g(x).y)(
                ~~~~~~~~~
                z
                ~
            )(1)(2)
            ~^^^
""",
        )
        # test unicode (since assertExpectedInline doesn't support unicode)
        self.assertEqual(
            get_instruction_source_311(f.__code__, insts[84]),
            """\
            a = ("🔥🔥🔥" +
                ~~~~~~~~
                + "🔥🔥") + b
                ~~~~~~~~^~~
""",
        )

    def test_raise_guard_full_constraint(self):
        y = torch.randn([3, 3, 3])

        def my_dyn_fn(x):
            if x.shape[0] == 3:
                return x.sin()
            return x.cos()

        torch._dynamo.mark_dynamic(y, 0)
        with self.assertRaises(ConstraintViolationError):
            torch._dynamo.optimize("eager")(my_dyn_fn)(y)

    def test_mark_static(self):
        counter = CompileCounter()

        def my_dyn_fn(x):
            return x.cos()

        y = torch.randn([3])
        torch._dynamo.mark_static(y, 0)
        torch._dynamo.optimize(counter)(my_dyn_fn)(y)

        z = torch.randn([4])
        torch._dynamo.optimize(counter)(my_dyn_fn)(z)

        self.assertEqual(counter.frame_count, 2)

    def test_no_raise_guard_partial_constraint(self):
        y = torch.randn([3, 3, 3])

        def my_dyn_fn(x):
            if x.shape[0] > 3:
                return x.sin()
            return x.cos()

        torch._dynamo.optimize("eager")(my_dyn_fn)(y)
        torch._dynamo.mark_dynamic(y, 0)
        torch._dynamo.reset()
        torch._dynamo.optimize("eager")(my_dyn_fn)(y)

    def test_no_raise_guard_partial_constraint_across_break(self):
        y = torch.randn([3, 3, 3])

        def my_dyn_fn(x, y):
            z = x * y

            torch._dynamo.graph_break()
            if z.shape[0] > 2:
                return z.cos()

            return x.cos()

        torch._dynamo.optimize("eager")(my_dyn_fn)(y, y)
        torch._dynamo.mark_dynamic(y, 0)
        torch._dynamo.reset()
        torch._dynamo.optimize("eager")(my_dyn_fn)(y, y)

    # Sadly, this does not throw - we do not prop correctly across the graph break
    @unittest.expectedFailure
    def test_raise_guard_partial_constraint_across_break(self):
        y = torch.randn([3, 3, 3])

        def my_dyn_fn(x, y):
            z = x * y

            torch._dynamo.graph_break()
            if z.shape[0] == 3:
                return z.cos()

            return x.cos()

        torch._dynamo.optimize("eager")(my_dyn_fn)(y, y)
        torch._dynamo.mark_dynamic(y, 0)
        torch._dynamo.reset()
        with self.assertRaisesRegex(
            Exception,
        ):
            torch._dynamo.optimize("eager")(my_dyn_fn)(y, y)

    def test_raise_guard_partial_constraint_no_graph_break(self):
        y = torch.randn([3, 3, 3])

        def my_dyn_fn(x, y):
            z = x * y

            if z.shape[0] == 3:
                return z.cos()

            return x.cos()

        torch._dynamo.mark_dynamic(y, 0)
        with self.assertRaises(ConstraintViolationError):
            torch._dynamo.optimize("eager")(my_dyn_fn)(y, y)

    def test_cannot_trace_mark_dynamic(self):
        y = torch.randn([3, 3, 3])

        def my_dyn_fn(x):
            torch._dynamo.mark_dynamic(x, 0)
            return x * x

        with self.assertRaisesRegex(
            AssertionError, "Attempt to trace forbidden callable"
        ):
            torch._dynamo.optimize("eager")(my_dyn_fn)(y)

    def test_cannot_trace_mark_dynamic_safe_unreached(self):
        y = torch.randn([3, 3, 3])

        def my_dyn_fn(x):
            if x.shape[0] == 3:
                return x
            print("Running", torch._dynamo.mark_dynamic(x, 0))
            return x * x

        torch._dynamo.optimize("eager")(my_dyn_fn)(y)

    def test_anomaly_aot_autograd(self):
        def fail():
            raise AssertionError("fail")

        @allow_in_graph
        def h(a):
            r = a.sum()
            # Trigger an exception in backwards
            r.register_hook(lambda x: fail())
            return r

        @torch.compile(backend="aot_eager")
        def f(a):
            return h(a)

        with warnings.catch_warnings(record=True) as w, self.assertRaises(
            torch._dynamo.exc.BackendCompilerFailed
        ):
            f(torch.randn(2, 2, requires_grad=True))

        # Suppress unrelated pkg_resources warnings
        self.assertIn("forward call that caused the error", str(w[-1].message))

    def test_py_guards_mark_dynamic(self):
        def my_dyn_fn(a):
            if a.shape[0] > 2:
                return a.cos()
            return a.sin()

        counter = CompileCounter()

        # Run with dynamic
        x0 = torch.randn([3, 3, 3])
        torch._dynamo.mark_dynamic(x0, 0)
        torch._dynamo.optimize(counter)(my_dyn_fn)(x0)
        self.assertEqual(counter.frame_count, 1)

        # Run without dynamic, no recompile
        x = torch.randn([3, 3, 3])
        torch._dynamo.optimize(counter)(my_dyn_fn)(x)
        self.assertEqual(counter.frame_count, 1)

        # Mark a new dim, 1, as dynamic
        x1 = torch.randn([3, 3, 3])
        torch._dynamo.mark_dynamic(x1, 1)
        torch._dynamo.optimize(counter)(my_dyn_fn)(x1)
        # Recompile triggered because we marked a new dym as dynamic
        self.assertEqual(counter.frame_count, 2)

        # Reset
        torch._dynamo.reset()
        # Reset counter
        counter = CompileCounter()

        # Run with dynamic 1
        torch._dynamo.optimize(counter)(my_dyn_fn)(x1)
        self.assertEqual(counter.frame_count, 1)

        # Run with dynamic 0, not subset
        torch._dynamo.optimize(counter)(my_dyn_fn)(x0)
        self.assertEqual(counter.frame_count, 2)

        # Run with dynamic 0, 1, 2, not subset
        x012 = torch.randn([3, 3, 3])
        torch._dynamo.mark_dynamic(x012, 0)
        torch._dynamo.mark_dynamic(x012, 1)
        torch._dynamo.mark_dynamic(x012, 2)
        torch._dynamo.optimize(counter)(my_dyn_fn)(x012)
        self.assertEqual(counter.frame_count, 3)

    def test_recompile_on_global_state_change(self):
        last_state = []
        cnt = 0

        def my_compiler(gm, _):
            nonlocal cnt
            cnt += 1
            state = read_state()

            def inner(*args):
                last_state[:] = state
                return gm(*args)

            return inner

        def read_state():
            return [
                torch.is_grad_enabled(),
                torch.are_deterministic_algorithms_enabled(),
                torch._C._get_cublas_allow_tf32(),
            ]

        def write_state(state):
            torch.set_grad_enabled(state[0]),
            torch.use_deterministic_algorithms(state[1])
            torch._C._set_cublas_allow_tf32(state[2]),

        @torch.compile(backend=my_compiler)
        def fn(x):
            return x + 1

        initial_state = read_state()
        y = torch.randn(10)
        try:
            for round in range(3):
                for i in range(len(initial_state)):
                    new_state = [False] * len(initial_state)
                    new_state[i] = True
                    write_state(new_state)
                    assert read_state() == new_state
                    last_state.clear()
                    fn(y)
                    assert last_state == new_state
                    if round == 0:
                        assert cnt == i + 1
                    else:
                        assert cnt == len(initial_state)
        finally:
            write_state(initial_state)

    def test_grad_state_mutated(self):
        prior = torch.is_grad_enabled()
        value = None
        cnt = CompileCounter()

        @torch._dynamo.allow_in_graph
        def check_state():
            nonlocal value
            value = torch.is_grad_enabled()

        @torch.compile(backend=cnt, fullgraph=True)
        def fn(x):
            check_state()
            torch.set_grad_enabled(False)
            return x + 1

        try:
            torch.set_grad_enabled(True)
            fn(torch.randn(10))
            assert value is True
            assert torch.is_grad_enabled() is False

            value = None
            torch.set_grad_enabled(True)
            fn(torch.randn(10))
            assert value is True
            assert torch.is_grad_enabled() is False

            assert cnt.frame_count == 1
        finally:
            torch.set_grad_enabled(prior)

    def test_deterministic_algorithms_mutated(self):
        prior = torch.are_deterministic_algorithms_enabled()
        prior_warn_only = torch.is_deterministic_algorithms_warn_only_enabled()
        value = None
        warn_only = None
        cnt = CompileCounter()

        @torch._dynamo.allow_in_graph
        def check_state():
            nonlocal value
            nonlocal warn_only
            value = torch.are_deterministic_algorithms_enabled()
            warn_only = torch.is_deterministic_algorithms_warn_only_enabled()

        @torch.compile(backend=cnt, fullgraph=True)
        def fn(x):
            check_state()
            torch.use_deterministic_algorithms(False, warn_only=False)
            return x + 1

        def run_fn():
            torch.use_deterministic_algorithms(True, warn_only=True)
            fn(torch.randn(10))
            assert value is True
            assert warn_only is True
            assert torch.are_deterministic_algorithms_enabled() is False
            assert torch.is_deterministic_algorithms_warn_only_enabled() is False

        try:
            run_fn()
            value, warn_only = None, None
            run_fn()
            assert cnt.frame_count == 1
        finally:
            torch.use_deterministic_algorithms(prior, warn_only=prior_warn_only)

    def test_torch_compile_ctx_on_forward_and_training_step(self):
        class MyModel(torch.nn.Module):
            def forward(self):
                ...

            def training_step(self):
                self()

        model = MyModel()
        compiled_model = torch.compile(model)

        model.forward = compiled_model.dynamo_ctx(model.forward)
        model.training_step = compiled_model.dynamo_ctx(model.training_step)

        model.training_step()

    def test_torch_guards_stack_frame_register_inlining(self):
        x = torch.tensor([0.5, 0.5])
        y = torch.tensor([0.75, 0.75, 0.75, 0.75])
        z = torch.tensor([0.25, 0.25, 0.25, 0.25, 0.25, 0.25, 0.25, 0.25])

        def uwu_inline_me(x, y, z):
            r = torch.cat((x, x)) + y
            r2 = torch.cat((y, y)) + z
            return r, r2

        def fn(x, y, z):
            r, r2 = uwu_inline_me(x, y, z)
            return torch.mul(r, r), torch.mul(r2, r2)

        seen_frames = []
        import contextlib

        @contextlib.contextmanager
        def global_context_capture_fn(frame_summary):
            if frame_summary is not None:
                seen_frames.append(frame_summary)
            yield

        with mock.patch(
            "torch._guards.TracingContext.current_frame",
            side_effect=global_context_capture_fn,
        ):
            torch._dynamo.optimize("eager")(fn)(x, y, z)

        self.assertEqual(len(seen_frames), 1)
        self.assertEqual(seen_frames[0].name, "fn")
        self.assertEqual(seen_frames[0].line, "r, r2 = uwu_inline_me(x, y, z)")

    def test_torch_guards_stack_frame_register_inlining_deep(self):
        x = torch.tensor([0.5, 0.5])
        y = torch.tensor([0.75, 0.75, 0.75, 0.75])
        z = torch.tensor([0.25, 0.25, 0.25, 0.25, 0.25, 0.25, 0.25, 0.25])

        def uwu_inline_me_deep(x, y):
            return torch.cat((x, x)) + y

        def uwu_inline_me(x, y, z):
            r = uwu_inline_me_deep(x, y)
            r2 = uwu_inline_me_deep(y, z)
            return r, r2

        def fn(x, y, z):
            r, r2 = uwu_inline_me(x, y, z)
            return torch.mul(r, r), torch.mul(r2, r2)

        seen_frames = []
        import contextlib

        @contextlib.contextmanager
        def global_context_capture_fn(frame_summary):
            if frame_summary is not None:
                seen_frames.append(frame_summary)
            yield

        with mock.patch(
            "torch._guards.TracingContext.current_frame",
            side_effect=global_context_capture_fn,
        ):
            torch._dynamo.optimize("eager")(fn)(x, y, z)

        self.assertEqual(len(seen_frames), 3)
        self.assertEqual(seen_frames[0].name, "fn")
        self.assertEqual(seen_frames[1].name, "uwu_inline_me")
        self.assertEqual(seen_frames[2].line, "r2 = uwu_inline_me_deep(y, z)")

    def test_error_on_recompile(self):
        @torch._dynamo.optimize("eager")
        def fn(a, b):
            return a + b

        with unittest.mock.patch("torch._dynamo.config.error_on_recompile", True):
            with self.assertRaises(torch._dynamo.exc.RecompileError):
                fn(torch.rand(2, 3), torch.rand(2, 3))
                fn(torch.rand(2, 3), (1, 2, 3))

    @expectedFailureDynamic
    @torch._dynamo.config.patch(automatic_dynamic_shapes=False)
    def test_compile_profiler(self):
        class Model(torch.nn.Module):
            def forward(self, input):
                return input + input

        model = Model()
        prof = CompileProfiler()
        compiled = torch.compile(model, backend=prof)
        base_checker = (
            lambda: FileCheck()
            .check("Torchdynamo Profiler Report")
            .check("Graph Breaks")
            .check("No graph breaks detected.")
            .check("Recompilation")
        )
        input = torch.rand((2, 3, 4))
        _ = compiled(input)
        base_checker().check("No recompilation detected.").run(prof.report())

        new_shape_input = torch.rand((3, 3, 4))
        _ = compiled(new_shape_input)

        # Not an exhaustive test of dynamic shapes behavior, but some sanity
        if torch._dynamo.config.assume_static_by_default:
            base_checker().check("Recompile Reasons").check("'forward'").check(
                "cache_size_limit to 1"
            ).run(prof.report())
        else:
            base_checker().check("No recompilation detected.").run(prof.report())

        new_shape_input = torch.rand((4, 3, 4))
        _ = compiled(new_shape_input)

        base_checker().check("Recompile Reasons").check("'forward'").check(
            "tensor 'L['input']' size mismatch at index 0. expected 2, actual 3"
        ).check(
            "tensor 'L['input']' size mismatch at index 0. expected 3, actual 4"
        ).run(
            prof.report()
        )

    def test_guards_strip_function_call(self):
        from torch._dynamo.guards import strip_function_call

        test_case = [
            ("___odict_getitem(a, 1)", "a"),
            ("a.layers[slice(2)][0]._xyz", "a"),
            ("getattr(a.layers[slice(2)][0]._abc, '0')", "a"),
            ("getattr(getattr(a.x[3], '0'), '3')", "a"),
            ("a.layers[slice(None, -1, None)][0]._xyz", "a"),
            ("a.layers[func('offset', -1, None)][0]._xyz", "a"),
        ]
        # strip_function_call should extract the object from the string.
        for name, expect_obj in test_case:
            self.assertEqual(strip_function_call(name), expect_obj)

    def test_int_neg(self):
        def int_neg(a, b):
            x = a.shape[0]
            y = b.shape[0]
            return -x * -y * a * b

        torch._dynamo.testing.standard_test(self, int_neg, 2)

    def test_hash_getitem_slice(self):
        s = GetItemSource(LocalSource("foo"), slice(None, -1, None))
        s2 = GetItemSource(LocalSource("foo"), slice(None, -1, None))
        s3 = GetItemSource(LocalSource("foo"), slice(None, -1, 2))
        some_set = set()

        self.assertTrue(s not in some_set)
        self.assertTrue(s2 not in some_set)
        self.assertTrue(s3 not in some_set)

        some_set.add(s)

        self.assertTrue(s in some_set)
        # s and s2 should hash the  same
        self.assertTrue(s2 in some_set)
        # s3 should be different
        self.assertTrue(s3 not in some_set)

        self.assertTrue(s == s2)
        self.assertTrue(s != s3)

    def test_inline_dict_function(self):
        def _result_type_dict(dtype):
            return {bool: torch.float32}[dtype]

        @torch.compile
        def f():
            return torch.ones(3, dtype=_result_type_dict(bool))

        self.assertEqual(f(), torch.ones(3, dtype=torch.float32))

    def test_inline_dict_function_passed_as_arg(self):
        @torch.compile
        def fn(d, x, y):
            if d[x] is torch.float32:
                return y.cos()
            else:
                return y.sin()

        dd = {bool: torch.float32, int: torch.int64}
        self.assertEqual(fn(dd, bool, torch.ones(4)), torch.ones(4).cos())
        self.assertEqual(fn(dd, int, torch.ones(4)), torch.ones(4).sin())

    def test_add_sizes(self):
        def func(x):
            y = x.size()
            return y + y

        eager_out = func(torch.ones(10, 10, 3))
        compile_out = torch._dynamo.optimize("eager")(func)(torch.ones(10, 10, 3))
        self.assertTrue(isinstance(compile_out, torch.Size))
        self.assertEqual(eager_out, compile_out)

    @unittest.skipIf(not TEST_MULTIGPU, "need multiple GPU")
    def test_cuda_set_device(self):
        def fn():
            a = torch.ones(2, device="cuda")
            torch.cuda.set_device(1)
            return a + 1

        with torch.cuda.device(0):
            counter = CompileCounter()
            opt_fn = torch._dynamo.optimize(counter)(fn)
            res = opt_fn()
            self.assertEqual(res.device.type, "cuda")
            self.assertEqual(res.device.index, 0)
            self.assertEqual(counter.frame_count, 2)

    def test_nested_function_resuming_with_correct_globals(self):
        # https://github.com/pytorch/pytorch/issues/99665
        try:
            from .utils import outer_func
        except ImportError:
            from utils import outer_func

        def gn(x, y):
            return x + y

        def fn(x, y):
            return outer_func(gn)(x, y)

        x = torch.rand([3])
        y = torch.rand([3])
        opt_fn = torch.compile(backend="eager")(fn)
        ref = fn(x, y)
        res = opt_fn(x, y)
        self.assertTrue(same(ref, res))

    @dataclasses.dataclass
    class CSETestCase:
        expr: str
        preface: typing.List[str] = dataclasses.field(default_factory=list)
        expected: typing.Optional[str] = None
        expected_py38: typing.Optional[str] = None

    def _is_py38(self) -> bool:
        return sys.version_info[:2] <= (3, 8)

    def _has_ast_unparse(self) -> bool:
        from torch._dynamo.guards import HAS_UNPARSE_FUNCTIONS

        return HAS_UNPARSE_FUNCTIONS

    def test_guards_cse_pass_single(self):
        if not self._has_ast_unparse():
            if IS_FBCODE:
                raise RuntimeError("Needs astunparse or Python-3.9+")
            raise unittest.SkipTest("Needs astunparse or Python-3.9+")
        from torch._dynamo.guards import PyExprCSEPass

        testcase = self.CSETestCase
        testcases = [
            # Nothing gets CSE-d, since the only repeated sub-expression is 'x'.
            # i.e. not a node type we are interested on.
            testcase(expr="x[0].a"),
            testcase(expr="x[1].a"),
            testcase(expr="x[2].a"),
            # 'a.b.c' gets CSE-d, since it's a sub-expression used more than 'PyExprCSEPass.USE_THRESHOLD'.
            testcase(
                expr="a.b.c[0].d.e",
                preface=["_var0 = a.b", "_var1 = _var0.c"],
                expected="_var1[0].d.e",
            ),
            testcase(expr="a.b.c[1].d.e", expected="_var1[1].d.e"),
            testcase(expr="a.b.c[2].d.e", expected="_var1[2].d.e"),
            # 'm.n[0]' gets CSE-d, since it is a sub-expression used more than 'PyExprCSEPass.USE_THRESHOLD'.
            testcase(
                expr="f(m.n[0], '0').x.y.z",
                preface=["_var2 = m.n", "_var3 = _var2[0]"],
                expected="f(_var3, '0').x.y.z",
            ),
            testcase(expr="f(m.n[0], '1').x.y.z", expected="f(_var3, '1').x.y.z"),
            testcase(expr="f(m.n[0], '2').x.y.z", expected="f(_var3, '2').x.y.z"),
            # The whole expressiong gets CSE-d, as well as all of its sub-expressions.
            testcase(
                expr="self.g(a, b).k",
                preface=["_var4 = self.g", "_var5 = _var4(a, b)", "_var6 = _var5.k"],
                expected="_var6",
            ),
            testcase(expr="self.g(a, b).k", expected="_var6"),
            testcase(expr="self.g(a, b).k", expected="_var6"),
        ]
        csepass = PyExprCSEPass()
        csepass.count([t.expr for t in testcases])

        for t in testcases:
            preface, expr = csepass.replace(t.expr)
            self.assertEqual(preface, t.preface)
            expected = t.expected if t.expected is not None else t.expr
            self.assertEqual(expr, expected)

    def test_guards_cse_pass_multiple(self):
        if not self._has_ast_unparse():
            raise unittest.SkipTest("Needs astunparse or Python-3.9+")
        from torch._dynamo.guards import PyExprCSEPass

        testcase = self.CSETestCase
        testcases = [
            testcase(
                expr="x[0].a < x[1].a * (3 - x[2].a)",
                expected="x[0].a < x[1].a * (3 - x[2].a)",
                expected_py38="(x[0].a < (x[1].a * (3 - x[2].a)))",
            ),
            testcase(
                expr="a.b.c[0].d.e + a.b.c[1].d.e * a.b.c[2].d.e > 0",
                preface=["_var0 = a.b", "_var1 = _var0.c"],
                expected="_var1[0].d.e + _var1[1].d.e * _var1[2].d.e > 0",
                expected_py38="((_var1[0].d.e + (_var1[1].d.e * _var1[2].d.e)) > 0)",
            ),
            testcase(
                expr="f(m.n[0], '0').x.y.z * f(m.n[0], '1').x.y.z * f(m.n[0], '2').x.y.z < 512",
                preface=["_var2 = m.n", "_var3 = _var2[0]"],
                expected="f(_var3, '0').x.y.z * f(_var3, '1').x.y.z * f(_var3, '2').x.y.z < 512",
                expected_py38="(((f(_var3, '0').x.y.z * f(_var3, '1').x.y.z) * f(_var3, '2').x.y.z) < 512)",
            ),
            testcase(
                expr="self.g(a, b).k + (1 - self.g(a, b).k) <= m[0].a + self.g(a, b).k",
                preface=["_var4 = self.g", "_var5 = _var4(a, b)", "_var6 = _var5.k"],
                expected="_var6 + (1 - _var6) <= m[0].a + _var6",
                expected_py38="((_var6 + (1 - _var6)) <= (m[0].a + _var6))",
            ),
        ]

        csepass = PyExprCSEPass()
        csepass.count([t.expr for t in testcases])

        for t in testcases:
            preface, expr = csepass.replace(t.expr)
            self.assertEqual(preface, t.preface)
            expected = t.expected_py38 if self._is_py38() else t.expected
            expected = expected if expected is not None else t.expr
            self.assertEqual(expr, expected)

    def test_guard_function_builder_with_cse(self):
        from torch._dynamo.guards import build_guard_function

        exprs = [
            "x[0].a < x[1].a * (3 - x[2].a)",
            "a.b.c[0].d.e + a.b.c[1].d.e * a.b.c[2].d.e > 0",
            "f(m.n[0], '0').x.y.z * f(m.n[0], '1').x.y.z * f(m.n[0], '2').x.y.z < 512",
            "self.g(a, b).k + (1 - self.g(a, b).k) <= m[0].a + self.g(a, b).k",
        ]

        _, pycode = build_guard_function(exprs, "")
        expected = """\
def ___make_guard_fn():
    def guard(L):
        if not (x[0].a < x[1].a * (3 - x[2].a)):
            return False
        _var0 = a.b
        _var1 = _var0.c
        if not (_var1[0].d.e + _var1[1].d.e * _var1[2].d.e > 0):
            return False
        _var2 = m.n
        _var3 = _var2[0]
        if not (f(_var3, '0').x.y.z * f(_var3, '1').x.y.z * f(_var3, '2').x.y.z < 512):
            return False
        _var4 = self.g
        _var5 = _var4(a, b)
        _var6 = _var5.k
        if not (_var6 + (1 - _var6) <= m[0].a + _var6):
            return False
        return True
    return guard
"""
        expected_38 = """\
def ___make_guard_fn():
    def guard(L):
        if not ((x[0].a < (x[1].a * (3 - x[2].a)))):
            return False
        _var0 = a.b
        _var1 = _var0.c
        if not (((_var1[0].d.e + (_var1[1].d.e * _var1[2].d.e)) > 0)):
            return False
        _var2 = m.n
        _var3 = _var2[0]
        if not ((((f(_var3, '0').x.y.z * f(_var3, '1').x.y.z) * f(_var3, '2').x.y.z) < 512)):
            return False
        _var4 = self.g
        _var5 = _var4(a, b)
        _var6 = _var5.k
        if not (((_var6 + (1 - _var6)) <= (m[0].a + _var6))):
            return False
        return True
    return guard
"""
        expected_38_no_astunparse = """\
def ___make_guard_fn():
    def guard(L):
        if not (x[0].a < x[1].a * (3 - x[2].a)):
            return False
        if not (a.b.c[0].d.e + a.b.c[1].d.e * a.b.c[2].d.e > 0):
            return False
        if not (f(m.n[0], '0').x.y.z * f(m.n[0], '1').x.y.z * f(m.n[0], '2').x.y.z < 512):
            return False
        if not (self.g(a, b).k + (1 - self.g(a, b).k) <= m[0].a + self.g(a, b).k):
            return False
        return True
    return guard
"""

        if self._is_py38():
            expected = (
                expected_38 if self._has_ast_unparse() else expected_38_no_astunparse
            )
        self.assertEqual(expected, pycode)

    def test_dynamo_compiling_fake_tensor_to_vararg_int(self):
        class MyModule(torch.nn.Module):
            def __init__(self):
                super().__init__()

            def forward(self, x):
                # use numpy int so it's wrapped as fake tensor in dynamo
                shape = np.int_(16)
                # test shape as fake tensor, which param type is
                # Sequence[Union[_int, SymInt]]
                return x.reshape(shape)

        x = torch.rand([4, 4])
        model = MyModule()
        orig_out = model(x)
        opt_model = torch._dynamo.optimize("eager")(MyModule())
        opt_out = opt_model(x)
        self.assertTrue(same(orig_out, opt_out))

    def test_scalar_tensor_is_equivalent_to_symint_argument(self):
        class GumbelTopKSampler(torch.nn.Module):
            def __init__(self, T, k):
                super().__init__()
                self.T = torch.nn.Parameter(
                    torch.tensor(T, dtype=torch.float32), requires_grad=False
                )
                self.k = torch.nn.Parameter(
                    torch.tensor(k, dtype=torch.int32), requires_grad=False
                )

            def sample_discrete(self, logits):
                threshold = torch.topk(logits, self.k, sorted=True)[0][..., -1]
                samples = torch.ge(logits.squeeze(1), threshold).float()
                return samples

            def forward(self, logits):
                dsamples = self.sample_discrete(logits)
                return dsamples

        x = torch.rand([4, 4, 4, 4])
        m = GumbelTopKSampler(T=4, k=4)
        orig_out = m(x)
        opt_m = torch.compile(backend="eager")(m)
        opt_out = opt_m(x)
        self.assertTrue(same(orig_out, opt_out))

    def test_scalar_tensor_is_equivalent_to_symint_list_argument(self):
        class Jitter(torch.nn.Module):
            def __init__(self, jitter_val):
                super().__init__()
                self.jitter_val = jitter_val

            def roll_tensor(self, input):
                h_shift = self.jitter_val - 1
                w_shift = self.jitter_val + 1
                return torch.roll(
                    torch.roll(input, shifts=h_shift, dims=2), shifts=w_shift, dims=3
                )

            def forward(self, input):
                return self.roll_tensor(input)

        x = torch.rand([4, 4, 4, 4])
        m = Jitter(jitter_val=4)
        orig_out = m(x)
        opt_m = torch.compile(backend="eager")(m)
        opt_out = opt_m(x)
        self.assertTrue(same(orig_out, opt_out))

    def test_scalar_tensor_is_equivalent_to_int_list_argument(self):
        class MyModel(torch.nn.Module):
            def forward(self, input):
                permute = torch.tensor([0, 2, 1])
                x = input.permute(*permute)
                return x

        x = torch.randn(2, 3, 4)
        m = MyModel()
        orig_out = m(x)
        opt_m = torch.compile(backend="eager")(m)
        opt_out = opt_m(x)
        self.assertTrue(same(orig_out, opt_out))

    def test_torch_variable_hasattr(self):
        def fn(x):
            if hasattr(torch.nn, "Module"):
                return x * x
            return x + 1

        compiled_fn = torch.compile(backend="eager", fullgraph=True)(fn)

        x = torch.rand([4, 4])
        fn_out = fn(x)
        compiled_out = compiled_fn(x)
        self.assertTrue(same(fn_out, compiled_out))

    def test_list_hasattr1(self):
        def fn(x):
            if hasattr(x, "foo"):
                return x[0] + 1
            return x[0] - 1

        compiled_fn = torch.compile(backend="eager", fullgraph=True)(fn)

        x = [torch.randn(3)]
        fn_out = fn(x)
        compiled_out = compiled_fn(x)
        self.assertTrue(same(fn_out, compiled_out))

    def test_list_hasattr2(self):
        def fn():
            x = [torch.zeros(3)]
            if hasattr(x, "__len__"):
                return x[0] + 1
            return x[0] - 1

        compiled_fn = torch.compile(backend="eager", fullgraph=True)(fn)

        fn_out = fn()
        compiled_out = compiled_fn()
        self.assertTrue(same(fn_out, compiled_out))

    def test_tuple_hasattr(self):
        def fn(x):
            if hasattr(x, "foo"):
                return x[0] + 1
            return x[1] - 1

        compiled_fn = torch.compile(backend="eager", fullgraph=True)(fn)

        x = (torch.randn(3), torch.randn(3))
        fn_out = fn(x)
        compiled_out = compiled_fn(x)
        self.assertTrue(same(fn_out, compiled_out))

    def test_fn_hasattr__name__1(self):
        def fn():
            foo = lambda x: x + 1
            return hasattr(foo, "__name__")

        compiled_fn = torch.compile(backend="eager", fullgraph=True)(fn)

        fn_out = fn()
        compiled_out = compiled_fn()
        self.assertEqual(fn_out, compiled_out)
        self.assertTrue(fn_out)

    def test_fn_hasattr__name__2(self):
        def bar(x):
            return torch.sin(x)

        def fn():
            return hasattr(bar, "__name__")

        compiled_fn = torch.compile(backend="eager", fullgraph=True)(fn)

        fn_out = fn()
        compiled_out = compiled_fn()
        self.assertEqual(fn_out, compiled_out)
        self.assertTrue(fn_out)

    def test_fn_hasattr__name__3(self):
        def bar(x, y):
            return torch.sin(x) + torch.cos(y)

        baz = functools.partial(bar, y=4)

        def fn():
            return hasattr(baz, "__name__")

        compiled_fn = torch.compile(backend="eager", fullgraph=True)(fn)

        fn_out = fn()
        compiled_out = compiled_fn()
        self.assertEqual(fn_out, compiled_out)
        self.assertFalse(fn_out)

    def test_torch_objects_as_keys(self):
        remap = {torch.float16: torch.float32}

        def fn():
            return torch.randn(3, dtype=remap[torch.float16])

        opt = torch._dynamo.optimize("eager")(fn)
        opt()

    def test_tracing_py_tree(self):
        def fn(xs):
            flat_xs, spec = pytree.tree_flatten(xs)
            res = [x.clone() for x in flat_xs]
            return pytree.tree_unflatten(res, spec)

        xs = [torch.tensor(i) for i in range(3)]

        counter = CompileCounter()
        torch._dynamo.optimize(counter, nopython=True)(fn)(xs)
        self.assertEqual(counter.frame_count, 1)
        self.assertEqual(counter.op_count, 3)

    def test_tracing_nested_py_tree(self):
        import torch.utils._pytree as pytree

        def fn(xs):
            flat_xs, spec = pytree.tree_flatten(xs)
            res = [x.clone() for x in flat_xs]
            return pytree.tree_unflatten(res, spec)

        xs = [torch.tensor(i) for i in range(3)]
        xsl = [xs, xs, xs, xs]

        counter = CompileCounter()
        comp_out = torch._dynamo.optimize(counter, nopython=True)(fn)(xsl)
        real_out = fn(xsl)
        self.assertEqual(comp_out, real_out)
        self.assertEqual(counter.frame_count, 1)
        self.assertEqual(counter.op_count, 12)

    def test_tracing_nested_py_tree_tuples(self):
        import torch.utils._pytree as pytree

        def fn(xs):
            flat_xs, spec = pytree.tree_flatten(xs)
            res = [x.clone() for x in flat_xs]
            return pytree.tree_unflatten(res, spec)

        xs = [torch.tensor(i) for i in range(3)]
        xsl = (xs, xs, xs, xs)

        counter = CompileCounter()
        comp_out = torch._dynamo.optimize(counter, nopython=True)(fn)(xsl)
        real_out = fn(xsl)
        self.assertEqual(comp_out, real_out)
        self.assertEqual(counter.frame_count, 1)
        self.assertEqual(counter.op_count, 12)

    def test_tracing_nested_py_tree_dicts(self):
        import torch.utils._pytree as pytree

        def fn(xs):
            flat_xs, spec = pytree.tree_flatten(xs)
            res = [x.clone() for x in flat_xs]
            return pytree.tree_unflatten(res, spec)

        xs = [torch.tensor(i) for i in range(3)]
        xsl = {
            "a": xs,
            "b": xs,
            "c": xs,
        }

        counter = CompileCounter()
        comp_out = torch._dynamo.optimize(counter, nopython=True)(fn)(xsl)
        real_out = fn(xsl)
        self.assertEqual(comp_out, real_out)
        self.assertEqual(counter.frame_count, 1)
        self.assertEqual(counter.op_count, 9)

    def test_dynamic_one_hot(self):
        def fn(x):
            x = x + 1
            # graph break from data-dependent output shape
            x = torch.nn.functional.one_hot(x)
            x = x + 1
            return x

        inp = torch.arange(20) % 4
        counter = CompileCounter()
        real_out = fn(inp)
        comp_out = torch.compile(fn, backend=counter)(inp)
        self.assertEqual(comp_out, real_out)
        self.assertEqual(counter.frame_count, 2)
        self.assertEqual(counter.op_count, 2)

    def test_tracing_nested_py_tree_mixed_all(self):
        import torch.utils._pytree as pytree

        def fn(xs):
            flat_xs, spec = pytree.tree_flatten(xs)
            res = [x.clone() for x in flat_xs]
            return pytree.tree_unflatten(res, spec)

        xs = [torch.tensor(i) for i in range(3)]
        xsa = (xs, xs)
        xsb = {"aa": xsa, "ab": xs}
        xsl = {
            "a": xs,
            "b": xsa,
            "c": xsb,
        }

        counter = CompileCounter()
        comp_out = torch._dynamo.optimize(counter, nopython=True)(fn)(xsl)
        real_out = fn(xsl)
        self.assertEqual(comp_out, real_out)
        self.assertEqual(counter.frame_count, 1)
        self.assertEqual(counter.op_count, 18)

    def test_any_all_symnode(self):
        cnt = CompileCounter()

        @torch.compile(backend=cnt, fullgraph=True, dynamic=True)
        def fn(x):
            t = x.size(0) >= 10
            f = x.size(0) >= 100
            if any([]) or any([f]) or any([f, f]):
                return x - 1
            if all([f]) or all([t, f]) or all([f, t]) or all([f, f]):
                return x - 2
            if not (all([]) and all([t]) and all([t, t])):
                return x - 3
            if not (any([t]) and any([t, f]) and any([f, t])):
                return x - 4
            return x + 1

        y1 = torch.randn(16)
        y2 = torch.randn(18)
        self.assertEqual(fn(y1), y1 + 1)
        self.assertEqual(fn(y2), y2 + 1)
        self.assertEqual(cnt.frame_count, 1)
        y3 = torch.randn(5)
        self.assertEqual(fn(y3), y3 - 3)
        self.assertEqual(cnt.frame_count, 2)

    def test_tracing_py_tree_tensor_subclass(self):
        import torch.utils._pytree as pytree
        from torch.testing._internal.two_tensor import TwoTensor
        from torch.utils.checkpoint import checkpoint

        def fn(xs):
            nested_xs = [[xs]]
            flat_xs, spec = pytree.tree_flatten(xs)
            return flat_xs[0].clone()

        # use checkpoint to trigger a "sourceless" tensor subclass
        def checkpoint_fn(xs):
            return checkpoint(fn, xs, use_reentrant=True)

        xs = TwoTensor(torch.ones(2, 2), torch.ones(2, 2))

        counter = CompileCounter()
        torch._dynamo.optimize(counter, nopython=True)(checkpoint_fn)(xs)
        self.assertEqual(counter.frame_count, 1)
        self.assertEqual(counter.op_count, 2)

    def test_tracing_tree_map_only(self):
        import torch.utils._pytree as pytree

        def fn(xs):
            def mapper(x):
                return x.clone()

            y = pytree.tree_map_only(torch.Tensor, mapper, xs)
            return y

        xs = [torch.tensor(i) for i in range(3)] + ["hi"]
        xsa = (xs, xs)
        xsb = {"aa": xsa, "ab": xs}

        counter = CompileCounter()
        comp_out = torch._dynamo.optimize(counter, nopython=True)(fn)(xsb)
        real_out = fn(xsb)

        self.assertEqual(comp_out, real_out)
        self.assertEqual(counter.frame_count, 1)
        self.assertEqual(counter.op_count, 9)

    @torch._dynamo.config.patch(
        capture_scalar_outputs=True, capture_dynamic_output_shape_ops=True
    )
    def test_unbacked_symint(self):
        @torch.compile(backend="eager")
        def f(lengths, values):
            sizes = lengths.tolist()
            for s in sizes:
                torch._constrain_as_size(s, min=2, max=100)
            return torch.split(values, sizes)

        f(torch.tensor([2, 3, 4]), torch.randn(9))

    # See https://github.com/pytorch/pytorch/issues/119689
    @unittest.expectedFailure
    @torch._dynamo.config.patch(capture_scalar_outputs=True)
    def test_runtime_assert_replacement(self):
        @torch.compile(backend="aot_eager")
        def fn(x, y):
            z = y.item()
            torch._check(z == 3)
            return x + z

        fn(torch.randn(4), torch.tensor([3]))
        self.assertRaises(RuntimeError, lambda: fn(torch.randn(4), torch.tensor([4])))

    @torch._dynamo.config.patch(capture_scalar_outputs=True)
    def test_cat_unbacked(self):
        @torch.compile(backend="eager")
        def fn(x, y):
            z = y.item()
            return torch.cat([x, torch.ones(z)])

        fn(torch.randn(2, 3), torch.tensor([0]))
        self.assertRaises(
            RuntimeError, lambda: fn(torch.randn(2, 3), torch.tensor([1]))
        )

    def test_simple_set_usage(self):
        def foo(x, y):
            setty = {x, y}
            return setty.pop() * setty.pop()

        counter = CompileCounter()
        foo = torch._dynamo.optimize(counter, nopython=True)(foo)
        x = torch.randn(10, 10)
        y = torch.randn(10, 10)
        foo(x, y)
        self.assertEqual(counter.frame_count, 1)

    def test_add_to_set(self):
        def foo(x, y):
            setty = set()
            setty.add(x[0])
            setty.add(x[1])
            setty.add(x[2])
            setty.add(y)
            return y * len(setty)

        x = torch.randn(10, 10)
        y = torch.randn(2, 2)
        eager_result = foo([x, x, x, x, y], y)

        counter = CompileCounter()
        foo = torch._dynamo.optimize(counter, nopython=True)(foo)
        result = foo([x, x, x, x, y], y)
        self.assertEqual(counter.frame_count, 1)
        self.assertEqual(result, eager_result)

    def test_iter_set(self):
        def foo(x, y):
            setty = set()
            for t in x:
                setty.add(t)
            return y * len(setty)

        x = torch.randn(10, 10)
        y = torch.randn(2, 2)
        eager_result = foo([x, x, x, x, y], y)

        counter = CompileCounter()
        foo = torch._dynamo.optimize(counter, nopython=True)(foo)
        result = foo([x, x, x, x, y], y)
        self.assertEqual(counter.frame_count, 1)
        self.assertEqual(result, eager_result)

    def test_input_set_graph_break(self):
        def foo(x):
            return x.pop() * x.pop()

        x = torch.randn(10, 10)
        y = torch.randn(10, 10)

        counter = CompileCounter()

        inp = {x, x, x, x, y, y}
        foo = torch._dynamo.optimize(counter, nopython=True)(foo)

        # There's a lot of stuff about sets that cannot work without a good deal of exertion on our part.
        # Specifically, getting a set as input won't ever work with how GetItemSource works (Can't arbitrary access set contents)
        # and so the guard story for the objects passed into input just isn't there atm.
        with self.assertRaisesRegex(
            torch._dynamo.exc.Unsupported,
            "^call_method UserDefinedObjectVariable\\(set\\).*",
        ):
            foo(inp)

        foo = torch._dynamo.optimize(counter, nopython=False)(foo)
        foo(inp)
        self.assertEqual(counter.frame_count, 1)

    def test_reconstruct_set_across_graph_break(self):
        def foo(x, y):
            setty = set()
            for t in x:
                setty.add(t)
            print("Break!")
            return y * len(setty)

        x = torch.randn(10, 10)
        y = torch.randn(2, 2)

        counter = CompileCounter()
        foo = torch._dynamo.optimize(counter)(foo)
        result = foo([x, x, x, x, y], y)

    def test_set_aliasing_recompiles(self):
        g1 = torch.randn(10)
        g2 = torch.randn(10)
        g3 = torch.randn(10)
        g4 = torch.randn(10)

        def foo(a, b, c):
            myset = {g1, a, b, c}
            return a + len(myset)

        counter = CompileCounter()
        foo = torch._dynamo.optimize(counter)(foo)
        # first call with no aliasing
        foo(g2, g3, g4)
        self.assertEqual(counter.frame_count, 1)

        # no aliasing again
        foo(g3, g2, g4)
        # assert no recompile
        self.assertEqual(counter.frame_count, 1)

        # aliasing changes, we should recompile
        foo(g2, g2, g2)
        self.assertEqual(counter.frame_count, 2)

        # same aliasing, different tensor
        foo(g3, g3, g3)
        self.assertEqual(counter.frame_count, 2)

        # aliasing between global and arg, should recompile again
        foo(g1, g1, g1)
        self.assertEqual(counter.frame_count, 3)

        # Reset
        torch._dynamo.reset()

        # aliasing between global and arg, first call
        foo(g1, g1, g1)
        self.assertEqual(counter.frame_count, 4)

        # same aliasing, different tensor, all local, recompile
        foo(g3, g3, g3)
        self.assertEqual(counter.frame_count, 5)

        # aliasing same tensor, we shouldn't recompile
        foo(g2, g2, g2)
        self.assertEqual(counter.frame_count, 5)

        # No aliasing
        foo(g2, g3, g4)
        self.assertEqual(counter.frame_count, 6)

        # No aliasing again
        foo(g3, g2, g4)
        # assert no recompile
        self.assertEqual(counter.frame_count, 6)

    def test_str_format_return1(self):
        @torch.compile(backend="eager", fullgraph=True)
        def fn(img):
            x = torch.sin(img)
            y = f"shape {img.shape[-2:]} batch size {img.shape[0]}"
            return img + x, y

        img1 = torch.randn(1, 1, 8, 8)
        res, msg = fn(img1)
        self.assertEqual(msg, "shape torch.Size([8, 8]) batch size 1")
        self.assertEqual(res, img1 + torch.sin(img1))

    def test_str_format_return2(self):
        @torch.compile(backend="eager", fullgraph=True)
        def fn(img):
            x = torch.sin(img)
            y = "shape {} batch size {y:.2f}".format(img.shape[-2:], y=img.shape[0])
            return img + x, y

        img1 = torch.randn(1, 1, 8, 8)
        res, msg = fn(img1)
        self.assertEqual(msg, "shape torch.Size([8, 8]) batch size 1.00")
        self.assertEqual(res, img1 + torch.sin(img1))

    @torch._dynamo.config.patch(capture_scalar_outputs=True)
    def test_validate_outputs_unbacked(self):
        class SillyCat(torch.autograd.Function):
            @staticmethod
            def forward(ctx, x0, x1, i):
                ctx.save_for_backward(i)
                return torch.cat([x0, x1])

            @staticmethod
            def backward(ctx, grad_out):
                (i,) = ctx.saved_tensors
                i0, i1 = i.tolist()
                g_x0, g_x1 = grad_out.split([i0, i1])
                return g_x0, g_x1, None

        @torch.compile(backend="aot_eager", fullgraph=True)
        def f(x, i):
            i0, i1 = i.tolist()
            x0, x1 = x.split([i0, i1])
            return SillyCat.apply(x0, x1, i)

        f(torch.randn(9, requires_grad=True), torch.tensor([3, 6]))

    def test_str_format_assert1(self):
        @torch.compile(backend="eager", fullgraph=True)
        def fn(img):
            x = torch.sin(img)
            val = x.shape[-2:]
            torch._assert(len(val) == 2, f"shape {img.shape}")
            return img + x

        img1 = torch.randn(1, 1, 8, 8)
        res = fn(img1)
        self.assertEqual(res, img1 + torch.sin(img1))

    def test_str_format_assert2(self):
        cnt = CompileCounter()

        @torch.compile(backend=cnt)
        def fn(img):
            x = torch.sin(img)
            torch._assert(
                img.shape[-2] == 8 and img.shape[-1] == 16, f"shape {img.shape}"
            )
            return img + x

        img1 = torch.randn(1, 3, 8, 16)
        res = fn(img1)
        self.assertEqual(res, img1 + torch.sin(img1))
        self.assertEqual(cnt.frame_count, 1)

        # trigger a recompile and graph break
        img2 = torch.randn(1, 3, 8, 15)
        self.assertRaises(AssertionError, lambda: fn(img2))

    def test_tolist_scalar(self):
        def fn(x):
            new_list = []
            for i in x.tolist():
                new_list.append(i * 4)
            return new_list

        x = torch.tensor([3])
        eager = fn(x)
        counter = CompileCounter()
        compiled = torch._dynamo.optimize(counter, nopython=True)(fn)(x)
        self.assertEqual(eager, compiled)
        self.assertEqual(counter.frame_count, 1)

    def test_tolist_1d(self):
        def fn(x):
            new_list = []
            for i in x.tolist():
                new_list.append(i * 4)
            return new_list

        x = torch.tensor([2, 1])
        eager = fn(x)
        counter = CompileCounter()
        compiled = torch._dynamo.optimize(counter, nopython=True)(fn)(x)
        self.assertEqual(eager, compiled)
        self.assertEqual(counter.frame_count, 1)

    def test_tolist_kd(self):
        def fn(x):
            new_list = []
            for i in x.tolist():
                new_list.append(i * 4)
            return new_list

        x = torch.tensor([[[2, 1], [2, 1], [2, 1]], [[2, 1], [2, 1], [2, 1]]])
        eager = fn(x)
        counter = CompileCounter()
        compiled = torch._dynamo.optimize(counter, nopython=True)(fn)(x)
        self.assertEqual(eager, compiled)
        self.assertEqual(counter.frame_count, 1)

    @patch.object(torch._dynamo.config, "specialize_int", True)
    def test_tolist_0d(self):
        def fn(x):
            new_list = []
            i = x.tolist()
            new_list.append(i * 4)
            return new_list

        x = torch.tensor(42)
        eager = fn(x)
        counter = CompileCounter()
        compiled = torch._dynamo.optimize(counter, nopython=True)(fn)(x)
        self.assertEqual(eager, compiled)
        self.assertEqual(counter.frame_count, 1)

    @patch.object(torch._dynamo.config, "assume_static_by_default", False)
    @patch.object(torch._dynamo.config, "automatic_dynamic_shapes", False)
    def test_tolist_kd_dynamic(self):
        def fn(x):
            new_list = []
            i = x.tolist()
            new_list.append(i * 4)
            return new_list

        x = torch.randint(3, 5, [5, 5])
        eager = fn(x)
        counter = CompileCounter()
        compiled_fn = torch._dynamo.optimize(counter, nopython=True)(fn)
        compiled = compiled_fn(x)
        self.assertEqual(eager, compiled)
        self.assertEqual(counter.frame_count, 1)

        # Value change, no recompiles
        x = torch.randint(7, 9, [5, 5])
        compiled_fn(x)
        self.assertEqual(counter.frame_count, 1)

        # Size change, forced recompiles
        x = torch.randint(3, 5, [3, 3])
        compiled_fn(x)
        self.assertEqual(counter.frame_count, 2)

    def test_tolist_float(self):
        def fn(x):
            new_list = []
            for i in x.tolist():
                new_list.append(i * 4)
            return new_list

        x = torch.tensor(
            [[[2.0, 1.0], [2.0, 1.0], [2.0, 1.0]], [[2.0, 1.0], [2.0, 1.0], [2.0, 1.0]]]
        )
        eager = fn(x)
        counter = CompileCounter()
        compiled = torch._dynamo.optimize(counter)(fn)(x)
        self.assertEqual(eager, compiled)
        # Nothing to compile here
        self.assertEqual(counter.frame_count, 0)

    def test_inline_closure_not_loaded_by_parent(self):
        def outer(a):
            return a + 1

        def indirect(x):
            return direct(x)

        def direct(x):
            def deep2(c):
                return outer(c)

            def deep(c):
                return deep2(c)

            return deep(x)

        x = torch.randn(3)
        eager = indirect(x)
        counter = CompileCounter()
        compiled = torch._dynamo.optimize(counter)(indirect)(x)
        self.assertEqual(eager, compiled)
        self.assertEqual(counter.frame_count, 1)

    def test_deque_input(self):
        a = torch.randn([2, 3])
        b = torch.randn([2, 3])
        d1 = collections.deque([a, b])
        d1.insert(0, "foo")

        d2 = collections.deque([a, b])
        d2.insert(0, "foo")

        def fn(q):
            a = q.pop()
            b = q.pop()
            return a * b

        eager = fn(d1)
        counter = CompileCounter()
        compiled = torch._dynamo.optimize(counter)(fn)(d2)
        self.assertEqual(eager, compiled)
        self.assertEqual(counter.frame_count, 1)

    def test_deque_append_left(self):
        d1 = collections.deque([10, 10])
        d1.insert(0, "foo")

        d2 = collections.deque([10, 10])
        d2.insert(0, "foo")

        def fn(q, a, b):
            q.appendleft(a)
            q.appendleft(b)
            return q.popleft() * q.popleft()

        a = torch.randn([3, 3])
        b = torch.randn([3, 3])
        eager = fn(d1, a, b)
        counter = CompileCounter()
        compiled = torch._dynamo.optimize(counter)(fn)(d2, a, b)
        self.assertEqual(eager, compiled)
        self.assertEqual(counter.frame_count, 1)
        self.assertTrue(isinstance(compiled, torch.Tensor))

    def test_yield_from(self):
        def yield_from_fn(t_list, k):
            def yield_from_gen(l):
                l2 = [t * k for t in l]
                yield from l2

            return [t * k for t in yield_from_gen(t_list)]

        t_list = [torch.randn([2, 3])] * 3
        eager = yield_from_fn(t_list, 2)
        counter = CompileCounter()
        compiled = torch._dynamo.optimize(counter)(yield_from_fn)(t_list, 2)
        self.assertEqual(eager, compiled)
        self.assertEqual(counter.frame_count, 1)

    def test_yield_gen_and_from(self):
        def populate_and_multiply_sequence(n, multiplier):
            # Inline generator
            def tensor_generator():
                for i in range(n):
                    yield torch.tensor([i])

            # Use 'yield from' to iterate over tensors and multiply
            t_list = [tensor * multiplier for tensor in tensor_generator()]

            def yield_from_gen():
                yield from t_list

            return [t for t in yield_from_gen()]

        multiplier = torch.tensor([10])
        eager = populate_and_multiply_sequence(5, multiplier)
        counter = CompileCounter()
        compiled = torch._dynamo.optimize(counter)(populate_and_multiply_sequence)(
            5, multiplier
        )
        self.assertEqual(eager, compiled)
        self.assertEqual(counter.frame_count, 1)

    def test_yield_send_to_subgenerator_graph_break(self):
        def subgenerator(tensor):
            multiplier = yield
            yield tensor * multiplier

        def main_generator(t_list):
            for tensor in t_list:
                subgen = subgenerator(tensor)
                next(subgen)
                yield from subgen.send(torch.tensor([10]))

        t_list = [torch.tensor([i]) for i in range(5)]
        eager = list(main_generator(t_list))

        counter = CompileCounter()
        compiled_fn = torch._dynamo.optimize(counter)(main_generator)
        compiled = list(compiled_fn(t_list))

        self.assertEqual(eager, compiled)
        self.assertEqual(counter.frame_count, 0)

    def test_derpy_nn_module_usage(self):
        def ff1(x):
            self = mod1
            return torch.sigmoid(self.mod2(x) + self.param1)

        def ff2(x):
            self = mod2
            return torch.cos(torch.sin(x) * self.param2 + 10)

        mod1 = torch.nn.Module()
        mod2 = torch.nn.Module()
        mod1.register_module("mod2", mod2)
        mod1.register_parameter("param1", torch.nn.Parameter(torch.randn(10)))
        mod1.forward = ff1
        mod2.register_parameter("param2", torch.nn.Parameter(torch.randn(10)))
        mod2.forward = ff2
        mod1.eval()

        x = torch.randn(10)
        expected = mod1(x)
        counter = CompileCounter()
        actual = torch.compile(mod1, backend=counter, fullgraph=True)(x)
        self.assertEqual(actual, expected)
        self.assertEqual(counter.op_count, 6)

    def test_default_args_device_dtype(self):
        class Foo:
            def __init__(
                self,
                dtype: torch.dtype = torch.float16,
                device: torch.device = torch.device("cpu"),
            ) -> None:
                self.value = torch.tensor(10, dtype=dtype, device=device)

        def fn():
            return Foo().value + 1

        opt_func = torch._dynamo.optimize("eager", nopython=True)(fn)
        ref = fn()
        res = opt_func()
        self.assertEqual(ref, res)

    def test_torch_device_python_type(self):
        for device, device_type, index in [
            ("cpu", "cpu", None),
            ("cuda:0", "cuda", 0),
        ]:
            if device == "cuda:0" and not TEST_CUDA:
                continue

            def fn(target):
                target_device = target.device
                a = torch.zeros(2, 3, device=target_device)
                # Constant assert at trace time
                assert isinstance(target_device, torch.device)
                assert target_device.type == device_type
                assert target_device.index == index
                b = torch.zeros(2, 3, device=target_device)
                c = torch.zeros(2, 3, device=target_device)
                return a + b + c

            from torch._dynamo.variables import ConstantVariable

            device = torch.device(device)
            expected_variable = ConstantVariable(device)
            self.assertEqual(expected_variable.python_type(), type(device))

            opt_func = torch._dynamo.optimize("eager", nopython=True)(fn)
            a = torch.tensor([2, 3], device=device)
            res = opt_func(a)
            self.assertIsInstance(res, torch.Tensor)

    def test_torch_dtype_python_type(self):
        def fn(target):
            target_dtype = target.dtype
            a = torch.zeros(2, 3, dtype=target_dtype)
            # Constant assert at trace time
            assert isinstance(target_dtype, torch.dtype)
            b = torch.zeros(2, 3, dtype=target_dtype)
            c = torch.zeros(2, 3, dtype=target_dtype)
            return a + b + c

        from torch._dynamo.variables import ConstantVariable

        dtype = torch.float16
        expected_variable = ConstantVariable(dtype)
        self.assertEqual(expected_variable.python_type(), type(dtype))

        opt_func = torch._dynamo.optimize("eager", nopython=True)(fn)
        a = torch.tensor([2, 3], dtype=dtype)
        res = opt_func(a)
        self.assertIsInstance(res, torch.Tensor)

    def test_itertools_repeat(self):
        counters.clear()

        def fn(x):
            r = itertools.repeat(100.0, 5)
            for i in r:
                x += i
            return x

        x = torch.randn([2, 5])
        eager = fn(x)

        compiled_fn = torch._dynamo.optimize(backend="eager", nopython=True)(fn)
        compiled = compiled_fn(x)

        self.assertEqual(list(eager), list(compiled))
        self.assertEqual(len(counters["graph_break"]), 0)

    def test_itertools_infinite_repeat(self):
        counters.clear()

        def fn(x):
            r = itertools.repeat(100.0)
            idx = 0
            for i in r:
                x += i
                idx += 1
                if idx > 10:
                    break
            return x

        x = torch.randn([2, 5])
        eager = fn(x)

        compiled_fn = torch._dynamo.optimize(backend="eager", nopython=True)(fn)
        compiled = compiled_fn(x)

        self.assertEqual(list(eager), list(compiled))
        self.assertEqual(len(counters["graph_break"]), 0)

    def test_itertools_infinite_repeat_mutation(self):
        counters.clear()

        def fn(x):
            r = itertools.repeat(x)
            idx = 0
            for i in r:
                x += i
                i += 1
                idx += 1
                if idx > 10:
                    break
            return x

        x = torch.randn([2, 5])
        eager = fn(x)

        compiled_fn = torch._dynamo.optimize(backend="eager", nopython=True)(fn)
        compiled = compiled_fn(x)

        self.assertEqual(list(eager), list(compiled))
        self.assertEqual(len(counters["graph_break"]), 0)

    def test_itertools_infinite_count(self):
        for args in ([], [10], [5, -1]):
            counters.clear()

            def fn(x):
                r = itertools.count(*args)
                idx = 0
                for i in r:
                    x += i
                    idx += 1
                    if idx > 10:
                        break
                return x

            x = torch.randn([2, 5])
            eager = fn(x)

            compiled_fn = torch._dynamo.optimize(backend="eager", nopython=True)(fn)
            compiled = compiled_fn(x)

            self.assertEqual(list(eager), list(compiled))
            self.assertEqual(len(counters["graph_break"]), 0)

    def test_itertools_infinite_cycle(self):
        counters.clear()

        def fn(x):
            for iterator in (
                iter([]),
                iter([10, 11.0]),
                itertools.repeat(-1, 3),
                itertools.count(10),
            ):
                r = itertools.cycle(iterator)
                idx = 0
                x += 1
                for i in r:
                    x += i
                    idx += 1
                    if idx > 10:
                        break
            return x

        x = torch.randn([2, 5])
        eager = fn(x)

        compiled_fn = torch._dynamo.optimize(backend="eager", nopython=True)(fn)
        compiled = compiled_fn(x)

        self.assertEqual(list(eager), list(compiled))
        self.assertEqual(len(counters["graph_break"]), 0)

    def test_itertools_accumulate_symint_default_sum(self):
        # https://github.com/pytorch/pytorch/issues/110287
        counters.clear()

        def fn(x):
            r = itertools.accumulate([x.size(0), x.size(1)])
            for i in r:
                x *= i
            return x

        x = torch.randn(2, 3)
        eager = fn(x)

        compiled_fn = torch._dynamo.optimize(backend="eager", nopython=True)(fn)
        compiled = compiled_fn(x)

        self.assertEqual(list(eager), list(compiled))
        self.assertEqual(len(counters["graph_break"]), 0)

    def test_itertools_accumulate_tensors_default_sum(self):
        counters.clear()

        def fn(a, b, c, d, x):
            l = [a, b, c, d, x]
            for i, t in enumerate(l):
                l[i] = t * x
            return itertools.accumulate(l)

        t_list = [torch.tensor([i + 1]) for i in range(4)]
        x = torch.tensor([[1, 2], [3, 4]])
        eager = fn(*t_list, x)

        compiled_fn = torch._dynamo.optimize(backend="eager", nopython=True)(fn)
        compiled = compiled_fn(*t_list, x)

        self.assertEqual(list(eager), list(compiled))
        self.assertEqual(len(counters["graph_break"]), 0)

    def test_itertools_accumulate_tensors_builtins(self):
        for builtin_op in [operator.mul, operator.sub, operator.pow]:
            counters.clear()

            def fn(a, b, c, d, x):
                l = [a, b, c, d, x]
                for i, t in enumerate(l):
                    l[i] = t * x
                return itertools.accumulate(l, builtin_op)

            t_list = [torch.tensor([i + 1]) for i in range(4)]
            x = torch.tensor([[1, 2], [3, 4]])
            eager = fn(*t_list, x)

            compiled_fn = torch._dynamo.optimize(backend="eager", nopython=True)(fn)
            compiled = compiled_fn(*t_list, x)

            self.assertEqual(list(eager), list(compiled))
            self.assertEqual(len(counters["graph_break"]), 0)

    def test_itertools_accumulate_tensors_kwargs(self):
        from torch._dynamo.utils import counters

        for kwargs in [
            {"func": operator.mul},
            {"initial": 100},
            {"func": operator.sub, "initial": -1},
        ]:
            counters.clear()

            def fn(a, b, c, d, x):
                l = [a, b, c, d, x]
                for i, t in enumerate(l):
                    l[i] = t * x
                return itertools.accumulate(l, **kwargs)

            t_list = [torch.tensor([i + 1]) for i in range(4)]
            x = torch.tensor([[1, 2], [3, 4]])

            compiled_fn = torch._dynamo.optimize(backend="eager", nopython=True)(fn)
            compiled = compiled_fn(*t_list, x)
            eager = fn(*t_list, x)

            self.assertEqual(list(eager), list(compiled))
            self.assertEqual(len(counters["graph_break"]), 0)

    def test_itertools_accumulate_tensors_user_defined(self):
        def udo_fn_0(a, b):
            return -1

        rando = random.randint(0, 1)

        def udo_fn_1(a, b):
            return a * rando + b * rando

        seen = []

        def udo_fn_2(a, b):
            seen.append(a)
            seen.append(b)
            return a * len(seen)

        for udo_fn in [udo_fn_0, udo_fn_1, udo_fn_2]:
            counters.clear()
            torch._dynamo.reset()

            def fn(a, b, c, d, x):
                l = [a, b, c, d, x]
                for i, t in enumerate(l):
                    l[i] = t * x
                return itertools.accumulate(l, udo_fn)

            t_list = [torch.tensor([i]) for i in range(4)]
            x = torch.tensor([[1, 2], [3, 4]])
            eager = fn(*t_list, x)

            compiled_fn = torch._dynamo.optimize(backend="eager", nopython=True)(fn)
            compiled = compiled_fn(*t_list, x)

            self.assertEqual(list(eager), list(compiled))
            self.assertEqual(len(counters["graph_break"]), 0)

    def test_pure_python_accumulate(self):
        def accumulate(iterable, func=lambda x, y: x + y):
            it = iter(iterable)
            try:
                # Initialize the accumulator with the first value from the iterable
                accumulator = next(it)
            except StopIteration:
                # If the iterable is empty, return an empty generator
                return
            yield accumulator

            for element in it:
                accumulator = func(accumulator, element)
                yield accumulator

        def fn(it):
            return accumulate(it)

        t_list = [torch.tensor([i]) for i in range(4)]
        eager = fn(t_list)

        counter = CompileCounter()
        compiled_fn = torch._dynamo.optimize(counter)(fn)
        compiled = compiled_fn(t_list)

        self.assertEqual(list(eager), list(compiled))
        self.assertEqual(counter.frame_count, 1)

    def test_itertools_groupby_pure_python_default_identify_func(self):
        counters.clear()

        def fn(l):
            return [(k, list(g)) for k, g in itertools.groupby(l)]

        l = [1, 2, 2, 3, 4, 4, 4, 1, 2]
        eager = fn(l)

        compiled_fn = torch._dynamo.optimize(backend="eager", nopython=True)(fn)
        compiled = compiled_fn(l)

        self.assertEqual(eager, compiled)
        self.assertEqual(len(counters["graph_break"]), 0)

    def test_itertools_groupby_pure_python_key_func(self):
        counters.clear()

        def fn(l):
            return [(k, list(g)) for k, g in itertools.groupby(l, key=operator.neg)]

        l = [1, 2, -2, 3, 4, 4, -4, 0, -2]
        eager = fn(l)

        compiled_fn = torch._dynamo.optimize(backend="eager", nopython=True)(fn)
        compiled = compiled_fn(l)

        self.assertEqual(eager, compiled)
        self.assertEqual(len(counters["graph_break"]), 0)

    def test_list_iterator_contains(self):
        def fn(x):
            it = iter(["my_weight", "not_my_weight"])
            next(it)
            if "my_weight" in it:
                return x + 2
            return x + 1

        x = torch.zeros(3)
        compiled_fn = torch._dynamo.optimize(backend="eager", nopython=True)(fn)

        self.assertEqual(fn(x), compiled_fn(x))

    def test_storage_return(self):
        @torch.compile(backend="eager", fullgraph=True)
        def fn(x):
            y = torch.sin(x + 1)
            storage = x.untyped_storage()
            storage.resize_(0)
            y = torch.cos(y)
            return y, storage

        x = torch.randn(10)
        expected = torch.cos(torch.sin(x + 1))
        y, s = fn(x)
        self.assertEqual(y, expected)
        self.assertEqual(x.untyped_storage().size(), 0)
        self.assertIs(s, x.untyped_storage())

    def test_flat_name_to_original_fqn(self):
        class FooBarModule(torch.nn.Module):
            def __init__(self):
                super().__init__()
                self.register_parameter("0", torch.nn.Parameter(torch.randn(3, 4)))
                self.register_buffer("test_buf", torch.randn(3, 4))
                self.register_parameter(
                    "test_param", torch.nn.Parameter(torch.randn(3, 4))
                )

            def forward(self, x):
                return ((x + self.test_buf) * getattr(self, "0")) / self.test_param

        class TestModule(torch.nn.Module):
            def __init__(self):
                super().__init__()
                self.foo_bar = FooBarModule()
                self.register_parameter(
                    "test_param", torch.nn.Parameter(torch.randn(3, 4))
                )
                self.register_buffer("test_buf", torch.randn(3, 4))

            def forward(self, x):
                return (self.foo_bar(x) + self.test_param) * self.test_buf

        gm, _ = torch._dynamo.export(TestModule(), torch.randn(3, 4))
        self.assertIn("dynamo_flat_name_to_original_fqn", gm.meta)
        expected_fqn = {
            "L__self___test_param": "test_param",
            "L__self___test_buf": "test_buf",
            "getattr_L__self___foo_bar___0__": "foo_bar.0",
            "L__self___foo_bar_test_param": "foo_bar.test_param",
            "L__self___foo_bar_test_buf": "foo_bar.test_buf",
        }
        self.assertEqual(expected_fqn, gm.meta["dynamo_flat_name_to_original_fqn"])

    def test_shape_env_no_recording(self):
        main = ShapeEnv(should_record_events=False)

        # The main ShapeEnv should have no event recorded.
        self.assertEqual(len(main.events), 0)

        # Call create_symbolic_sizes_strides_storage_offset on both of them.
        r = main.create_symbolic_sizes_strides_storage_offset(
            torch.randn(3, 2), ConstantSource("x")
        )

        # Create a guard: size[0] == 3 (call evaluate_expr)
        #   - +1 guard entry
        #   - +1 replacement entry
        size = r[0]
        bool(size[0] == 3)

        # The main ShapeEnv should remain with no event recorded.
        self.assertEqual(len(main.events), 0)

        if torch.fx.experimental.validator.translation_validation_enabled():
            from torch.fx.experimental.symbolic_shapes import (
                CURRENT_NODE_KEY,
                SHAPEENV_EVENT_KEY,
            )

            # Check that we don't store any recording metadata on nodes
            # from the symbolic shape FX graph.
            for n in main.graph.nodes:
                self.assertFalse(SHAPEENV_EVENT_KEY in n.meta)
                self.assertFalse(CURRENT_NODE_KEY in n.meta)

    def _replay_and_check(self, shape_env: ShapeEnv):
        if shape_env.should_record_events:
            replayed = replay_shape_env_events(shape_env.events)
            shape_env.check_equal(replayed)

    def test_shape_env_equal_empty(self):
        main, other = ShapeEnv(), ShapeEnv()
        main.check_equal(other)
        self._replay_and_check(main)

    @onlyIfTranslationValidation
    def test_shape_env_equal_constructor(self):
        main, other = ShapeEnv(allow_scalar_outputs=False), ShapeEnv()
        self.assertExpectedRaisesInline(
            NotEqualError,
            lambda: main.check_equal(other),
            """\
ShapeEnv not equal: field values don't match:

==> allow_scalar_outputs: values don't match.
  >  Left: False
  > Right: True
""",
        )
        self._replay_and_check(main)

    @onlyIfTranslationValidation
    def test_shape_env_equal_create_symbolic_sizes_strides_storage_offset(self):
        main, other = ShapeEnv(), ShapeEnv()
        main.create_symbolic_sizes_strides_storage_offset(
            torch.randn(3, 2), ConstantSource("x")
        )
        self.assertExpectedRaisesInline(
            NotEqualError,
            lambda: main.check_equal(other),
            """\
ShapeEnv not equal: field values don't match:

==> name_to_node: values don't match.
  >  Left: {x_size_0_, x_size_1_, x_storage_offset, x_stride_0_, x_stride_1_}
  > Right: {}
==> source_to_symbol: values don't match.
  >  Left: {x.size()[0]: x.size()[0], x.size()[1]: x.size()[1], x.storage_offset(): x.storage_offset(), x.stride()[0]: x.stride()[0], x.stride()[1]: x.stride()[1]}
  > Right: {}
==> val_to_var: values don't match.
  >  Left: {0: 0, 1: 1, 2: s1, 3: s0}
  > Right: {0: 0, 1: 1}
==> var_to_range: values don't match.
  >  Left: {s0: ValueRanges(lower=2, upper=9223372036854775806, is_bool=False), s1: ValueRanges(lower=2, upper=9223372036854775806, is_bool=False)}
  > Right: {}
==> var_to_sources: values don't match.
  >  Left: {s0: [TensorPropertySource(base=ConstantSource(source_name='x'), prop=<TensorProperty.SIZE: 0>, idx=0)], s1: [TensorPropertySource(base=ConstantSource(source_name='x'), prop=<TensorProperty.SIZE: 0>, idx=1)]}
  > Right: {}
==> var_to_val: values don't match.
  >  Left: {s0: 3, s1: 2}
  > Right: {}
""",
        )
        self._replay_and_check(main)

    @onlyIfTranslationValidation
    def test_shape_env_equal_unbacked(self):
        main, other = ShapeEnv(), ShapeEnv()
        main.create_unbacked_symint()
        main.create_unbacked_symfloat()
        main.create_unbacked_symbool()
        self.assertExpectedRaisesInline(
            NotEqualError,
            lambda: main.check_equal(other),
            """\
ShapeEnv not equal: field values don't match:

==> name_to_node: values don't match.
  >  Left: {f0, u0, u1}
  > Right: {}
==> unbacked_symfloat_counter: values don't match.
  >  Left: 1
  > Right: 0
==> unbacked_symint_counter: values don't match.
  >  Left: 2
  > Right: 0
==> var_to_range: values don't match.
  >  Left: {f0: ValueRanges(lower=-oo, upper=oo, is_bool=False), u0: ValueRanges(lower=-9223372036854775808, upper=9223372036854775807, is_bool=False), u1: ValueRanges(lower=0, upper=1, is_bool=False)}
  > Right: {}
""",
        )
        self._replay_and_check(main)

    @onlyIfTranslationValidation
    def test_shape_env_equal_evaluate_expr_divisible(self):
        main, other = ShapeEnv(), ShapeEnv()

        # Call create_symbolic_sizes_strides_storage_offset on both of them.
        r = main.create_symbolic_sizes_strides_storage_offset(
            torch.randn(3, 2), ConstantSource("x")
        )
        other.create_symbolic_sizes_strides_storage_offset(
            torch.randn(3, 2), ConstantSource("x")
        )

        # Create a guard: size[0] % 3 == 0 (only in the main ShapeEnv)
        #   - +1 guard entry
        #   - +1 divisible entry
        size = r[0]
        bool(size[0] % 3 == 0)

        self.assertExpectedRaisesInline(
            NotEqualError,
            lambda: main.check_equal(other),
            """\
ShapeEnv not equal: field values don't match:

==> divisible: values don't match.
  >  Left: {Mod(s0, 3)}
  > Right: {}
==> guards: values don't match.
  >  Left: [Eq(Mod(s0, 3), 0)]
  > Right: []
==> name_to_node: values don't match.
  >  Left: {_assert, eq, mod, x_size_0_, x_size_1_, x_storage_offset, x_stride_0_, x_stride_1_}
  > Right: {x_size_0_, x_size_1_, x_storage_offset, x_stride_0_, x_stride_1_}
""",
        )
        self._replay_and_check(main)

    @onlyIfTranslationValidation
    def test_shape_env_equal_evaluate_expr_replacement(self):
        main, other = ShapeEnv(), ShapeEnv()

        # Call create_symbolic_sizes_strides_storage_offset on both of them.
        r = main.create_symbolic_sizes_strides_storage_offset(
            torch.randn(3, 2), ConstantSource("x")
        )
        other.create_symbolic_sizes_strides_storage_offset(
            torch.randn(3, 2), ConstantSource("x")
        )

        # Create a guard: size[0] == 3 (only in the main ShapeEnv)
        #   - +1 guard entry
        #   - +1 replacement entry
        size = r[0]
        bool(size[0] == 3)

        self.assertExpectedRaisesInline(
            NotEqualError,
            lambda: main.check_equal(other),
            """\
ShapeEnv not equal: field values don't match:

==> guards: values don't match.
  >  Left: [Eq(s0, 3)]
  > Right: []
==> name_to_node: values don't match.
  >  Left: {_assert, eq, x_size_0_, x_size_1_, x_storage_offset, x_stride_0_, x_stride_1_}
  > Right: {x_size_0_, x_size_1_, x_storage_offset, x_stride_0_, x_stride_1_}
==> replacements: values don't match.
  >  Left: {s0: 3}
  > Right: {}
==> var_to_range: values don't match.
  >  Left: {s0: ValueRanges(lower=3, upper=3, is_bool=False), s1: ValueRanges(lower=2, upper=9223372036854775806, is_bool=False)}
  > Right: {s0: ValueRanges(lower=2, upper=9223372036854775806, is_bool=False), s1: ValueRanges(lower=2, upper=9223372036854775806, is_bool=False)}
""",
        )
        self._replay_and_check(main)

    @onlyIfTranslationValidation
    def test_shape_env_equal_evaluate_expr_refinement(self):
        main, other = ShapeEnv(), ShapeEnv()

        # Call create_symbolic_sizes_strides_storage_offset on both of them.
        r = main.create_symbolic_sizes_strides_storage_offset(
            torch.randn(3, 2), ConstantSource("x")
        )
        other.create_symbolic_sizes_strides_storage_offset(
            torch.randn(3, 2), ConstantSource("x")
        )

        # Create a guard: size[0] >= 3 (only in the main ShapeEnv)
        #   - +1 guard entry
        #   - +1 var_to_guard entry
        #   - Change: var_to_range
        size = r[0]
        bool(size[0] >= 3)

        self.assertExpectedRaisesInline(
            NotEqualError,
            lambda: main.check_equal(other),
            """\
ShapeEnv not equal: field values don't match:

==> guards: values don't match.
  >  Left: [s0 >= 3]
  > Right: []
==> name_to_node: values don't match.
  >  Left: {_assert, ge, x_size_0_, x_size_1_, x_storage_offset, x_stride_0_, x_stride_1_}
  > Right: {x_size_0_, x_size_1_, x_storage_offset, x_stride_0_, x_stride_1_}
==> var_to_guards: values don't match.
  >  Left: {s0: (s0 >= 3, None)}
  > Right: {}
==> var_to_range: values don't match.
  >  Left: {s0: ValueRanges(lower=3, upper=9223372036854775806, is_bool=False), s1: ValueRanges(lower=2, upper=9223372036854775806, is_bool=False)}
  > Right: {s0: ValueRanges(lower=2, upper=9223372036854775806, is_bool=False), s1: ValueRanges(lower=2, upper=9223372036854775806, is_bool=False)}
""",
        )
        self._replay_and_check(main)

    @onlyIfTranslationValidation
    def test_shape_env_equal_runtime_assert(self):
        main, other = ShapeEnv(), ShapeEnv()

        # Call create_unbacked_symint on both of them.
        r = main.create_unbacked_symint()
        other.create_unbacked_symint()

        # Create a runtime assert: r % 3 == 0 (only in the main ShapeEnv)
        #   - +1 deferred_runtime_asserts entry
        #   - Change: num_deferred_runtime_asserts
        expect_true(r % 3 == 0)

        self.assertExpectedRaisesInline(
            NotEqualError,
            lambda: main.check_equal(other),
            """\
ShapeEnv not equal: field values don't match:

==> deferred_runtime_asserts: values don't match.
  >  Left: {u0: [Eq(Mod(u0, 3), 0)]}
  > Right: {}
==> divisible: values don't match.
  >  Left: {Mod(u0, 3)}
  > Right: {}
==> name_to_node: values don't match.
  >  Left: {_assert, eq, mod, u0}
  > Right: {u0}
==> num_deferred_runtime_asserts: values don't match.
  >  Left: 1
  > Right: 0
""",
        )
        self._replay_and_check(main)

    def test_shape_env_recorded_function_fallback(self):
        # Make sure the record/replay mechanism for ShapeEnv will fallback
        # if no ShapeEnv instance is found.
        constrain_range(5, min=2, max=10)
        constrain_unify(5, 5)

        self.assertExpectedRaisesInline(
            AssertionError,
            lambda: _constrain_range_for_size(5, min=2, max=10),
            """can only constrain range for SymInt""",
        )

    def test_default_dtype_change(self):
        @torch.compile
        def foo():
            def inner(a, b, res_dtype):
                print(a, b, res_dtype)
                self.assertEqual(torch.result_type(a, b), res_dtype)

            inner(torch.tensor(1, device="cpu"), 1.0, torch.get_default_dtype())

        with set_default_dtype(torch.float):
            foo()
        with set_default_dtype(torch.double):
            foo()

    def test_numpy_ufunc_out(self):
        @torch.compile(backend="eager")
        def foo():
            x = np.arange(5)
            out = np.empty((x.shape[0], x.shape[0]))
            res_out = np.sin(x, out=out)
            assert res_out is out

        foo()

    # Unfortunately, we don't currently preserve the ids of
    # res_out and out correctly across the graph break
    @unittest.expectedFailure
    def test_numpy_ufunc_out_graph_break(self):
        @torch.compile(backend="eager")
        def foo():
            x = np.arange(5)
            out = np.empty((x.shape[0], x.shape[0]))
            res_out = np.sin(x, out=out)
            torch._dynamo.graph_break()
            assert res_out is out

        foo()

    def test_dict_subclass_cannot_be_initialized_in_graph(self):
        for super_class in (
            collections.OrderedDict,
            dict,
        ):

            class CustomDict(super_class):
                def __init__(self, *args, **kwargs):
                    super().__init__(*args, **kwargs)

            def fn(x):
                c = CustomDict()
                c["key"] = x
                assert "key" in c
                return c["key"] + 1

            fn_opt = torch.compile(fn, backend="eager", fullgraph=True)
            with self.assertRaisesRegex(
                torch._dynamo.exc.Unsupported, "call_function UserDefinedClassVariable"
            ):
                print(fn_opt(torch.zeros(1)))

    @wrapDeterministicFlagAPITest
    def test_backward_deterministic_mode_mismatch_warning(self):
        @torch.compile
        def func(a, b):
            return a + b

        for forward_deterministic, backward_deterministic in itertools.product(
            [True, False], [True, False]
        ):
            torch.use_deterministic_algorithms(forward_deterministic)
            a = torch.randn(10, requires_grad=True)
            res = func(a, 1)
            grad = torch.ones_like(res)
            torch.use_deterministic_algorithms(backward_deterministic)

            if not forward_deterministic and backward_deterministic:
                with self.assertRaisesRegex(
                    RuntimeError,
                    "^This compiled backward function is being run with torch\.use_deterministic_algorithms",
                ):
                    res.backward(grad)

            else:
                res.backward(grad)

    def test_torch_dynamo_codegen_pow(self):
        def pow(x):
            return x**2

        x = np.arange(8)
        pow_opt = torch.compile(pow)

        actual, source_code = run_and_get_code(pow_opt, x)
        expect = pow(x)

        self.assertEqual(expect, actual)

        self.assertTrue(
            all("aten.pow" not in code for code in source_code),
            msg="Encountered an unexpected fallback to 'aten pow' in dynamo compiled code",
        )

    def test_compilation_metrics_size_limit(self):
        def fn1(x):
            return x.relu()

        def fn2(x):
            return x.cos()

        def fn3(x):
            return x.sin()

        def fn4(x):
            return x.exp()

        import contextlib

        @contextlib.contextmanager
        def metrics_limit_ctx():
            try:
                torch._dynamo.utils.set_compilation_metrics_limit(3)
                yield
            finally:
                torch._dynamo.utils.set_compilation_metrics_limit(
                    torch._dynamo.utils.DEFAULT_COMPILATION_METRICS_LIMIT
                )

        x = torch.rand((4, 4))
        torch._dynamo.reset()
        torch.compile(fn1, backend="eager")(x)
        torch.compile(fn2, backend="eager")(x)
        torch.compile(fn3, backend="eager")(x)
        torch.compile(fn4, backend="eager")(x)

        with metrics_limit_ctx():
            torch._dynamo.utils.clear_compilation_metrics()
            torch._dynamo.reset()
            self.assertEqual(0, len(torch._dynamo.utils.get_compilation_metrics()))
            torch.compile(fn1, backend="eager")(x)
            self.assertEqual(1, len(torch._dynamo.utils.get_compilation_metrics()))
            torch.compile(fn2, backend="eager")(x)
            self.assertEqual(2, len(torch._dynamo.utils.get_compilation_metrics()))
            torch.compile(fn3, backend="eager")(x)
            self.assertEqual(3, len(torch._dynamo.utils.get_compilation_metrics()))
            torch.compile(fn4, backend="eager")(x)
            self.assertEqual(3, len(torch._dynamo.utils.get_compilation_metrics()))

    def test_funcname_cache(self):
        src = """\
import torch
if True:
    test = 3

class AAA:
    class DUMMY:
        class DUMMY2:
            pass

    def dummy(self):
        def dummy2():
            pass
    class BBB:
        @staticmethod
        def CCC():
            class DDD:
                if True:
                    @staticmethod
                    def EEE():
                        x = [torch.ones(3, 3) for _ in range(5)]
                        return x
            return DDD
def fn():
    return 3
"""
        with tempfile.NamedTemporaryFile(mode="w") as f:
            f.write(src)
            f.flush()
            from torch._dynamo.funcname_cache import get_funcname

            names = [get_funcname(f.name, i + 1) for i in range(src.count("\n") + 1)]

        self.assertExpectedInline(
            "\n".join(names),
            """\




AAA
AAA.DUMMY
AAA.DUMMY.DUMMY2
AAA.DUMMY.DUMMY2
AAA.DUMMY.DUMMY2
AAA.dummy
AAA.dummy.dummy2
AAA.dummy.dummy2
AAA.BBB
AAA.BBB
AAA.BBB.CCC
AAA.BBB.CCC.DDD
AAA.BBB.CCC.DDD
AAA.BBB.CCC.DDD
AAA.BBB.CCC.DDD.EEE
AAA.BBB.CCC.DDD.EEE
AAA.BBB.CCC.DDD.EEE
AAA.BBB.CCC
fn
fn
""",
        )

    def test_return_dict_with_graph_break_and_update(self):
        def create():
            torch._dynamo.graph_break()
            return {0: torch.tensor(3)}

        def fn():
            return {**create()}

        opt_fn = torch.compile(backend="eager")(fn)
        result = opt_fn()
        self.assertIn(0, result)
        self.assertTrue(same(result[0], torch.tensor(3)))

    def test_dynamo_reset_clears_cache(self):
        """Test that dynamo bytecode cache is freed
        when dynamo reset is called
        """

        def fn(x):
            return torch.sin(x)

        opt_fn = torch.compile(backend="eager")(fn)
        opt_fn(torch.randn(3, 3))

        c1 = _debug_get_cache_entry_list(fn.__code__)
        self.assertEqual(len(c1), 1)

        torch._dynamo.reset()
        c2 = _debug_get_cache_entry_list(fn.__code__)
        self.assertEqual(len(c2), 0)

<<<<<<< HEAD
    def _test_compile_model_free(self, model_inp_ctr, weakref_watch):
        cleared = False

        def finalize():
            nonlocal cleared
            cleared = True

        def run():
            mod, inp = model_inp_ctr()
            weakref.finalize(weakref_watch(mod), finalize)
            torch.compile(mod, backend="eager")(inp)

        run()
        gc.collect()
        self.assertTrue(cleared)

    def test_custom_module_free(self):
        """Test that a model is freed when it goes out of scope"""
=======
    @torch._dynamo.config.patch(capture_scalar_outputs=True)
    def test_guard_size_oblivious(self):
        # This code, in fact, does NOT work in eager
        @torch.compile(backend="eager", fullgraph=True)
        def fn(x):
            y = torch.zeros(x.item())
            if guard_size_oblivious(y.size(0) == 0):
                assert False
            return y

        self.assertEqual(fn(torch.tensor([0])), torch.zeros(0))

    @unittest.skipIf(not TEST_CUDA, "requires cuda")
    def test_module_free(self):
        """Test that CUDA memory is freed when a model goes out of scope"""
>>>>>>> 7b913385

        class Mod(torch.nn.Module):
            def __init__(self):
                super(Mod, self).__init__()
                self.fc = torch.nn.Linear(100, 100)

            def forward(self, out):
                return self.fc(out)

        self._test_compile_model_free(
            lambda: (Mod(), torch.randn(100, 100)),
            lambda mod: mod.fc,
        )

    def test_dynamo_cache_move_to_front(self):
        class Mod(torch.nn.Module):
            def __init__(self):
                super(Mod, self).__init__()
                self.fc = torch.nn.Linear(3, 3)

            def forward(self, out):
                return self.fc(out)

        def fn(x, mod):
            return mod(x)

        opt_fn = torch.compile(fn, backend="eager")

        m1 = Mod()
        m2 = Mod()
        m3 = Mod()
        inp = torch.randn(3, 3)

        # NOTE: assumes that each cache entry is guarded
        # on unique Mod instance
        opt_fn(inp, m1)
        opt_fn(inp, m2)
        opt_fn(inp, m3)

        c1 = _debug_get_cache_entry_list(fn.__code__)
        self.assertEqual(len(c1), 3)

        # move cache entry to front
        opt_fn(inp, m2)
        c2 = _debug_get_cache_entry_list(fn.__code__)
        self.assertIs(c1[1], c2[0])

    def test_dynamo_cache_invalidate(self):
        class Mod(torch.nn.Module):
            def __init__(self):
                super(Mod, self).__init__()
                self.fc = torch.nn.Linear(3, 3)

            def forward(self, out):
                return self.fc(out)

        def fn(x, mod):
            return mod(x)

        opt_fn = torch.compile(fn, backend="eager")

        m1 = Mod()
        m2 = Mod()
        m3 = Mod()
        inp = torch.randn(3, 3)

        # NOTE: assumes that each cache entry is guarded
        # on unique Mod instance
        opt_fn(inp, m1)
        opt_fn(inp, m2)
        opt_fn(inp, m3)

        c1 = _debug_get_cache_entry_list(fn.__code__)
        self.assertEqual(len(c1), 3)

        # move cache entry to front
        opt_fn(inp, m2)
        c2 = _debug_get_cache_entry_list(fn.__code__)
        self.assertIs(c1[1], c2[0])

        # delete center of cache
        del m3
        c3 = _debug_get_cache_entry_list(fn.__code__)
        self.assertEqual(len(c3), 2)
        self.assertIs(c3[0], c2[0])
        self.assertIs(c3[1], c2[2])

        # delete end of cache
        del m1
        c4 = _debug_get_cache_entry_list(fn.__code__)
        self.assertEqual(len(c4), 1)
        self.assertIs(c4[0], c3[0])

        del m2
        c5 = _debug_get_cache_entry_list(fn.__code__)
        self.assertEqual(len(c5), 0)


class TestTracer(JitTestCase):
    def test_jit_save(self):
        def fn():
            class Foo(torch.nn.Module):
                def __init__(self):
                    super().__init__()
                    self.a = 3

                @torch.jit.export
                def __getstate__(self):
                    return (3, self.training)

                @torch.jit.export
                def __setstate__(self, state):
                    self.a = state[0]
                    self.training = state[1]

                def forward(self, x):
                    return x + self.a

            f = Foo()

            return torch.jit.trace(f, (torch.rand(3, 4),))

        fn()
        opt_fn = torch._dynamo.optimize("eager")(fn)
        opt_fn()


if __name__ == "__main__":
    from torch._dynamo.test_case import run_tests

    run_tests()<|MERGE_RESOLUTION|>--- conflicted
+++ resolved
@@ -9517,26 +9517,6 @@
         c2 = _debug_get_cache_entry_list(fn.__code__)
         self.assertEqual(len(c2), 0)
 
-<<<<<<< HEAD
-    def _test_compile_model_free(self, model_inp_ctr, weakref_watch):
-        cleared = False
-
-        def finalize():
-            nonlocal cleared
-            cleared = True
-
-        def run():
-            mod, inp = model_inp_ctr()
-            weakref.finalize(weakref_watch(mod), finalize)
-            torch.compile(mod, backend="eager")(inp)
-
-        run()
-        gc.collect()
-        self.assertTrue(cleared)
-
-    def test_custom_module_free(self):
-        """Test that a model is freed when it goes out of scope"""
-=======
     @torch._dynamo.config.patch(capture_scalar_outputs=True)
     def test_guard_size_oblivious(self):
         # This code, in fact, does NOT work in eager
@@ -9549,10 +9529,24 @@
 
         self.assertEqual(fn(torch.tensor([0])), torch.zeros(0))
 
-    @unittest.skipIf(not TEST_CUDA, "requires cuda")
-    def test_module_free(self):
-        """Test that CUDA memory is freed when a model goes out of scope"""
->>>>>>> 7b913385
+    def _test_compile_model_free(self, model_inp_ctr, weakref_watch):
+        cleared = False
+
+        def finalize():
+            nonlocal cleared
+            cleared = True
+
+        def run():
+            mod, inp = model_inp_ctr()
+            weakref.finalize(weakref_watch(mod), finalize)
+            torch.compile(mod, backend="eager")(inp)
+
+        run()
+        gc.collect()
+        self.assertTrue(cleared)
+
+    def test_custom_module_free(self):
+        """Test that a model is freed when it goes out of scope"""
 
         class Mod(torch.nn.Module):
             def __init__(self):
