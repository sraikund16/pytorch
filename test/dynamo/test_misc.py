# Owner(s): ["module: dynamo"]
import abc
import collections
import copy
import dataclasses
import dis
import enum
import functools
import gc
import io
import itertools
import logging
import math
import operator
import os
import random
import re
import sys
import tempfile
import threading
import traceback
import typing
import unittest
import unittest.mock as mock
import warnings
import weakref
from unittest.mock import patch

import numpy as np
import pytest
import sympy
import torch

import torch._dynamo.test_case
import torch._dynamo.testing
import torch.onnx.operators

import torch.utils._pytree as pytree
from torch._C import FileCheck
from torch._dynamo import allow_in_graph, bytecode_analysis, bytecode_transformation
from torch._dynamo.eval_frame import _debug_get_cache_entry_list
from torch._dynamo.exc import Unsupported
from torch._dynamo.source import ConstantSource, GetItemSource, LocalSource
from torch._dynamo.testing import (
    CompileCounter,
    CompileCounterWithBackend,
    expectedFailureDynamic,
    same,
    skipIfNotPy311,
    unsupported,
    xfailIfPy311,
)
from torch._dynamo.utils import CompileProfiler, counters, ifdynstaticdefault
from torch._inductor.utils import run_and_get_code
from torch.ao.quantization import MinMaxObserver
from torch.ao.quantization.fake_quantize import FakeQuantize
from torch.ao.quantization.qconfig import QConfig
from torch.ao.quantization.quantize_fx import prepare_qat_fx
from torch.fx.experimental.recording import NotEqualError, replay_shape_env_events
from torch.fx.experimental.symbolic_shapes import (
    _constrain_range_for_size,
    constrain_range,
    constrain_unify,
    ConstraintViolationError,
    expect_true,
    guard_size_oblivious,
    ShapeEnv,
)
from torch.nn import functional as F
from torch.testing import make_tensor
from torch.testing._internal.common_cuda import (
    PLATFORM_SUPPORTS_FLASH_ATTENTION,
    SM80OrLater,
    TEST_CUDA,
    TEST_MULTIGPU,
)
from torch.testing._internal.common_methods_invocations import (
    sample_inputs_take_along_dim,
)
from torch.testing._internal.common_utils import (
    freeze_rng_state,
    IS_FBCODE,
    set_default_dtype,
    wrapDeterministicFlagAPITest,
)
from torch.testing._internal.jit_utils import JitTestCase
from torch.testing._internal.logging_utils import logs_to_string

mytuple = collections.namedtuple("mytuple", ["a", "b", "ab"])
T = typing.TypeVar("T")


# Specializes a test to run only if translation validation is set.
def onlyIfTranslationValidation(fn: typing.Callable) -> typing.Callable:
    @functools.wraps(fn)
    def wrapper(*args, **kwargs):
        import torch.fx.experimental.validator

        if torch.fx.experimental.validator.translation_validation_enabled():
            return fn(*args, **kwargs)
        raise unittest.SkipTest(f"only works when TV is True.")

    return wrapper


def cleanup_op(opname):
    ns, name = opname.split("::")
    if not hasattr(torch.ops, ns):
        return
    actual_ns = getattr(torch.ops, ns)
    if not hasattr(actual_ns, name):
        return
    delattr(actual_ns, name)


class MyPickledModule(torch.nn.Module):
    def __init__(self, z):
        super().__init__()
        self.z = z

    def forward(self, x, y):
        return x * x * x + y + self.z


# These are used for test_{cond/map}_with_quantization
default_symmetric_fake_quant = FakeQuantize.with_args(
    observer=MinMaxObserver, qscheme=torch.per_tensor_symmetric, dtype=torch.quint8
)
default_weight_symmetric_fake_quant = FakeQuantize.with_args(
    observer=MinMaxObserver, qscheme=torch.per_tensor_symmetric, dtype=torch.qint8
)
uniform_qconfig_8bit = QConfig(
    activation=default_symmetric_fake_quant,
    weight=default_weight_symmetric_fake_quant.with_args,
)
qconfig_dict = {"object_type": [(torch.nn.Linear, uniform_qconfig_8bit)]}


def closure_adder(val):
    def inner(x):
        return torch.sin(x + val)

    return inner


class MiscTests(torch._dynamo.test_case.TestCase):
    def test_get_cache_entry(self):
        def f(x):
            return x + 1

        torch.compile(f)(torch.randn(5, 5, 5))
        entries = _debug_get_cache_entry_list(f)
        self.assertTrue(len(entries) > 0)

        def g(x):
            return x + 2

        entries = _debug_get_cache_entry_list(g)
        self.assertTrue(len(entries) == 0)

        try:
            _debug_get_cache_entry_list(1)
        except TypeError as e:
            self.assertIn("expected a code object!", str(e))

        # test get cache entry on skipped code object
        def h(x):
            x = x + 1
            torch._dynamo.graph_break()
            return x + 1

        torch.compile(h)(torch.randn(3, 3))

        entries = _debug_get_cache_entry_list(torch._dynamo.graph_break)
        self.assertEqual(len(entries), 0)

    def test_boolarg(self):
        def boolarg(aa, bb, flag):
            if flag:
                return aa - bb
            else:
                return bb - aa

        a = torch.randn(10, 10)
        b = torch.randn(10, 10)
        correct1 = boolarg(a, b, True)
        correct2 = boolarg(a, b, False)
        correct3 = boolarg(a, b, None)
        counter = CompileCounter()
        opt_boolarg = torch._dynamo.optimize_assert(counter)(boolarg)
        val1 = opt_boolarg(a, b, True)
        val2 = opt_boolarg(a, b, False)
        val3 = opt_boolarg(a, b, None)
        val4 = opt_boolarg(a, b, True)
        self.assertTrue(same(val1, correct1))
        self.assertTrue(same(val2, correct2))
        self.assertTrue(same(val3, correct3))
        self.assertTrue(same(val4, correct1))
        self.assertEqual(counter.frame_count, 3)

    def test_invalid_args_builtin(self):
        @torch.compile(backend="eager")
        def fn(x):
            x = x.sin()
            if isinstance(x, torch.Tensor, invalid=True):
                x = x.sin()
            return x

        with self.assertRaises(TypeError):
            fn(torch.randn(16))

    def test_callpacked(self):
        def call_packed(args):
            a, b, c = args
            return a - b * c

        counter = CompileCounter()
        a = torch.randn(10, 10)
        b = torch.randn(10, 10)
        c = torch.randn(10, 10)
        correct = call_packed([a, b, c])
        opt_call_packed = torch._dynamo.optimize_assert(counter)(call_packed)
        val1 = opt_call_packed([a, b, c])
        val2 = opt_call_packed((a, b, c))
        val3 = opt_call_packed([a, b, c])
        val4 = opt_call_packed((a, b, c))
        self.assertTrue(same(val1, correct))
        self.assertTrue(same(val2, correct))
        self.assertTrue(same(val3, correct))
        self.assertTrue(same(val4, correct))
        self.assertEqual(counter.frame_count, 2)

    def test_raises(self):
        def fn(a, b, c, cls):
            x = a + b - c * 10
            raise cls(str(x))

        counter = CompileCounter()
        a = torch.randn(10, 10)
        b = torch.randn(10, 10)
        c = torch.randn(10, 10)
        opt_fn = torch._dynamo.optimize(counter)(fn)
        self.assertRaises(AssertionError, lambda: opt_fn(a, b, c, AssertionError))
        self.assertEqual(counter.frame_count, 1)
        self.assertEqual(counter.op_count, 3)

    def test_module_not_callable(self):
        def fn(x):
            return torch.fft(x)

        counter = CompileCounter()
        a = torch.randn(10, 10)
        opt_fn = torch._dynamo.optimize(counter)(fn)
        self.assertRaisesRegex(
            TypeError, "'module' object is not callable", lambda: opt_fn(a)
        )

    def test_inplace(self):
        def inplace1(a, b):
            o = torch.empty((10, 10))
            o.copy_(a)
            o -= b
            return o

        torch._dynamo.testing.standard_test(self, inplace1, 2, expected_ops=3)

    def test_inplace_desugaring(self):
        def inplace_on_literals(y):
            x0 = 1
            x0 += y
            x1 = 1
            x1 -= y
            return x0, x1

        torch._dynamo.testing.standard_test(
            self, inplace_on_literals, 1, expected_ops=2
        )

    def test_unpack4(self):
        def unpack4(a, b):
            a = a[:5, :]
            b = b[:5, :]
            x, y = a.size()
            o = torch.empty((x, y))
            o.copy_(a / b)
            return o

        torch._dynamo.testing.standard_test(
            self,
            unpack4,
            2,
            expected_ops=5,
            expected_ops_dynamic=ifdynstaticdefault(5, 7),
        )

    def test_unpack5(self):
        def unpack5(a, b):
            a = a[:5, :]
            b = b[:5, :]
            x, y = a.shape
            o = torch.empty((x, y))
            o.copy_(a / b)
            return o

        torch._dynamo.testing.standard_test(
            self,
            unpack5,
            2,
            expected_ops=5,
            expected_ops_dynamic=ifdynstaticdefault(5, 7),
        )

    def test_matmul1(self):
        def matmul_op1(a, b):
            return a @ b

        # TODO(jansel): FX doesn't support this, should add upstream support
        torch._dynamo.testing.standard_test(self, matmul_op1, 2, expected_ops=1)

    def test_int_shape_binops(self):
        def fn(x):
            # Test reversal by putting int arg first.
            y = 15 - x.shape[0]
            y = 4 + y
            y = 5 * y
            y = 2 % y
            y = 3**y
            y = 10 // y
            y = pow(2, y)
            y = 10 / y
            return x + y

        torch._dynamo.testing.standard_test(
            self, fn, 1, expected_ops=1, expected_ops_dynamic=ifdynstaticdefault(1, 11)
        )

    @torch._dynamo.config.patch(only_allow_pt2_compliant_ops=True)
    def test_pt2_compliant_ops_are_allowed(self):
        lib = torch.library.Library("mylib", "FRAGMENT")
        try:
            torch.library.define(
                "mylib::bar",
                "(Tensor x) -> Tensor",
                lib=lib,
                tags=(torch.Tag.pt2_compliant_tag,),
            )
            torch.library.impl(
                "mylib::bar", "CompositeImplicitAutograd", torch.sin, lib=lib
            )
            assert torch.Tag.pt2_compliant_tag in torch.ops.mylib.bar.default.tags

            def f(x):
                return torch.ops.mylib.bar(x)

            overload = torch.ops.mylib.bar.default

            def g(x):
                return overload(x)

            x = torch.randn(3)

            counts = torch._dynamo.testing.CompileCounter()
            optimized_f = torch._dynamo.optimize(counts, nopython=True)(f)
            _ = optimized_f(x)

            optimized_g = torch._dynamo.optimize(counts, nopython=True)(f)
            _ = optimized_g(x)
        finally:
            cleanup_op("mylib::bar")
            del lib

    @torch._dynamo.config.patch(only_allow_pt2_compliant_ops=True)
    def test_non_pt2_compliant_ops_graph_break(self):
        lib = torch.library.Library("mylib", "FRAGMENT")
        try:
            torch.library.define("mylib::bar2", "(Tensor x) -> Tensor", lib=lib)
            torch.library.impl(
                "mylib::bar2", "CompositeImplicitAutograd", torch.sin, lib=lib
            )
            assert torch.Tag.pt2_compliant_tag not in torch.ops.mylib.bar2.default.tags

            def f(x):
                return torch.ops.mylib.bar2(x)

            overload = torch.ops.mylib.bar2.default

            def g(x):
                return overload(x)

            x = torch.randn(3)

            counts = torch._dynamo.testing.CompileCounter()
            with self.assertRaisesRegex(
                torch._dynamo.exc.Unsupported, "not PT2 compliant"
            ):
                optimized_f = torch._dynamo.optimize(counts, nopython=True)(f)
                y = optimized_f(x)

            with self.assertRaisesRegex(
                torch._dynamo.exc.Unsupported, "not PT2 compliant"
            ):
                optimized_g = torch._dynamo.optimize(counts, nopython=True)(f)
                y = optimized_g(x)
        finally:
            cleanup_op("mylib::bar2")
            del lib

    @torch._dynamo.config.patch(only_allow_pt2_compliant_ops=True)
    def test_pt2_compliant_overload(self):
        lib = torch.library.Library("mylib", "FRAGMENT")
        try:
            torch.library.define(
                "mylib::bar3.tensor",
                "(Tensor x) -> Tensor",
                tags=torch.Tag.pt2_compliant_tag,
                lib=lib,
            )
            torch.library.define(
                "mylib::bar3.int", "(Tensor x, int dim) -> Tensor", lib=lib
            )

            torch.library.impl(
                "mylib::bar3.tensor",
                "CompositeImplicitAutograd",
                torch.sin,
                lib=lib,
            )
            torch.library.impl(
                "mylib::bar3.int", "CompositeImplicitAutograd", torch.sum, lib=lib
            )

            def f(x):
                return torch.ops.mylib.bar3(x)

            def g(x):
                return torch.ops.mylib.bar3(x, 1)

            def h(x):
                return torch.ops.mylib.bar3(x, x, x)

            x = torch.randn(3)

            counts = torch._dynamo.testing.CompileCounter()
            optimized_f = torch._dynamo.optimize(counts, nopython=True)(f)
            optimized_g = torch._dynamo.optimize(counts, nopython=True)(g)
            optimized_h = torch._dynamo.optimize(counts, nopython=True)(h)

            # No error: the overload is PT2 compliant
            optimized_f(x)

            with self.assertRaisesRegex(
                torch._dynamo.exc.Unsupported, "not PT2 compliant"
            ):
                y = optimized_g(x)

            # graph break on incorrect parsing
            with self.assertRaisesRegex(torch._dynamo.exc.Unsupported, "failed to"):
                y = optimized_h(x)

        finally:
            cleanup_op("mylib::bar3")
            del lib

    def test_auto_functionalize_can_with_default(self):
        lib = torch.library.Library("mylib", "FRAGMENT")
        torch.library.define(
            "mylib::foo",
            "(Tensor a, int b, Tensor(d!)? c=None, Tensor? d=None, int e=-1) -> ()",
            tags=torch.Tag.pt2_compliant_tag,
            lib=lib,
        )

        @torch.library.impl("mylib::foo", "cpu", lib=lib)
        def foo_impl(a, b, c=None, d=None, e=-1):
            a + b
            return

        def f(a, mode):
            return torch.ops.mylib.foo(
                a,
                0,
            )

        a = torch.tensor([10, 10, 10], dtype=torch.int64)

        torch.compile(f)(a, 0)

        cleanup_op("mylib::foo")
        del lib

    def test_closure_recompiles(self):
        cnt = CompileCounter()

        def fn(x, other_fn):
            return other_fn(x + 1) - 1

        opt = torch.compile(fn, backend=cnt, fullgraph=True)

        x = torch.randn(8)
        for f in (
            closure_adder(5),
            closure_adder(5),
            closure_adder(torch.randn(8)),
            closure_adder(torch.randn(8)),
        ):
            self.assertEqual(opt(x, f), fn(x, f))

        self.assertEqual(cnt.frame_count, 2)

    def test_generate_trivial_abstract_impl(self):
        try:
            lib = torch.library.Library("mylib", "FRAGMENT")
            torch.library.define(
                "mylib::foo",
                "(Tensor x, Tensor[] y, Tensor(a!)? z, SymInt w) -> ()",
                tags=torch.Tag.pt2_compliant_tag,
                lib=lib,
            )

            @torch.library.impl("mylib::foo", "cpu", lib=lib)
            @torch._dynamo.disable
            def foo_impl(x, y, z, w):
                x + y[0] + w
                return

            def f(x, y, z, w):
                return torch.ops.mylib.foo(x, y, z, 2)

            x = torch.randn(3)
            y = (torch.randn(3), torch.randn(3))
            z = torch.randn(3)
            w = torch.randn(3)
            args = (x, y, z, w)

            output = torch.compile(f, backend="eager", fullgraph=True)(*args)
            self.assertEqual(output, None)
        finally:
            cleanup_op("mylib::foo")
            del lib

    def test_can_auto_functionalize(self):
        from torch._higher_order_ops.auto_functionalize import can_auto_functionalize

        expected_true = [
            "(Tensor(a!) x) -> ()",
            "(Tensor(a!) x, Tensor y, Tensor(b!) z, SymInt w, Tensor(c!)? n) -> ()",
            "(Tensor(a!) x, Tensor[] y, Tensor(b!) z, SymInt w, Tensor(c!)? n) -> ()",
            "(Tensor(a!) x, Tensor y, Tensor(b!) z, SymInt w, Tensor(c!)? n) -> Tensor",
            "(Tensor(a!) x, Tensor y, Tensor(b!) z, SymInt w, Tensor(c!)? n) -> (Tensor, Tensor)",
        ]
        expected_false = [
            "(Tensor x) -> ()",
            "(Tensor(a) x) -> Tensor(a)",
            "(Tensor(a!) x) -> Tensor(a!)",
            "(Tensor(a!) x, Tensor y, Tensor(b!)[] z, SymInt w) -> ()",
            "(Tensor(a!) x, Tensor y, Tensor(b!) z, SymInt w, Tensor(c!)? n) -> Tensor(a)",
            "(Tensor(a!) x, Tensor y, Tensor(b!) z, SymInt w, Tensor(c!)? n) -> (Tensor, Tensor(a))",
            "(Tensor(a) x, Tensor y, Tensor(b!) z, SymInt w, Tensor(c!)? n) -> (Tensor, Tensor(a))",
            "(Tensor(a!) x, Tensor y, Tensor(b!) z, SymInt w, Tensor(c!)? n) -> (Tensor, Tensor[])",
        ]
        for schema in expected_true:
            try:
                lib = torch.library.Library("mylib", "FRAGMENT")
                torch.library.define("mylib::a", schema, lib=lib)
                self.assertTrue(
                    can_auto_functionalize(torch.ops.mylib.a.default), msg=schema
                )
                self.assertFalse(can_auto_functionalize(torch.ops.mylib.a))
            finally:
                cleanup_op("mylib::a")
                del lib
        for schema in expected_false:
            try:
                lib = torch.library.Library("mylib", "FRAGMENT")
                torch.library.define("mylib::a", schema, lib=lib)
                self.assertFalse(
                    can_auto_functionalize(torch.ops.mylib.a.default), msg=schema
                )
                self.assertFalse(can_auto_functionalize(torch.ops.mylib.a))
            finally:
                cleanup_op("mylib::a")
                del lib

    def test_auto_functionalize(self):
        try:
            lib = torch.library.Library("mylib", "FRAGMENT")
            torch.library.define(
                "mylib::foo",
                "(Tensor(a!) x, Tensor[] y, Tensor(b!) z, SymInt w, Tensor n) -> ()",
                tags=torch.Tag.pt2_compliant_tag,
                lib=lib,
            )

            @torch.library.impl("mylib::foo", "cpu", lib=lib)
            @torch._dynamo.disable
            def foo_impl(x, y, z, w, n):
                x.add_(y[0] + w)
                z.add_(y[1] + n)

            def f(x, y, z, n):
                torch.ops.mylib.foo(x, y, z, 2, n)

            x = torch.randn(3)
            y = (torch.randn(3), torch.randn(3))
            z = torch.randn(3)
            n = torch.randn(3)
            orig_args = (x, y, z, n)

            compiled_args = pytree.tree_map_only(torch.Tensor, torch.clone, orig_args)

            log_stream, ctx = logs_to_string(
                "torch._inductor.compile_fx", "post_grad_graphs"
            )
            with ctx():
                torch.compile(f, backend="inductor", fullgraph=True)(*compiled_args)

            post_grad_graphs = "\n".join(
                log_stream.getvalue().strip().split("\n")[3:]
            ).strip()

            # Check the graph under static shapes
            if torch._dynamo.config.assume_static_by_default:
                self.assertExpectedInline(
                    post_grad_graphs,
                    """\
def forward(self, arg0_1: "f32[3]", arg1_1: "f32[3]", arg2_1: "f32[3]", arg3_1: "f32[3]", arg4_1: "f32[3]"):
        # No stacktrace found for following nodes
        foo_default = torch.ops.mylib.foo.default(arg0_1, [arg3_1, arg4_1], arg1_1, 2, arg2_1);  arg0_1 = arg3_1 = arg4_1 = arg1_1 = arg2_1 = None
        return ()""",
                )

            eager_args = pytree.tree_map_only(torch.Tensor, torch.clone, orig_args)
            f(*eager_args)
            self.assertEqual(compiled_args, eager_args)
        finally:
            cleanup_op("mylib::foo")
            del lib

    def test_auto_functionalize_with_returns(self):
        try:
            lib = torch.library.Library("mylib", "FRAGMENT")
            torch.library.define(
                "mylib::foo",
                "(Tensor(a!) x, Tensor[] y, Tensor(b!) z, SymInt w, Tensor n) -> (Tensor, Tensor)",
                tags=torch.Tag.pt2_compliant_tag,
                lib=lib,
            )

            @torch.library.impl("mylib::foo", "cpu", lib=lib)
            @torch._dynamo.disable
            def foo_impl(x, y, z, w, n):
                x.add_(y[0] + w)
                z.add_(y[1] + n)
                return y[0] + w, y[1] + n

            @torch.library.impl_abstract("mylib::foo", lib=lib)
            def foo_abstract(x, y, z, w, n):
                return y[0] + w, y[1] + n

            def f(x, y, z, n):
                return torch.ops.mylib.foo(x, y, z, 2, n)

            x = torch.randn(3)
            y = (torch.randn(3), torch.randn(3))
            z = torch.randn(3)
            n = torch.randn(3)
            orig_args = (x, y, z, n)

            compiled_args = pytree.tree_map_only(torch.Tensor, torch.clone, orig_args)
            log_stream, ctx = logs_to_string(
                "torch._inductor.compile_fx", "post_grad_graphs"
            )
            with ctx():
                compiled_out = torch.compile(f, backend="inductor", fullgraph=True)(
                    *compiled_args
                )

            if torch._dynamo.config.assume_static_by_default:
                post_grad_graphs = "\n".join(
                    log_stream.getvalue().strip().split("\n")[3:]
                ).strip()
                self.assertExpectedInline(
                    post_grad_graphs,
                    """\
def forward(self, arg0_1: "f32[3]", arg1_1: "f32[3]", arg2_1: "f32[3]", arg3_1: "f32[3]", arg4_1: "f32[3]"):
        # No stacktrace found for following nodes
        foo_default = torch.ops.mylib.foo.default(arg0_1, [arg3_1, arg4_1], arg1_1, 2, arg2_1);  arg0_1 = arg3_1 = arg4_1 = arg1_1 = arg2_1 = None
        getitem_4: "f32[3]" = foo_default[0]
        getitem_5: "f32[3]" = foo_default[1];  foo_default = None
        return (getitem_4, getitem_5)""",
                )

            eager_args = pytree.tree_map_only(torch.Tensor, torch.clone, orig_args)
            eager_out = f(*eager_args)
            self.assertEqual(compiled_args, eager_args)
            self.assertEqual(compiled_out, eager_out)
        finally:
            cleanup_op("mylib::foo")
            del lib

    def test_auto_functionalize_on_view(self):
        try:
            lib = torch.library.Library("mylib", "FRAGMENT")
            torch.library.define(
                "mylib::foo",
                "(Tensor(a!) x) -> ()",
                tags=torch.Tag.pt2_compliant_tag,
                lib=lib,
            )

            @torch.library.impl("mylib::foo", "cpu", lib=lib)
            @torch._dynamo.disable
            def foo_impl(x):
                x_np = x.detach().numpy()  # view
                np.sin(x_np, out=x_np)
                return

            x = torch.randn(3)
            expected = x.sin()
            torch.ops.mylib.foo(x)
            assert torch.allclose(x, expected)

            @torch.compile(backend="aot_eager_decomp_partition", fullgraph=True)
            def f(x):
                x = x.clone()
                y = x[:]
                torch.ops.mylib.foo(y)
                return x

            y = f(x)
            self.assertEqual(y, x.sin())
        finally:
            cleanup_op("mylib::foo")
            del lib

    def test_auto_functionalize_optional(self):
        try:
            lib = torch.library.Library("mylib", "FRAGMENT")
            torch.library.define(
                "mylib::foo",
                "(Tensor(a!)? x, Tensor[] y, Tensor(b!)? z, SymInt w, Tensor n) -> ()",
                tags=torch.Tag.pt2_compliant_tag,
                lib=lib,
            )

            @torch.library.impl("mylib::foo", "cpu", lib=lib)
            @torch._dynamo.disable
            def foo_impl(x, y, z, w, n):
                if x is not None:
                    x.add_(y[0] + w)
                if z is not None:
                    z.add_(y[1] + n)

            def f(x, y, z, n):
                torch.ops.mylib.foo(x, y, z, 2, n)

            x = None
            y = (torch.randn(3), torch.randn(3))
            z = torch.randn(3)
            n = torch.randn(3)
            orig_args = (x, y, z, n)

            compiled_args = pytree.tree_map_only(torch.Tensor, torch.clone, orig_args)
            log_stream, ctx = logs_to_string(
                "torch._inductor.compile_fx", "post_grad_graphs"
            )
            with ctx():
                torch.compile(f, backend="inductor", fullgraph=True)(*compiled_args)

            if torch._dynamo.config.assume_static_by_default:
                post_grad_graphs = "\n".join(
                    log_stream.getvalue().strip().split("\n")[3:]
                ).strip()
                self.assertExpectedInline(
                    post_grad_graphs,
                    """\
def forward(self, arg0_1: "f32[3]", arg1_1: "f32[3]", arg2_1: "f32[3]", arg3_1: "f32[3]"):
        # No stacktrace found for following nodes
        foo_default = torch.ops.mylib.foo.default(None, [arg2_1, arg3_1], arg0_1, 2, arg1_1);  arg2_1 = arg3_1 = arg0_1 = arg1_1 = None
        return ()""",
                )

            eager_args = pytree.tree_map_only(torch.Tensor, torch.clone, orig_args)
            f(*eager_args)
            self.assertEqual(compiled_args, eager_args)
        finally:
            cleanup_op("mylib::foo")
            del lib

    def test_shape_int_inplace_binops(self):
        def fn(x):
            p = x.shape[0]
            p += 2
            p -= 2
            p **= 2
            p /= 2
            p *= 2
            p //= 2
            p %= 2
            return x + p

        torch._dynamo.testing.standard_test(
            self, fn, 1, expected_ops=1, expected_ops_dynamic=ifdynstaticdefault(1, 10)
        )

    def test_int_shape_inplace_binops(self):
        def fn(x):
            p = x.shape[0]
            # Test reversal by putting constant first
            y = 2
            y += p
            y = 2
            y -= p
            y = 2
            y **= p
            y = 2
            y /= p
            y = 2
            y *= p
            y = 2
            y //= p
            y = 2
            y %= p
            return x + y

        torch._dynamo.testing.standard_test(
            self, fn, 1, expected_ops=1, expected_ops_dynamic=ifdynstaticdefault(1, 10)
        )

    def test_int_int_comparisons(self):
        def fn(x):
            if 2 != 2:
                out = 1
            elif 2 < 1:
                out = 1
            elif 1 > 2:
                out = 1
            elif 1 >= 2:
                out = 1
            elif 2 <= 1:
                out = 1
            elif 2 == 2:
                out = 2
            else:
                out = 1
            return x + out

        torch._dynamo.testing.standard_test(self, fn, 1, expected_ops=1)

    def test_shape_int_comparisons(self):
        def fn(x):
            a = x.shape[0]
            # Ensure support for constant on right side
            if a != 10:
                out = 1
            elif a < 2:
                out = 1
            elif a > 12:
                out = 1
            elif a >= 12:
                out = 1
            elif a <= 2:
                out = 1
            elif a == 10:
                out = 2
            else:
                out = 1
            return x + out

        # expect for dynamic: size, index, 6 comparison ops, add
        torch._dynamo.testing.standard_test(
            self, fn, 1, expected_ops=1, expected_ops_dynamic=ifdynstaticdefault(1, 9)
        )

    def test_int_shape_comparisons(self):
        def fn(x):
            a = x.shape[0]
            # Ensure support for constant on left side
            if 10 != a:
                out = 1
            elif 12 < a:
                out = 1
            elif 2 > a:
                out = 1
            elif 2 >= a:
                out = 1
            elif 12 <= a:
                out = 1
            elif 10 == a:
                out = 2
            else:
                out = 1
            return x + out

        # expect for dynamic: size, index, 6 comparison ops, add
        torch._dynamo.testing.standard_test(
            self, fn, 1, expected_ops=1, expected_ops_dynamic=ifdynstaticdefault(1, 9)
        )

    def test_param_shape_binops(self):
        class MyModule(torch.nn.Module):
            def __init__(self):
                super().__init__()
                self.param = torch.nn.Parameter(torch.randn(15))

            def forward(self, x):
                # Test reversal by putting param shape arg first.
                p = self.param.shape[0]
                y = p - x.shape[0]
                y = p + y
                y = p * y
                y = p % y
                y = p**y
                y = p // y
                y = pow(p, y)
                y = p / y
                return x + y

        counts = torch._dynamo.testing.CompileCounter()
        mod = MyModule()
        optimized_mod = torch._dynamo.optimize(counts, nopython=True)(mod)

        x = torch.randn(3)
        ref = mod(x)
        res = optimized_mod(x)

        self.assertTrue(same(ref, res))
        self.assertEqual(counts.frame_count, 1)

        if torch._dynamo.config.assume_static_by_default:
            self.assertExpectedInline(counts.op_count, """1""")
        else:
            self.assertExpectedInline(counts.op_count, """11""")

    def test_user_defined_binop(self):
        class MyClass:
            def __init__(self, value):
                self.value = value

            def __radd__(self, other):
                return self.value + other

        def fn(x, c):
            y = x.shape[0] + c
            return x + y

        counts = torch._dynamo.testing.CompileCounter()
        opt_fn = torch._dynamo.optimize(counts)(fn)

        x = torch.randn(3)
        c = MyClass(4)
        ref = fn(x, c)
        res = opt_fn(x, c)

        self.assertTrue(same(ref, res))
        self.assertEqual(counts.frame_count, 1)
        if torch._dynamo.config.assume_static_by_default:
            self.assertExpectedInline(counts.op_count, """1""")
        else:
            self.assertExpectedInline(counts.op_count, """4""")

    def test_user_defined_iter(self):
        class Mod:
            def __init__(self):
                self.a = [torch.randn(2, 2), torch.randn(2, 2)]

            def __iter__(self):
                return iter(self.a)

        def f(mod):
            ret = []
            for x in mod:
                ret.append(x + 1)
            return ret

        mod = Mod()
        counts = torch._dynamo.testing.CompileCounter()
        opt_fn = torch._dynamo.optimize(counts, nopython=True)(f)
        ref = f(mod)
        res = opt_fn(mod)
        res = opt_fn(mod)
        res = opt_fn(mod)
        res = opt_fn(mod)
        self.assertTrue(same(ref, res))
        self.assertEqual(counts.frame_count, 1)

        mod.a.append(torch.randn(2, 2))
        # `for x in mod` is inlined, where iter(m.a) creates a guard on the list length of m.a
        # Mutating length of mod.a causes a re-compilation.
        ref2 = f(mod)
        res2 = opt_fn(mod)
        res2 = opt_fn(mod)
        res2 = opt_fn(mod)
        res2 = opt_fn(mod)
        self.assertTrue(same(ref2, res2))
        self.assertEqual(counts.frame_count, 2)

    def test_compare_shapes_eq(self):
        def compare_shapes(a, b, to_list):
            x = list(a.unsqueeze(-1).shape) if to_list else a.shape
            y = list(b.unsqueeze(-1).shape) if to_list else b.shape
            if x == y:
                return a + 1
            else:
                return a + 2

        # Test both ListVariable and ShapeVariable
        torch._dynamo.testing.standard_test(
            self, lambda a, b: compare_shapes(a, b, to_list=True), 2
        )
        torch._dynamo.testing.standard_test(
            self, lambda a, b: compare_shapes(a, b, to_list=False), 2
        )

    def test_compare_shapes_tuple_eq(self):
        def compare_shapes(a, b):
            x = tuple(a.unsqueeze(-1).shape)
            y = tuple(b.unsqueeze(-1).shape)
            if x == y:
                return a + 1
            else:
                return a + 2

        torch._dynamo.testing.standard_test(self, lambda a, b: compare_shapes(a, b), 2)

    def test_compare_shapes_tuple_neq(self):
        def compare_shapes(a, b):
            x = tuple(a.unsqueeze(-1).shape)
            y = tuple(b.unsqueeze(-1).shape)
            if x != y:
                return a + 1
            else:
                return a + 2

        torch._dynamo.testing.standard_test(self, lambda a, b: compare_shapes(a, b), 2)

    def test_compare_shapes_neq(self):
        def compare_shapes(a, b, to_list):
            x = list(a.unsqueeze(-1).shape) if to_list else a.shape
            y = list(b.unsqueeze(-1).shape) if to_list else b.shape
            if x != y:
                return a + 1
            else:
                return a + 2

        # Test both ListVariable and ShapeVariable
        torch._dynamo.testing.standard_test(
            self, lambda a, b: compare_shapes(a, b, to_list=True), 2
        )
        torch._dynamo.testing.standard_test(
            self, lambda a, b: compare_shapes(a, b, to_list=False), 2
        )

    def test_compare_shapes_with_constant(self):
        def compare_shapes(a):
            x = a.shape
            if x[0] != 3:
                return a * 4
            return a * 3

        guard_failure = None

        def guard_failures(failure):
            nonlocal guard_failure
            guard_failure = failure

        opt_fn = torch._dynamo.optimize(
            "eager", nopython=True, guard_fail_fn=guard_failures
        )(compare_shapes)
        opt_fn(torch.randn([3, 4]))
        opt_fn(torch.randn([4, 3]))
        self.assertIn(
            """tensor 'L['a']' size mismatch at index 0. expected 3, actual 4""",
            guard_failure.reason,
        )

    def test_builtin_abs(self):
        def fn(x, y):
            return abs(x) + abs(y)

        sample = torch.randn(10, 10)
        opt_fn = torch._dynamo.optimize("eager", nopython=True)(fn)

        for sample in [
            (torch.randn(10, 10), torch.randn(10, 10)),
            (-10, make_tensor(10, dtype=torch.int64, device="cpu")),
            (-0.1, torch.randn(10)),
        ]:
            expect = fn(*sample)
            actual = opt_fn(*sample)
            self.assertEqual(expect, actual)

    def test_builtin_isinstance(self):
        def fn(x):
            t = torch.arange(1, 3)
            a = isinstance(x, torch.Tensor)
            b = isinstance(t, torch.Tensor)
            c = isinstance(x, int)
            d = isinstance(3, int)
            e = isinstance([1, 2, 3], list)
            f = isinstance({"foo": 1, "bar": 2}, dict)
            res = [a, b, c, d, e, f]
            # Can't run yet due to other unimplemented instructions
            # res += [isinstance(torch.nn.LazyLinear(2, 3), torch.nn.Linear)]
            return res

        torch._dynamo.testing.standard_test(self, fn, 1, expected_ops=1)

    @unittest.skipIf(sys.version_info[:2] <= (3, 8), "Requires astunparse")
    def test_cse_dict_guards(self):
        def fn(x):
            ret = torch.zeros(3)
            for v in x.values():
                ret = ret + v
            return ret

        from torch._dynamo.guards import build_guard_function, CLOSURE_VARS

        x = {3: torch.randn(3), 2: torch.randn(3), 4: torch.randn(3)}
        _, guards = torch._dynamo.export(fn, x)

        code_lists = [c for g in guards for c in g.code_list or []]
        _, pycode = build_guard_function(code_lists, [])
        # Make sure we just call "list(dict.keys())" once
        self.assertEqual(pycode.count("keys"), 1)

    def test_sys_modules(self):
        def fn(x, y):
            mod_a = sys.modules.get("aaaaaaaa")
            assert mod_a is None
            assert "bbbbbbbb" not in sys.modules

            assert "operator" in sys.modules
            operator = sys.modules["operator"]
            builtins = sys.modules.get("builtins")
            operator2 = sys.modules.get("cccccccc", operator)

            return operator.add(x, y), operator2.neg(builtins.abs(x))

        torch._dynamo.testing.standard_test(self, fn, 2, expected_ops=3)

        x = torch.randn(10, 10)
        _, guards = torch._dynamo.export(fn, x, x)
        guard_code = []
        for guard in guards:
            if guard.code_list:
                guard_code += guard.code_list

        # Filter out id-matches that won't reproduce run to run
        guard_code = filter(
            lambda line: "id" not in line and "lookup_backend" not in line,
            sorted(guard_code),
        )
        guard_code_str = "\n".join(guard_code)

        for line in """\
2 <= L['x'].size()[0]
L['x'] is L['y']
L['x'].ndimension() == 2
L['x'].requires_grad == False
L['x'].size()[1] == L['x'].size()[0]
L['x'].storage_offset() == 0
___dict_contains('builtins', G['sys'].modules)
___dict_contains('operator', G['sys'].modules)
___dict_contains('operator', G['sys'].modules)
hasattr(L['x'], '_dynamo_dynamic_indices') == False
not ___dict_contains('aaaaaaaa', G['sys'].modules)
not ___dict_contains('bbbbbbbb', G['sys'].modules)
not ___dict_contains('cccccccc', G['sys'].modules)
str(L['x'].device) == 'cpu'
str(L['x'].dtype) == 'torch.float32'
utils_device.CURRENT_DEVICE == None""".split(
            "\n"
        ):
            self.assertIn(
                line,
                guard_code_str,
            )

    def test_fold(self):
        def fn(a):
            return a + math.sqrt(63)

        torch._dynamo.testing.standard_test(self, fn, 1, expected_ops=1)

    def test_getattr_dict(self):
        def fn(x):
            from torch.masked.maskedtensor._ops_refs import _MASKEDTENSOR_FUNCTION_TABLE

            return x * len(_MASKEDTENSOR_FUNCTION_TABLE)

        i = torch.randn(5)
        r1 = fn(i)
        opt_fn = torch.compile(fn, backend="eager", fullgraph=True)
        r2 = opt_fn(i)
        self.assertEqual(r1, r2)

    def test_shape_unpack(self):
        def fn(x):
            a, b = x.size()
            return x * b

        i = torch.randn(5, 10)
        r1 = fn(i)
        opt_fn = torch._dynamo.optimize("eager")(fn)
        r2 = opt_fn(i)
        self.assertTrue(same(r1, r2))

    def test_typing_dict(self):
        def fn(d):
            return d[T]

        d = {T: torch.randn(3)}
        r1 = fn(d)
        opt_fn = torch.compile(fn, backend="eager", fullgraph=True)
        r2 = opt_fn(d)
        self.assertEqual(r1, r2)

    def test_tensor_iter(self):
        def fn(x):
            for y in x:
                y.add_(1.0)
            return y

        # expect extra size node for dynamic
        torch._dynamo.testing.standard_test(
            self,
            fn,
            1,
            expected_ops=20,
            expected_ops_dynamic=ifdynstaticdefault(20, 21),
        )

    def test_empty_list(self):
        def fn(x, ll):
            if len(ll) == 0 and not ll and ll is not None:
                return x + 1

        i = torch.randn(5, 10)
        r1 = fn(i, [])
        opt_fn = torch._dynamo.optimize("eager")(fn)
        r2 = opt_fn(i, [])
        r3 = opt_fn(i, tuple())
        self.assertTrue(same(r1, r2))
        self.assertTrue(same(r1, r3))

    def test_min_max_over_iterable(self):
        def get_test_fn(func):
            def _fn(a, b, func=func):
                # try all of list, iterator, tuple, vararg.
                lst = [a.shape[0] + 1, 8, a.shape[0]]
                x = func(lst)
                y = func(iter(lst))
                z = func(tuple(lst))
                w = func(*lst)
                return a + (x + y + z + w)

            return _fn

        torch._dynamo.testing.standard_test(
            self,
            get_test_fn(func=min),
            2,
            expected_ops=1,
            expected_ops_dynamic=ifdynstaticdefault(1, 14),
        )
        torch._dynamo.testing.standard_test(
            self,
            get_test_fn(func=max),
            2,
            expected_ops=1,
            expected_ops_dynamic=ifdynstaticdefault(1, 17),
        )

    @torch._dynamo.config.patch(capture_scalar_outputs=True)
    def test_torch_check(self):
        cnts = torch._dynamo.testing.CompileCounter()

        @torch.compile(backend=cnts, fullgraph=True)
        def f(x):
            y = x.item()
            torch._check(y >= 0)
            return torch.arange(0, y)

        f(torch.tensor([3]))
        f(torch.tensor([4]))
        self.assertEqual(cnts.frame_count, 1)

    @torch._dynamo.config.patch(capture_scalar_outputs=True)
    def test_torch_check_symbolic_shape_rel(self):
        cnts = torch._dynamo.testing.CompileCounter()

        @torch.compile(backend=cnts, fullgraph=True)
        def f(x):
            y = x.item()
            torch._check(x.shape[0] == 1)
            torch._check(x.shape[0] != 2)
            torch._check(x.shape[0] >= 0)
            torch._check(x.shape[0] > 0)
            torch._check(x.shape[0] < 4)
            torch._check(x.shape[0] <= 3)
            return torch.arange(0, y)

        f(torch.tensor([3]))
        f(torch.tensor([4]))
        self.assertEqual(cnts.frame_count, 1)

    @torch._dynamo.config.patch(capture_scalar_outputs=True)
    # Translation validation changes the exception type, don't run with it
    @torch.fx.experimental._config.patch(translation_validation=False)
    def test_torch_check_is_size(self):
        cnts = torch._dynamo.testing.CompileCounter()

        @torch.compile(backend=cnts, fullgraph=True)
        def f(x):
            y = x.item()
            torch._check_is_size(y)
            # Cannot conditional on unbacked SymInt
            if y == 0:
                assert False
            else:
                return torch.arange(0, y)

        self.assertRaises(torch._dynamo.exc.UserError, lambda: f(torch.tensor([3])))

    def test_config_obj(self):
        class Cfg:
            def __init__(self):
                self.val = 0.5
                self.count = 3

        def fn(x, cfg):
            for i in range(cfg.count):
                x = x + cfg.val
            return x

        cfg1 = Cfg()
        cfg1.val = 1.0
        cfg2 = Cfg()
        v = torch.zeros(1)
        cnts = torch._dynamo.testing.CompileCounter()
        opt_fn = torch._dynamo.optimize(cnts)(fn)
        v = opt_fn(v, cfg1)  # 3
        v = opt_fn(v, cfg2)  # 4.5
        cfg2.count = 1
        v = opt_fn(v, cfg2)  # 5
        cfg2.val = 2.0
        v = opt_fn(v, cfg2)  # 7
        self.assertEqual(v[0], 7)
        self.assertEqual(cnts.op_count, 8)

    def test_config_getattr_default(self):
        class Cfg:
            def __init__(self):
                self.val = 0.5
                self.count = 10

        def fn(x, cfg):
            if getattr(cfg, "just_add_7", False):
                return x + 7
            for i in range(cfg.count):
                x = x + cfg.val
            return x

        cfg1 = Cfg()
        v = torch.zeros(1)
        cnts = torch._dynamo.testing.CompileCounter()
        opt_fn = torch._dynamo.optimize(cnts)(fn)
        self.assertEqual(opt_fn(v, cfg1)[0], 5)
        self.assertEqual(opt_fn(v, cfg1)[0], 5)
        cfg1.just_add_7 = True
        self.assertEqual(opt_fn(v, cfg1)[0], 7)
        self.assertEqual(opt_fn(v, cfg1)[0], 7)
        cfg1.just_add_7 = False
        self.assertEqual(opt_fn(v, cfg1)[0], 5)
        self.assertEqual(opt_fn(v, cfg1)[0], 5)
        self.assertEqual(cnts.frame_count, 3)

    def test_size_input(self):
        def fn(x, s):
            a, b = s
            return x + (a - b)

        v = torch.zeros(10, 20)
        cnts = torch._dynamo.testing.CompileCounter()
        opt_fn = torch._dynamo.optimize(cnts)(fn)
        self.assertEqual(opt_fn(v, v.size())[0, 0], -10)
        self.assertEqual(opt_fn(v, (10, 20))[0, 0], -10)
        self.assertEqual(opt_fn(v, [10, 20])[0, 0], -10)
        # One recompile per differing input type
        self.assertEqual(cnts.frame_count, 3)

    def test_cell_output1(self):
        out = None

        def fn(a, b):
            nonlocal out
            out = a + b * 10

        v = torch.Tensor([100])
        cnts = torch._dynamo.testing.CompileCounter()
        opt_fn = torch._dynamo.optimize(cnts)(fn)
        self.assertIsNone(opt_fn(v, v))
        self.assertEqual(out[0], 1100)
        self.assertEqual(cnts.op_count, 2)

    def test_cell_output2(self):
        out = None

        def fn(a, b):
            nonlocal out
            c = unsupported(a, b)
            out = a + b * 10 + c

        v = torch.Tensor([100])
        cnts = torch._dynamo.testing.CompileCounter()
        opt_fn = torch._dynamo.optimize(cnts)(fn)
        self.assertIsNone(opt_fn(v, v))
        self.assertEqual(out[0], 1200)
        self.assertEqual(cnts.op_count, 3)

    def test_return_nested_function(self):
        out = None

        def fn(a, b):
            nonlocal out
            c = a + b
            d = a + 1.0

            def fn2(f: int = 7, g: float = 9.0):
                nonlocal out
                out = a + b * 10
                return c * f - d * g

            return fn2

        v1 = torch.Tensor([100])
        v2 = torch.Tensor([200])
        cnts = torch._dynamo.testing.CompileCounter()
        opt_fn = torch._dynamo.optimize(cnts)(fn)
        opt_fn_ret = torch._dynamo.optimize(cnts)(opt_fn(v1, v2))
        self.assertEqual(opt_fn_ret(1.5)[0], -459)
        self.assertEqual(out[0], 2100)
        self.assertEqual(cnts.frame_count, 2)
        self.assertEqual(cnts.op_count, 7)

    def test_tensor_dict1(self):
        def fn(inputs):
            return inputs["a"] - inputs["b"] * 1.5

        v1 = torch.Tensor([100])
        v2 = torch.Tensor([200])
        cnts = torch._dynamo.testing.CompileCounter()
        opt_fn = torch._dynamo.optimize(cnts, nopython=True)(fn)
        self.assertEqual(opt_fn({"a": v1, "b": v2})[0], -200)
        self.assertEqual(cnts.frame_count, 1)
        self.assertEqual(cnts.op_count, 2)

    def test_tensor_dict3(self):
        def fn(inputs_a, inputs_b):
            total = torch.zeros(1)
            input_keys = inputs_a.keys() | inputs_b.keys()
            for k in input_keys:
                if k in inputs_a:
                    total += inputs_a[k]
                if k in inputs_b:
                    total += inputs_b[k]
            return total

        v1 = torch.Tensor([100])
        v2 = torch.Tensor([200])
        cnts = torch._dynamo.testing.CompileCounter()
        opt_fn = torch._dynamo.optimize(cnts, nopython=True)(fn)
        self.assertEqual(
            opt_fn({"a": v1, "b": v2}, {"b": v1, "c": v2}),
            fn({"a": v1, "b": v2}, {"b": v1, "c": v2}),
        )
        self.assertEqual(cnts.frame_count, 1)
        self.assertEqual(cnts.op_count, 5)

    def test_tensor_dict2(self):
        def fn1(inputs):
            total = torch.zeros(1)
            for k, v in inputs.items():
                total += v
            return total

        def fn2(inputs):
            total = torch.zeros(1)
            for v in inputs.values():
                total += v
            return total

        def fn3(inputs):
            total = torch.zeros(1)
            for k in inputs.keys():
                total += inputs[k]
            return total

        v1 = torch.Tensor([100])
        v2 = torch.Tensor([200])
        cnts = torch._dynamo.testing.CompileCounter()
        opt_fn1 = torch._dynamo.optimize(cnts, nopython=True)(fn1)
        opt_fn2 = torch._dynamo.optimize(cnts, nopython=True)(fn2)
        opt_fn3 = torch._dynamo.optimize(cnts, nopython=True)(fn3)
        self.assertEqual(opt_fn1({"a": v1, "b": v2})[0], 300)
        self.assertEqual(opt_fn2({"a": v1, "b": v2})[0], 300)
        self.assertEqual(opt_fn3({"a": v1, "b": v2})[0], 300)
        self.assertEqual(cnts.frame_count, 3)
        self.assertEqual(cnts.op_count, 9)

    def test_dictcomp(self):
        def fn1(inputs):
            return {k: v + 1 for k, v in inputs.items()}

        v1 = torch.Tensor([100])
        v2 = torch.Tensor([200])
        cnts = torch._dynamo.testing.CompileCounter()
        opt_fn1 = torch._dynamo.optimize(cnts)(fn1)
        self.assertEqual(opt_fn1({"a": v1, "b": v2})["a"], 101)
        self.assertEqual(opt_fn1({"a": v1, "b": v2})["b"], 201)
        self.assertEqual(cnts.frame_count, 1)
        self.assertEqual(cnts.op_count, 2)

    def test_listcomp(self):
        def fn2(inputs):
            return torch.sum(torch.cat([v + 1 for k, v in inputs.items()], 0))

        v1 = torch.Tensor([100])
        v2 = torch.Tensor([200])
        cnts = torch._dynamo.testing.CompileCounter()
        opt_fn2 = torch._dynamo.optimize(cnts)(fn2)
        self.assertEqual(opt_fn2({"a": v1, "b": v2}), 302)
        self.assertEqual(cnts.frame_count, 1)
        self.assertEqual(cnts.op_count, 4)

    def test_is_floating_point(self):
        def fn(a, b):
            x = a + 1.0
            if torch.is_floating_point(b):
                x = x + b
            return x + 2.0

        return torch._dynamo.testing.standard_test(self, fn=fn, nargs=2, expected_ops=3)

    def test_is_floating_point2(self):
        def fn(a, b):
            x = a + 1.0
            if b.is_floating_point():
                x = x + b
            return x + 2.0

        return torch._dynamo.testing.standard_test(self, fn=fn, nargs=2, expected_ops=3)

    def test_is_tensor(self):
        def fn(a, b):
            x = a + 1.0
            if torch.is_tensor(b):
                x = x + b
            return x + 2.0

        return torch._dynamo.testing.standard_test(self, fn=fn, nargs=2, expected_ops=3)

    def test_is_tensor2(self):
        def fn(x):
            if torch.is_tensor(x):
                return x + 1
            else:
                return torch.ones([2, 3])

        x1 = {"input": torch.rand(2, 3)}
        x2 = torch.rand(2, 3)
        ref1 = fn(x1)
        ref2 = fn(x2)
        opt_fn = torch._dynamo.optimize("eager")(fn)
        res1 = opt_fn(x1)
        res2 = opt_fn(x2)
        self.assertEqual(ref1, res1)
        self.assertEqual(ref2, res2)

    def test_numel(self):
        def fn(a):
            return (a + a.numel() + torch.numel(a), a + a.nelement())

        return torch._dynamo.testing.standard_test(
            self,
            fn=fn,
            nargs=1,
            expected_ops=3,
            expected_ops_dynamic=ifdynstaticdefault(3, 6),
        )

    def test_pair(self):
        def fn(a):
            return (
                torch.zeros(torch.nn.modules.utils._pair(a.size()))
                + a
                + torch.ones(torch.nn.modules.utils._ntuple(3)(3)).sum()
            )

        return torch._dynamo.testing.standard_test(
            self,
            fn=fn,
            nargs=1,
            expected_ops=5,
            expected_ops_dynamic=ifdynstaticdefault(5, 8),
        )

    @patch.object(torch._dynamo.config, "capture_scalar_outputs", True)
    def test_tensor_item_capture(self):
        def fn(a, b):
            return (a + b).sum().item()

        v1 = torch.randn((10, 10))
        v2 = torch.randn((10, 10))
        correct = fn(v1, v2)
        cnts = torch._dynamo.testing.CompileCounter()
        opt_fn = torch._dynamo.optimize(cnts)(fn)
        self.assertEqual(opt_fn(v1, v2), correct)
        self.assertEqual(cnts.frame_count, 1)
        self.assertEqual(cnts.op_count, 3)

    @patch.object(torch._dynamo.config, "capture_scalar_outputs", False)
    def test_tensor_item_no_capture(self):
        def fn(a, b):
            return (a + b).sum().item()

        v1 = torch.randn((10, 10))
        v2 = torch.randn((10, 10))
        correct = fn(v1, v2)
        cnts = torch._dynamo.testing.CompileCounter()
        opt_fn = torch._dynamo.optimize(cnts)(fn)
        self.assertEqual(opt_fn(v1, v2), correct)
        self.assertEqual(cnts.frame_count, 1)
        self.assertEqual(cnts.op_count, 2)

    def test_namedtuple1(self):
        def fn(a, b):
            tmp = mytuple(a, b, a + b)
            return mytuple(tmp.a, tmp[1], tmp.ab + b)

        v1 = torch.Tensor([10])
        v2 = torch.Tensor([20])
        cnts = torch._dynamo.testing.CompileCounter()
        opt_fn = torch._dynamo.optimize(cnts)(fn)
        self.assertEqual(opt_fn(v1, v2).ab, 50)
        self.assertEqual(cnts.frame_count, 1)
        self.assertEqual(cnts.op_count, 2)

    def test_namedtuple2(self):
        def fn(packed):
            a, b, c = packed
            if hasattr(packed, "b"):
                b = packed.b + 1
            c = packed[2]
            return a + b + c

        v1 = torch.Tensor([1])
        v2 = torch.Tensor([2])
        v3 = torch.Tensor([3])
        cnts = torch._dynamo.testing.CompileCounter()
        opt_fn = torch._dynamo.optimize(cnts)(fn)
        self.assertEqual(opt_fn(mytuple(v1, v2, v3))[0], 7)
        self.assertEqual(cnts.frame_count, 1)
        self.assertEqual(cnts.op_count, 3)

    def test_namedtuple3(self):
        def fn(x, packed):
            if isinstance(packed, mytuple):
                return x + 1
            else:
                return x - 1

        x = torch.rand([2, 3])
        packed = mytuple(1, 2, 3)
        ref = fn(x, packed)
        opt_fn = torch._dynamo.optimize("eager")(fn)
        res = opt_fn(x, packed)
        self.assertTrue(same(ref, res))

    def test_range_input(self):
        def fn(a, rng):
            x = a
            for i in rng:
                x = x + i
            return x

        def fn1(a):
            return fn(a, rng=range(3))

        return torch._dynamo.testing.standard_test(
            self, fn=fn1, nargs=1, expected_ops=3
        )

    def test_range_with_shape(self):
        def fn(a):
            for i in range(1, a.shape[0]):
                a += 1
            return a

        # expect 1 more op (size call) for dynamic
        return torch._dynamo.testing.standard_test(
            self,
            fn=fn,
            nargs=1,
            expected_ops=9,
            expected_ops_dynamic=ifdynstaticdefault(9, 10),
        )

    def test_build_tuple_unpack(self):
        def fn1(a, b, c):
            return a - b / c

        def fn2(a, b, c):
            tmp1 = (a,)
            tmp2 = (b, c)
            args = (*tmp1, *tmp2)
            return fn1(*args)

        def fn3(a, *args):
            return fn1(a, *args)

        torch._dynamo.testing.standard_test(self, fn=fn2, nargs=3, expected_ops=2)
        torch._dynamo.testing.standard_test(self, fn=fn3, nargs=3, expected_ops=2)

    def test_list_mul(self):
        def fn(count):
            head_mask = count * [None] * count
            return head_mask

        cnts = torch._dynamo.testing.CompileCounter()
        opt_fn = torch._dynamo.optimize(cnts)(fn)
        self.assertEqual(opt_fn(2), [None] * 4)
        # TODO: the captured frame here is a bit goofy, because we don't
        # output anything and none of the traced operations have side
        # effects.  Probably need better heuristic for bailing on
        # dynamo if there are no outputs
        if torch._dynamo.config.assume_static_by_default:
            self.assertExpectedInline(cnts.frame_count, """0""")
            self.assertExpectedInline(cnts.op_count, """0""")
        else:
            self.assertExpectedInline(cnts.frame_count, """1""")
            self.assertExpectedInline(cnts.op_count, """2""")

    def test_list_slice_mul(self):
        def fn(count):
            a = [1, 2, 3]
            head_mask = count * a[1:] * count
            return head_mask

        cnts = torch._dynamo.testing.CompileCounter()
        opt_fn = torch._dynamo.optimize(cnts)(fn)
        self.assertEqual(opt_fn(2), [2, 3] * 4)
        if torch._dynamo.config.assume_static_by_default:
            self.assertExpectedInline(cnts.frame_count, """0""")
            self.assertExpectedInline(cnts.op_count, """0""")
        else:
            self.assertExpectedInline(cnts.frame_count, """1""")
            self.assertExpectedInline(cnts.op_count, """2""")

    def test_tuple_mul(self):
        def fn(count):
            head_mask = count * (2, 3) * count
            return head_mask

        cnts = torch._dynamo.testing.CompileCounter()
        opt_fn = torch._dynamo.optimize(cnts)(fn)
        self.assertEqual(opt_fn(2), (2, 3) * 4)
        if torch._dynamo.config.assume_static_by_default:
            self.assertExpectedInline(cnts.frame_count, """0""")
            self.assertExpectedInline(cnts.op_count, """0""")
        else:
            self.assertExpectedInline(cnts.frame_count, """1""")
            self.assertExpectedInline(cnts.op_count, """2""")

    def test_tuple_mul_with_shape(self):
        def fn(a):
            x = a.shape[0]
            y = 2 * (x, 3) * 2
            return a + y[4]

        # expect 3 ops post folding for dynamic case: size, index, add
        torch._dynamo.testing.standard_test(
            self, fn, 1, expected_ops=1, expected_ops_dynamic=ifdynstaticdefault(1, 3)
        )

    def test_tuple_iadd_with_shape(self):
        def fn(a):
            output = (a + a.shape[0], a - a.shape[0])
            # tuple += tuple
            output += (a - a.shape[0], a + a.shape[0])
            # tuple += constant tuple
            output += (2, 3)
            return output

        # expect 4 add / subs for static, 4 * 3 (size, index, math op) for dynamic
        torch._dynamo.testing.standard_test(
            self, fn, 1, expected_ops=4, expected_ops_dynamic=ifdynstaticdefault(4, 12)
        )

    def test_list_iadd_with_shape(self):
        def fn(a):
            output = [a + a.shape[0], a - a.shape[0]]
            # list += list
            output += [a - a.shape[0], a + a.shape[0]]
            # list += tuple
            output += (a + a.shape[0], a - a.shape[0])
            return output

        # expect 6 add / subs for static, 6 * 3 (size, index, math op) for dynamic

        torch._dynamo.testing.standard_test(
            self, fn, 1, expected_ops=6, expected_ops_dynamic=ifdynstaticdefault(6, 18)
        )

    def test_list_iadd_side_effect(self):
        def fn(a, b):
            a += [b]
            torch._dynamo.graph_break()
            return a

        a = [1, 2, 3]
        b = torch.ones(2, 2)

        opt_fn = torch._dynamo.optimize("eager")(fn)

        exp = fn(a, b)

        a = [1, 2, 3]
        b = torch.ones(2, 2)
        act = opt_fn(a, b)

        self.assertEqual(exp, act)

    def test_user_getattr1(self):
        class MyConfig(dict):
            def __getattr__(self, name):
                return self[name]

        def fn(cfg, x, y):
            return x + y + cfg.offset

        x = torch.randn(10)
        cfg = MyConfig(offset=5)
        cnts = torch._dynamo.testing.CompileCounter()
        opt_fn = torch._dynamo.optimize(cnts)(fn)
        self.assertTrue(same(opt_fn(cfg, x, x), 2 * x + 5))
        self.assertEqual(cnts.frame_count, 1)
        self.assertEqual(cnts.op_count, 2)

    def test_user_getattr2(self):
        class MyConfig:
            defined_on_class = 1

            def __init__(self):
                self.defined_on_object = 2

            def __getattr__(self, name):
                return 3

        def fn(cfg, x):
            return x + cfg.defined_on_class - cfg.defined_on_object + cfg.not_defined

        x = torch.randn(10)
        cfg = MyConfig()
        cnts = torch._dynamo.testing.CompileCounter()
        opt_fn = torch._dynamo.optimize(cnts)(fn)
        self.assertTrue(same(opt_fn(cfg, x), x + 1 - 2 + 3))
        self.assertEqual(cnts.frame_count, 1)
        self.assertEqual(cnts.op_count, 3)

    def test_getset_descriptor(self):
        def fn(g, x):
            return g.__get__(x)

        cnts = torch._dynamo.testing.CompileCounter()
        opt_fn = torch.compile(fullgraph=True, backend="eager")(fn)
        g = torch.Tensor.shape

        res = opt_fn(g, torch.ones(2, 2))
        exp_res = fn(g, torch.ones(2, 2))
        self.assertEqual(res, exp_res)

    def test_get_attr_function(self):
        def fn(g, x):
            return g(x)

        cnts = torch._dynamo.testing.CompileCounter()
        opt_fn = torch._dynamo.optimize(cnts)(fn)
        g = torch.Tensor.shape.__get__

        res = opt_fn(g, torch.ones(2, 2))
        exp_res = fn(g, torch.ones(2, 2))
        self.assertEqual(res, exp_res)

    def test_user_getattribute(self):
        class MyObject:
            def __init__(self):
                self.custom_dict = {"a": torch.rand((2, 2))}
                self.my_number = 42

            def __getattribute__(self, name):
                custom_dict = super().__getattribute__("custom_dict")
                if name in custom_dict:
                    return custom_dict[name]
                return super().__getattribute__(name)

            def run(self, x):
                return self.my_number * x + self.a * x

        def fn(obj, x):
            return obj.run(x)

        obj = MyObject()
        x = torch.rand((2, 2))
        cnts = torch._dynamo.testing.CompileCounter()
        opt_fn = torch._dynamo.optimize(cnts)(fn)
        self.assertTrue(same(opt_fn(obj, x), fn(obj, x)))

    def test_nn_module_getattr(self):
        class MyMod(torch.nn.Module):
            def __init__(self):
                super().__init__()
                self.custom_dict = {"queue": [torch.rand((2, 2)) for _ in range(3)]}
                self.other_attr = torch.rand((2, 2))

            def __getattr__(self, name):
                custom_dict = self.custom_dict
                if name in custom_dict:
                    return custom_dict[name]
                return super().__getattr__(name)

            def forward(self, x):
                return x @ self.other_attr + self.queue[-1]

        x = torch.rand((2, 2))
        mod = MyMod()
        cnts = torch._dynamo.testing.CompileCounter()
        opt_mod = torch._dynamo.optimize(cnts)(mod)
        self.assertTrue(same(opt_mod(x), mod(x)))
        self.assertTrue(cnts.frame_count, 1)
        self.assertTrue(cnts.op_count, 2)

    def test_nn_module_getattribute(self):
        class MyMod(torch.nn.Module):
            def __init__(self):
                super().__init__()
                self.my_number = 42

            def __getattribute__(self, name):
                if name == "special_attr":
                    return torch.tensor([[1, 2], [3, 4]])
                return super().__getattribute__(name)

            def forward(self, x):
                return self.my_number * x + self.special_attr * x

        def fn(mod, x):
            return mod(x)

        mod = MyMod()
        x = torch.rand((2, 2))
        cnts = torch._dynamo.testing.CompileCounter()
        opt_fn = torch._dynamo.optimize(cnts)(fn)
        self.assertTrue(same(opt_fn(mod, x), fn(mod, x)))

    def test_constant_getattr(self):
        # https://github.com/pytorch/pytorch/issues/97480
        def fn():
            return getattr(None, "arg", 3)

        cnt = torch._dynamo.testing.CompileCounter()
        optimized_fn = torch._dynamo.optimize(cnt)(fn)
        res = optimized_fn()
        self.assertTrue(same(res, 3))

    def test_user_property(self):
        class MyConfig:
            @property
            def prop5(self):
                return 5

        def fn(cfg, x, y):
            return x + y + cfg.prop5

        x = torch.randn(10)
        cfg = MyConfig()
        cnts = torch._dynamo.testing.CompileCounter()
        opt_fn = torch._dynamo.optimize(cnts)(fn)
        self.assertTrue(same(opt_fn(cfg, x, x), 2 * x + 5))
        self.assertEqual(cnts.frame_count, 1)
        self.assertEqual(cnts.op_count, 2)

    def test_dataclass_fields(self):
        @dataclasses.dataclass
        class MyDataClass:
            a: torch.Tensor
            b: torch.Tensor = None
            c: torch.Tensor = None
            d: torch.Tensor = None
            e: torch.Tensor = None

        def fn(obj):
            class_fields = dataclasses.fields(obj)
            assert len(class_fields)
            assert all(field.default is None for field in class_fields[1:])
            other_fields_are_none = all(
                getattr(obj, field.name) is None for field in class_fields[1:]
            )
            assert not other_fields_are_none

            if not hasattr(obj, "a"):
                return -1
            if hasattr(obj, "z"):
                return -2

            total = getattr(obj, class_fields[0].name)
            for field in class_fields[1:]:
                v = getattr(obj, field.name)
                if v is not None:
                    total += v

            return total

        obj1 = MyDataClass(torch.randn(10), torch.randn(10), torch.randn(10))
        obj2 = MyDataClass(torch.randn(10), e=torch.randn(10))
        correct1 = fn(obj1)
        correct2 = fn(obj2)

        cnts = torch._dynamo.testing.CompileCounter()
        opt_fn = torch._dynamo.optimize(cnts)(fn)
        self.assertTrue(same(opt_fn(obj1), correct1))
        self.assertEqual(cnts.frame_count, 1)
        self.assertEqual(cnts.op_count, 2)

        torch._dynamo.reset()
        cnts = torch._dynamo.testing.CompileCounter()
        opt_fn = torch._dynamo.optimize(cnts)(fn)
        self.assertTrue(same(opt_fn(obj2), correct2))
        self.assertEqual(cnts.frame_count, 1)
        self.assertEqual(cnts.op_count, 1)

        # guard failure
        obj2.z = True
        self.assertEqual(opt_fn(obj2), -2)

    def test_dataclass_local_hasattr(self):
        cnt = CompileCounter()
        x = torch.randn(10)

        @dataclasses.dataclass
        class MyDataClass:
            a: torch.Tensor
            b: torch.Tensor

        @torch.compile(backend=cnt, fullgraph=True)
        def fn():
            obj = MyDataClass(x + 1, x - 1)
            if not hasattr(obj, "a"):
                return -1
            if hasattr(obj, "z"):
                return -2
            return obj

        result = fn()
        self.assertIsInstance(result, MyDataClass)
        self.assertEqual(result.a, x + 1)
        self.assertEqual(result.b, x - 1)
        self.assertEqual(cnt.frame_count, 1)
        self.assertEqual(cnt.op_count, 2)

    def test_tensor_build_list_unpack(self):
        def fn(x):
            # seen in fastNLP_Bert
            return torch.cat([*x], dim=-1)

        val = torch.randn([1, 1, 473, 768])
        correct = fn(val)
        cnts = torch._dynamo.testing.CompileCounter()
        opt_fn = torch._dynamo.optimize(cnts)(fn)
        self.assertTrue(same(opt_fn(val), correct))
        self.assertEqual(cnts.frame_count, 1)
        self.assertEqual(cnts.op_count, 2)

    def test_numpy_int_constant(self):
        def fn(x, a, b):
            return x + (a % b)

        args = [torch.randn(10), 4096, np.int64(8)]
        correct = fn(*args)
        cnts = torch._dynamo.testing.CompileCounter()
        opt_fn = torch._dynamo.optimize(cnts, dynamic=True, nopython=True)(fn)
        self.assertTrue(same(opt_fn(*args), correct))
        self.assertTrue(same(opt_fn(*args), correct))
        self.assertEqual(cnts.frame_count, 1)
        self.assertEqual(cnts.op_count, 2)

    def test_numpy_subdtype(self):
        def fn(x, n):
            return np.issubdtype(type(n), np.integer) + x

        args = [torch.randn(10), 4096]
        correct = fn(*args)
        cnts = torch._dynamo.testing.CompileCounter()
        opt_fn = torch._dynamo.optimize(cnts, nopython=True)(fn)
        self.assertEqual(opt_fn(*args), correct)
        self.assertEqual(cnts.frame_count, 1)

    def test_numpy_take_along_axis(self):
        def fn(x, i, a):
            return np.take_along_axis(x, i, a)

        def sample_to_args(s):
            args = (s.input, *sample.args)
            return tuple(a.numpy() if isinstance(a, torch.Tensor) else a for a in args)

        samples = list(
            sample_inputs_take_along_dim(
                None, "cpu", torch.float32, requires_grad=False
            )
        )
        cnts = torch._dynamo.testing.CompileCounter()
        opt_fn = torch._dynamo.optimize(cnts)(fn)
        i = 1
        for sample in samples:
            args = sample_to_args(sample)
            if len(args) < 3:
                # if axis is None, second argument is treated as 1d array
                args = (args[0], np.ravel(args[1]), None)
            self.assertEqual(fn(*args), opt_fn(*args))
            self.assertEqual(cnts.frame_count, i)
            i += 1

    def test_numpy_torch_operators(self):
        def fn(op, t1, t2):
            return op(t1, t2)

        from torch._dynamo.variables.builtin import BuiltinVariable

        operators = BuiltinVariable._fx_graph_functions()

        for op, t1_np, t2_np in itertools.product(
            operators, (True, False), (True, False)
        ):
            if op in [operator.eq, operator.ne]:
                # returns equivalent of torch.eq/ne
                continue
            if op is operator.getitem:
                # skip
                # Did you know that tensor[ndarray_of_floats] works?
                continue
            if op is operator.imatmul and (t1_np or t2_np):
                # skip
                # in numpy, in place matmul does not work single
                # dimensional arrays
                continue
            t1 = torch.rand(5)
            if t1_np:
                t1 = t1.numpy()
            t2 = torch.rand(5)
            if t2_np:
                t2 = t2.numpy()
            try:
                # TODO try a bit harder
                result = op(t1, t2)
            except (RuntimeError, TypeError, IndexError):
                continue
            cnts = torch._dynamo.testing.CompileCounter()
            opt_fn = torch._dynamo.optimize(cnts)(fn)
            self.assertEqual(result, opt_fn(op, t1, t2), msg=f"{op=} {t1_np=} {t2_np=}")
            self.assertEqual(cnts.frame_count, 1, msg=f"{op=} {t1_np=} {t2_np=}")
            torch._dynamo.reset()

    def test_numpy_ndarray_graph_break(self):
        def fn(x):
            a = x.numpy()
            b = a.real
            torch._dynamo.graph_break()
            c = np.multiply(b, 2.0)
            return c

        cnts = torch._dynamo.testing.CompileCounter()
        opt_fn = torch._dynamo.optimize(cnts)(fn)
        for _ in range(10):
            x = torch.randn(3)
            ref = fn(x)
            res = opt_fn(x)
            self.assertEqual(ref, res)
        self.assertEqual(cnts.frame_count, 2)

    def test_numpy_ndarray_graph_break_with_multiple_outputs(self):
        def fn(x, y):
            a = x.numpy()
            b = y.numpy()
            torch._dynamo.graph_break()
            return np.add(a, 1), np.add(b, 1)

        cnts = torch._dynamo.testing.CompileCounter()
        opt_fn = torch._dynamo.optimize(cnts)(fn)
        for _ in range(10):
            x = torch.randn([1, 3])
            y = torch.randn([1, 3])
            ref = fn(x, y)
            res = opt_fn(x, y)
            self.assertEqual(ref, res)
        self.assertEqual(cnts.frame_count, 2)

    def test_numpy_force(self):
        def fn(x):
            return x.numpy(force=False)

        cnts = torch._dynamo.testing.CompileCounter()
        opt_fn = torch._dynamo.optimize(cnts)(fn)
        x = torch.randn(3)
        res = opt_fn(x)
        self.assertEqual(type(res), np.ndarray)
        self.assertEqual(cnts.frame_count, 1)

        def fn(x):
            return x.numpy(force=True)

        cnts = torch._dynamo.testing.CompileCounter()
        opt_fn = torch._dynamo.optimize(cnts)(fn)
        x = torch.randn(3, requires_grad=True)
        res = opt_fn(x)
        self.assertEqual(type(res), np.ndarray)
        self.assertEqual(cnts.frame_count, 1)

    def test_numpy_recompilation_scalar(self):
        def fn(x, a):
            return np.where(x < 0.5, a, x)

        x = np.random.randn(8)
        cnts = torch._dynamo.testing.CompileCounter()
        opt_fn = torch._dynamo.optimize(cnts, dynamic=True)(fn)

        ref = fn(x, 3)
        res = opt_fn(x, 3)
        self.assertEqual(ref, res)

        ref = fn(x, 4)
        res = opt_fn(x, 4)
        self.assertEqual(ref, res)

        self.assertEqual(cnts.frame_count, 1)

    def test_tensor_interacts_with_numpy_ndarray(self):
        def fn(x, y):
            a = x.numpy()
            b = y.numpy()
            c = np.ones_like(a)
            d = np.ones_like(b)
            torch._dynamo.graph_break()
            return np.add(a, c), np.add(b, d)

        cnts = torch._dynamo.testing.CompileCounter()
        opt_fn = torch._dynamo.optimize(cnts)(fn)
        for _ in range(10):
            x = torch.randn([1, 3])
            y = torch.randn([1, 3])
            ref = fn(x, y)
            res = opt_fn(x, y)
            self.assertEqual(ref, res)
        self.assertEqual(cnts.frame_count, 2)

    def test_numpy_ndarray_works_with_builtin_function(self):
        def fn(x):
            v = x.sum() / len(x)
            return v

        cnts = torch._dynamo.testing.CompileCounter()
        opt_fn = torch._dynamo.optimize(cnts, nopython=True)(fn)
        for _ in range(10):
            x = np.random.randn(2, 3)
            ref = fn(x)
            res = opt_fn(x)
            self.assertEqual(ref, res)
        self.assertEqual(cnts.frame_count, 1)

    def test_numpy_array_of_arrays(self):
        def fn(x, y):
            return np.array([x, y])

        cnts = torch._dynamo.testing.CompileCounter()
        opt_fn = torch._dynamo.optimize(cnts, nopython=True)(fn)

        x, y = np.float64(1), np.float64(2)
        res = opt_fn(x, y)
        self.assertEqual(res, np.array([1, 2], dtype=float))
        self.assertEqual(type(res), np.ndarray)
        self.assertEqual(cnts.frame_count, 1)

        x, y = np.arange(2), np.arange(2) + 2
        res = opt_fn(x, y)
        self.assertEqual(res, np.array([[0, 1], [2, 3]]))
        self.assertEqual(type(res), np.ndarray)
        self.assertEqual(cnts.frame_count, 2)

    def test_numpy_readonly(self):
        @torch.compile(fullgraph=True)
        def fn(x):
            return x

        x = np.broadcast_to(np.arange(3), (2, 3))
        self.assertFalse(x.flags.writeable)

        with warnings.catch_warnings():
            warnings.simplefilter("error")
            y = fn(x)
        self.assertTrue(y.flags.writeable)  # XXX: differs from numpy

    def test_numpy_tolist(self):
        def fn(x):
            return x.tolist()

        cnts = torch._dynamo.testing.CompileCounter()
        opt_fn = torch._dynamo.optimize(cnts, nopython=True)(fn)

        x = np.arange(5)
        r = opt_fn(x)

        self.assertEqual(r, [0, 1, 2, 3, 4])
        self.assertEqual(type(r), list)
        self.assertEqual(cnts.frame_count, 1)

    def test_numpy_size_attr(self):
        def fn(x):
            return x.size + x

        cnts = torch._dynamo.testing.CompileCounter()
        opt_fn = torch._dynamo.optimize(cnts, nopython=True)(fn)

        x = np.arange(5)
        r = opt_fn(x)

        self.assertEqual(r, fn(x))
        self.assertEqual(type(r), np.ndarray)
        self.assertEqual(cnts.frame_count, 1)

    def test_numpy_no_raise(self):
        def _inf_nan_preprocess(t, t_np):
            t_np = np.nan_to_num(t_np)
            return t, t_np

        def fn():
            # shape, dims format
            test_cases = (
                (3, 3),
                (4, 4),
                (5, 5),
            )

            for shape in test_cases:
                t = torch.randn(shape, dtype=torch.complex64)
                t_np = np.random.randn(*shape).astype(np.complex64)

                _, t_np = _inf_nan_preprocess(t, t_np)
                print(t, t_np)  # Just a side effect so that compilation kicks in

        cnt = CompileCounterWithBackend("inductor")
        fn = torch._dynamo.optimize(cnt)(fn)
        fn()
        self.assertEqual(cnt.frame_count, ifdynstaticdefault(2, 1))

    def test_mandelbrot_numpy(self):
        def mandelbrot_numpy(max_iter):
            # Define the boundaries of the complex plane
            xn = 450
            yn = 375
            xmin = -2.25
            xmax = 0.75
            ymin = -1.25
            ymax = 1.25

            # Create the grid of complex numbers
            x_values = np.linspace(xmin, xmax, xn, dtype=np.float64)
            y_values = np.linspace(ymin, ymax, yn, dtype=np.float64)
            rx, iy = np.meshgrid(x_values, y_values, indexing="xy")

            x = rx.copy()
            y = iy.copy()
            mask = np.zeros_like(x)
            for i in range(max_iter):
                x_prev = x
                y_prev = y
                x = x_prev**2 - y_prev**2 + rx
                y = 2 * x_prev * y_prev + iy
                inside = np.sqrt(x**2 + y**2) <= 2
                mask += inside
            return mask

        cnts = torch._dynamo.testing.CompileCounter()
        opt_fn = torch._dynamo.optimize(cnts, nopython=True)(mandelbrot_numpy)
        n_iter = torch._dynamo.config.cache_size_limit - 2
        for i in range(n_iter):
            x = i + 3
            ref = mandelbrot_numpy(x)
            res = opt_fn(x)
            self.assertEqual(ref, res)
        # We need to specialise the number as it's in a forloop
        self.assertEqual(cnts.frame_count, n_iter)

    def test_numpy_as_global(self):
        global x
        x = np.arange(10)

        @torch.compile(fullgraph=True)
        def fn(y):
            return y + x + x

        r = fn(np.arange(10))
        self.assertEqual(type(r), np.ndarray)
        self.assertEqual(r, x * 3)
        del x

    def test_numpy_gt(self):
        x = np.arange(10)

        @torch.compile
        def fn(y):
            return y >= 3

        r = fn(x)
        self.assertEqual(type(r), np.ndarray)
        self.assertEqual(r, x >= 3)

    def test_numpy_min(self):
        x = np.arange(10)

        @torch.compile
        def fn(y):
            return min(y, 3), min(y, y - 1)

        r1, r2 = fn(x)
        self.assertEqual(type(r1), np.ndarray)
        self.assertEqual(type(r2), np.ndarray)
        self.assertEqual(r1, np.minimum(x, 3))
        self.assertEqual(r2, np.minimum(x, x - 1))

    def test_graph_break_correctly_when_passing_numpy_ndarray_to_torch_function(self):
        # from transformers/models/big_bird/modeling_big_bird.py
        def fn(x: int, y: torch.Tensor):
            ndarray_list = [np.ones([2, x])]
            ndarray = np.stack(ndarray_list, axis=0)
            tensor = torch.tensor(ndarray, dtype=torch.long)
            tensor.unsqueeze_(0)
            return tensor + y

        cnts = torch._dynamo.testing.CompileCounter()
        opt_fn = torch._dynamo.optimize(cnts)(fn)
        for x in range(1, 10):
            y = torch.randn([1, 2, x])
            ref = fn(x, y)
            res = opt_fn(x, y)
            self.assertEqual(ref, res)
        # It's all traced once with x = 1, x = 2 and then x = ks0
        # For dynamic it's x=1 and x=ks0
        self.assertEqual(cnts.frame_count, ifdynstaticdefault(3, 2))

    def test_numpy_with_builtin_type(self):
        x = np.random.rand(5)

        def fn(x):
            return (x * 5).astype(bool).astype(float).astype(int) + 8

        cnts = torch._dynamo.testing.CompileCounter()
        opt_fn = torch._dynamo.optimize(cnts)(fn)

        r = opt_fn(x)
        self.assertEqual(r.dtype, int)
        self.assertEqual(cnts.frame_count, 1)

    def test_with_builtin_type(self):
        x = torch.randn(5)

        def fn(x):
            return (x * 5).to(bool).to(float).to(int) + 8

        cnts = torch._dynamo.testing.CompileCounter()
        opt_fn = torch._dynamo.optimize(cnts)(fn)

        r = opt_fn(x)
        self.assertEqual(r.dtype, torch.int64)
        self.assertEqual(cnts.frame_count, 1)

    def test_numpy_unique_f16(self):
        def fn():
            x = np.asarray([1, 1, 2, 2, 3], dtype=np.float16)
            return np.unique(x)

        cnts = torch._dynamo.testing.CompileCounter()
        opt_fn = torch._dynamo.optimize(cnts)(fn)

        r = opt_fn()
        self.assertEqual(r.dtype, np.float16)
        self.assertEqual(cnts.frame_count, 1)

    def test_numpy_fallback_on_eager(self):
        def fn():
            return np.asarray(["L", "U"])

        cnts = torch._dynamo.testing.CompileCounter()
        opt_fn = torch._dynamo.optimize(cnts)(fn)

        r = opt_fn()
        self.assertEqual(cnts.frame_count, 0)  # graph break
        self.assertEqual(r, np.asarray(["L", "U"]))

        # repeat with a different function
        def fn2():
            return np.random.choice(["L", "U"])

        cnts2 = torch._dynamo.testing.CompileCounter()
        opt_fn2 = torch._dynamo.optimize(cnts2)(fn2)

        r2 = fn2()
        self.assertEqual(cnts.frame_count, 0)
        assert r2 in ("L", "U")

    def test_trace_ndarray_frame(self):
        def fn(x):
            x = x**2
            print("graph break.")
            return 2 * x

        counter = CompileCounter()
        compiled_fn = torch._dynamo.optimize(counter)(fn)

        x = np.arange(8)
        self.assertEqual(fn(x), compiled_fn(x))
        self.assertEqual(counter.frame_count, 2)

    def test_trace_ndarray_frame_2(self):
        # no tensors/ndarray as inputs in the frame
        def fn(x):
            print("graph break.")
            return 2 * np.arange(x)

        counter = CompileCounter()
        compiled_fn = torch._dynamo.optimize(counter)(fn)

        x = 8
        self.assertEqual(fn(x), compiled_fn(x))
        self.assertEqual(counter.frame_count, 1)

    def test_numpy_non_torch_dtype(self):
        # test that we gracefully graph break on dtypes
        # that do not have pytorch equivalents.
        def fn(x):
            return isinstance(x, torch.Tensor)

        cnts = torch._dynamo.testing.CompileCounter()
        opt_fn = torch._dynamo.optimize(cnts)(fn)

        # torch does not have the `uint16` dtype
        for x in [np.array([42], dtype=np.uint16), np.uint16(42), np.dtype("uint16")]:
            r = opt_fn(x)

            self.assertEqual(r, False)
            self.assertEqual(cnts.frame_count, 0)  # graph break

    def test_numpy_iter(self):
        # test that iteration over an ndarray produces ndarrays not bare tensors
        def fn(x):
            return [bm for bm in x]

        cnts = torch._dynamo.testing.CompileCounter()
        opt_fn = torch._dynamo.optimize(cnts)(fn)

        proba_map = np.arange(3)[:, None]
        res = opt_fn(proba_map)

        self.assertEqual([type(r) for r in res], [np.ndarray, np.ndarray, np.ndarray])
        self.assertEqual(res, [np.array([0]), np.array([1]), np.array([2])])
        self.assertEqual(cnts.frame_count, 1)

    # cache size limit needs to be larger than the `dtypes` list size
    @torch._dynamo.config.patch(cache_size_limit=12)
    def test_dtypes_no_graphbreaks(self):
        dtypes = [
            # floats
            float,
            np.float64,
            "float64",
            np.float32,
            "float32",
            # np.dtype('float64')   # XXX: this is not supported, yet
            # integers
            int,
            "int",
            np.intp,
            np.int32,
            np.uint8
            # np.dtype('int')       # XXX: as above
        ]

        def fn(dt):
            return np.arange(5, dtype=dt)

        for dtyp in dtypes:
            cnts = torch._dynamo.testing.CompileCounter()
            opt_fn = torch._dynamo.optimize(cnts)(fn)

            val = fn(dtyp)
            opt_val = opt_fn(dtyp)

            self.assertEqual(cnts.frame_count, 1)  # no graph break

    # setting the config value makes the PRNG identical to numpy's
    # NB this may involve a graph break
    @torch._dynamo.config.patch(use_numpy_random_stream=True)
    def test_numpy_random_config_to_numpy(self):
        @torch.compile
        def fn():
            return np.random.uniform(size=13)

        self.assertEqual(fn().shape, (13,))

    def test_inplace_view_on_graph_input(self):
        # graph break when calling methods with inplace_view tag on graph input
        func_args_map = {
            lambda x: x.resize_(6).mul_(2): torch.ones(4),
            lambda x: x.t_().mul_(2): torch.rand(2, 3),
            lambda x: x.transpose_(0, 1).mul_(2): torch.rand(2, 3),
            lambda x: x.squeeze_().mul_(2): torch.rand(1, 2, 3),
            lambda x: x.unsqueeze_(0).mul_(2): torch.rand(2, 3),
            lambda x: x.resize_as_(torch.rand(200, 300)): torch.rand(2, 3),
            lambda x: x.swapaxes_(0, 1).mul_(2): torch.rand(2, 3),
            lambda x: x.swapdims_(0, 1).mul_(2): torch.rand(2, 3),
            lambda x: x.rename_("N", "C").mul_(2): torch.zeros(2, 3),
            lambda x: x.as_strided_((3, 2), (2, 1)).mul_(2): torch.zeros(2, 3),
            lambda x: x.detach_().mul_(2): torch.zeros(2, 3),
        }
        for func, args in func_args_map.items():
            args_clone = args.clone()
            cnts = torch._dynamo.testing.CompileCounter()
            opt_f = torch._dynamo.optimize(cnts)(func)
            self.assertTrue(same(func(args).shape, opt_f(args_clone).shape))
            self.assertEqual(cnts.frame_count, 1)
            self.assertEqual(cnts.op_count, 1)  # mul_

    def test_out_variants_with_resizing_on_graph_inputs(self):
        def fn(x, y):
            return torch.cosh(x, out=y) + 1

        x = torch.rand(2, 3)
        y = torch.rand(4)

        cnts = torch._dynamo.testing.CompileCounter()
        opt_fn = torch.compile(fn, backend=cnts)
        self.assertTrue(same(fn(x, y), opt_fn(x.clone(), y.clone())))
        self.assertEqual(cnts.frame_count, 1)

    def test_out_variants_with_resizing_on_graph_inputs_with_dynamic(self):
        # https://github.com/pytorch/pytorch/issues/120482
        class CustomModel(torch.nn.Module):
            def __init__(self):
                super().__init__()

            def forward(self, inputs):
                return torch.outer(**inputs)

        compile_fn = torch.compile(CustomModel(), fullgraph=True)

        shapes = [(2, 1), (6, 1), (4, 1)]
        for shape in shapes:
            vec1, vec2 = shape
            input_tensor1 = torch.randn(vec1)
            input_tensor2 = torch.randn(vec2)
            out_tensor = torch.empty(shape)
            args = {"input": input_tensor1, "vec2": input_tensor2, "out": out_tensor}
            res = compile_fn(args)
            opt_res = res.clone()  # cuz this is out and we mutate it
            res = CustomModel()(args)
            self.assertEqual(res, opt_res)

    def test_dict_mutation_side_effect(self):
        def fn(d):
            d["c"] = d["a"] + d.pop("b")
            return d

        args1 = {"a": torch.randn(10), "b": torch.randn(10)}
        args2 = dict(args1)
        assert fn(args1) is args1
        cnts = torch._dynamo.testing.CompileCounter()
        opt_fn = torch._dynamo.optimize(cnts)(fn)
        self.assertIs(opt_fn(args2), args2)
        self.assertTrue(same(args1, args2))
        self.assertEqual(cnts.frame_count, 1)
        self.assertEqual(cnts.op_count, 1)

    def test_dict_order_keys(self):
        def fn(d):
            return d["a"] - d["b"]

        args1 = {}
        args1["a"] = torch.rand(10)
        args1["b"] = torch.rand(10)
        cnts = torch._dynamo.testing.CompileCounter()
        opt_fn = torch._dynamo.optimize(cnts)(fn)
        self.assertEqual(fn(args1), opt_fn(args1))
        self.assertEqual(cnts.frame_count, 1)
        self.assertEqual(cnts.op_count, 1)
        # A different order of keys recompiles
        args2 = {}
        args2["b"] = args1["b"]
        args2["a"] = args1["a"]
        self.assertEqual(fn(args2), opt_fn(args2))
        self.assertEqual(cnts.frame_count, 2)
        # Extra calls don't recompile
        self.assertEqual(cnts.frame_count, 2)

    def test_dict_namedtuple(self):
        def fn(d):
            return d[3] * 2

        args1 = {collections.namedtuple: None, 3: torch.randn(3)}
        cnts = torch._dynamo.testing.CompileCounter()
        opt_fn = torch._dynamo.optimize(cnts)(fn)
        self.assertEqual(fn(args1), opt_fn(args1))
        self.assertEqual(cnts.frame_count, 1)
        # Test a failing namedtuple guard
        args2 = {2: None, 3: torch.randn(3)}
        self.assertEqual(fn(args2), opt_fn(args2))
        self.assertEqual(cnts.frame_count, 2)

    def test_dict_order_keys_tensors(self):
        def fn(d, x):
            return d[x] + 3

        args1 = {}
        x = torch.randn(10)
        y = torch.randn(10)
        z = torch.randn(10)
        args1[x] = y
        args1[3] = z

        cnts = torch._dynamo.testing.CompileCounter()
        opt_fn = torch._dynamo.optimize(cnts)(fn)
        self.assertEqual(fn(args1, x), opt_fn(args1, x))
        self.assertEqual(cnts.frame_count, 1)

        # Calling again doesn't recompile (same id and key order)
        opt_fn(args1, x)
        self.assertEqual(cnts.frame_count, 1)
        args2 = {}
        args2[3] = z
        args2[x] = y

        # Different order recompiles
        self.assertEqual(fn(args2, x), opt_fn(args2, x))
        self.assertEqual(cnts.frame_count, 2)

    def test_dict_order_keys_modules(self):
        def fn(d, x):
            return d[x](torch.ones(2, 2))

        args1 = {}
        x = torch.nn.Linear(2, 2)
        y = torch.nn.Linear(2, 2)
        z = torch.nn.Linear(2, 2)
        args1[x] = y
        args1[3] = z

        cnts = torch._dynamo.testing.CompileCounter()
        opt_fn = torch._dynamo.optimize(cnts)(fn)
        self.assertEqual(fn(args1, x), opt_fn(args1, x))
        self.assertEqual(cnts.frame_count, 1)

        # Calling again doesn't recompile (same id and key order)
        opt_fn(args1, x)
        self.assertEqual(cnts.frame_count, 1)
        args2 = {}
        args2[3] = z
        args2[x] = y

        # Different order recompiles
        self.assertEqual(fn(args2, x), opt_fn(args2, x))
        self.assertEqual(cnts.frame_count, 2)

    def test_dunder_new_function_inlining(self):
        # https://github.com/pytorch/pytorch/issues/107460

        counters.clear()

        class ModelA(torch.nn.Module):
            def __init__(self):
                super().__init__()

            def forward(self, x):
                return torch.tanh(x + 1)

        class ModelB(torch.nn.Module):
            def __new__(cls):
                return ModelA()

        class Model(torch.nn.Module):
            def __init__(self):
                super().__init__()
                self.layer = torch.nn.Linear(2, 2)

            def forward(self, x):
                other = ModelB()
                return self.layer(x) + other(x)

        x = torch.rand(2, 2)
        m = Model()

        opt_m = torch.compile(backend="eager")(m)
        ref = m(x)
        res = opt_m(x)
        self.assertTrue(same(ref, res))
        self.assertEqual(len(counters["graph_break"]), 1)
        self.assertFalse("super() nn.Module.__init__" in counters["graph_break"])

    def test_class_duner_mro(self):
        class ModuleA(torch.nn.Module):
            pass

        class ModuleB(ModuleA):
            pass

        def fn(x, mod):
            if ModuleA in type(mod).__mro__:
                return x + 1
            else:
                return x - 1

        x = torch.rand(2, 3)
        mod = ModuleB()
        opt_fn = torch.compile(backend="eager", fullgraph=True)(fn)
        ref = fn(x, mod)
        res = opt_fn(x, mod)
        self.assertTrue(same(ref, res))

    def test_nested_wraps(self):
        def foo(x, y):
            def add(x, y):
                return x + y

            @functools.wraps(add)
            def wrapped_call(x, y):
                return add(x, y)

            return wrapped_call(x, y)

        x = torch.randn(3, 3)
        y = torch.randn(3, 3)

        o = torch.compile(foo, fullgraph=True, backend="eager")(x, y)
        self.assertEqual(o, x + y)

        def foo(x, y):
            def nested_call(x, y):
                def mul(x, y):
                    return x * y

                @functools.wraps(mul)
                def double_nested_call(x, y):
                    return mul(x, y)

                return double_nested_call(x, y)

            return nested_call(x, y)

        o = torch.compile(foo, fullgraph=True, backend="eager")(x, y)
        self.assertEqual(o, x * y)

    def test_module_deepcopy(self):
        m1 = torch.nn.Sequential(
            torch.nn.Linear(10, 10),
            torch.nn.ReLU(),
            torch.nn.Linear(10, 10),
            torch.nn.ReLU(),
        )
        m2 = torch.nn.Sequential(
            torch.nn.Linear(10, 10),
            torch.nn.ReLU(),
            torch.nn.Linear(10, 10),
            torch.nn.ReLU(),
        )

        def fn(m, x):
            m_copy = copy.deepcopy(m)
            return m_copy(x)

        v = torch.randn(10)
        correct1 = fn(m1, v)
        correct2 = fn(m2, v)
        cnts = torch._dynamo.testing.CompileCounter()
        opt_fn = torch._dynamo.optimize(cnts)(fn)
        for _ in range(10):
            self.assertTrue(same(opt_fn(m1, v), correct1))
        for _ in range(10):
            self.assertTrue(same(opt_fn(m2, v), correct2))
        self.assertEqual(cnts.frame_count, 1)
        self.assertEqual(cnts.op_count, 4)

    def test_type_copy(self):
        def fn(seq):
            a, b = seq
            return type(seq)([a + 1, b + 2, a + b])

        args1 = [torch.randn(10), torch.randn(10)]
        args2 = (torch.randn(10), torch.randn(10))
        correct1 = fn(args1)
        correct2 = fn(args2)
        cnts = torch._dynamo.testing.CompileCounter()
        opt_fn = torch._dynamo.optimize(cnts)(fn)
        self.assertTrue(same(opt_fn(args1), correct1))
        self.assertTrue(same(opt_fn(args2), correct2))
        self.assertIsInstance(opt_fn(args1), list)
        self.assertIsInstance(opt_fn(args2), tuple)
        self.assertEqual(cnts.frame_count, 2)
        self.assertEqual(cnts.op_count, 6)

    def test_setattr_mutation1(self):
        class MyObj:  # noqa: B903
            def __init__(self, a, b):
                self.a = a
                self.b = b

        def fn(obj):
            obj.c = obj.a * obj.b + 1
            obj.b = obj.a * obj.c + 2
            obj.a = obj.b * obj.c + 3
            obj.c = obj.a * obj.b + 4
            obj.b = obj.a * obj.c + 5
            obj.a = obj.b * obj.c + 6
            return obj

        x1 = torch.randn(10)
        x2 = torch.randn(10)
        obj1 = MyObj(x1, x2)
        obj2 = MyObj(x1, x2)
        fn(obj2)
        cnts = torch._dynamo.testing.CompileCounter()
        opt_fn = torch._dynamo.optimize(cnts)(fn)
        self.assertIs(opt_fn(obj1), obj1)
        self.assertTrue(same(obj1.a, obj2.a))
        self.assertTrue(same(obj1.b, obj2.b))
        self.assertTrue(same(obj1.c, obj2.c))
        self.assertEqual(cnts.frame_count, 1)
        self.assertEqual(cnts.op_count, 12)

    def test_setattr_mutation2(self):
        class MyObj:
            def __init__(self, x):
                self.a = x + 1
                self.b = x + 2

        def fn(x):
            x = x / 3.0
            obj = MyObj(x)
            obj.c = obj.a * obj.b + 1
            obj.b = obj.a * obj.c + 2
            obj.a = obj.b * obj.c + 3
            return obj

        x1 = torch.randn(10)
        obj2 = fn(x1)

        cnts = torch._dynamo.testing.CompileCounter()
        opt_fn = torch._dynamo.optimize(cnts)(fn)
        obj1 = opt_fn(x1)
        self.assertTrue(same(obj1.a, obj2.a))
        self.assertTrue(same(obj1.b, obj2.b))
        self.assertTrue(same(obj1.c, obj2.c))
        self.assertEqual(cnts.frame_count, 1)
        self.assertEqual(cnts.op_count, 9)

    def test_setattr_mutation3(self):
        # TODO(jansel): dead code eliminate the object creation
        class MyObj:
            def __init__(self, x):
                super().__init__()
                self.a = x + 1
                self.b = x + 2

        def fn(x):
            x = x / 3.0
            obj = MyObj(x)
            obj.c = obj.a * obj.b + 1
            obj.b = obj.a * obj.c + 2
            obj.a = obj.b * obj.c + 3
            return obj.a, obj.b, obj.c

        x1 = torch.randn(10)
        obj2 = fn(x1)

        cnts = torch._dynamo.testing.CompileCounter()
        opt_fn = torch._dynamo.optimize(cnts)(fn)
        obj1 = opt_fn(x1)
        self.assertTrue(same(obj1, obj2))
        self.assertEqual(cnts.frame_count, 1)
        self.assertEqual(cnts.op_count, 9)

    def test_user_defined_class_name(self):
        class MyClassFoo:
            pass

        def fn1(a, b, c):
            tmp = MyClassFoo()
            if tmp.__class__.__name__ == "MyClassFoo":
                return a - b / c

        torch._dynamo.testing.standard_test(self, fn=fn1, nargs=3)

    def test_user_defined_class_python_type(self):
        class MyClass1:
            pass

        class ExampleMeta(type):
            pass

        class MyClass2(metaclass=ExampleMeta):
            pass

        def fn(x, c):
            if isinstance(c, MyClass1):
                return x + 1
            elif isinstance(c, MyClass2):
                return x + 2
            else:
                return x + 3

        x = torch.rand(3)
        opt_fn = torch._dynamo.optimize("eager")(fn)
        for c in [MyClass1, MyClass2]:
            ref = fn(x, c)
            res = opt_fn(x, c)
            self.assertTrue(same(ref, res))

    def test_super_calling_with_metaclass(self):
        class ExampleMeta(type):
            pass

        class MyClass1(metaclass=ExampleMeta):
            coeff = 4  # Force the constant guard to test source in guards

            @classmethod
            def add(cls, x):
                return x + 1

        class MyClass2(MyClass1):
            @classmethod
            def add(cls, x):
                torch._dynamo.graph_break()
                return x + super().add(x) + super().coeff

        def fn(x, obj):
            return x + obj.add(x)

        x = torch.rand(3)
        obj = MyClass2()
        opt_fn = torch._dynamo.optimize("eager")(fn)
        ref = fn(x, obj)
        res = opt_fn(x, obj)
        self.assertTrue(same(ref, res))

    def test_usr_cls_staticmethod(self):
        class Foo:
            @staticmethod
            def bar(a, b):
                return a + b

        def fn(a, b):
            return Foo.bar(a, b) - 1

        torch._dynamo.testing.standard_test(self, fn=fn, nargs=2)

    def test_usr_cls_classmethod(self):
        class Foo:
            @classmethod
            def bar(cls, a, b):
                return a + b

        def fn(a, b):
            return Foo.bar(a, b) - 1

        torch._dynamo.testing.standard_test(self, fn=fn, nargs=2)

    def test_dunder_methods(self):
        class Foo:
            def __init__(self, val):
                super().__init__()
                self.val = val

            def __add__(self, other):
                return Foo(self.val + other.val)

            def __mul__(self, other):
                return Foo(self.val * other.val)

            def __truediv__(self, other):
                return Foo(self.val / other.val)

            def __sub__(self, other):
                return Foo(self.val - other.val)

        def fn(a, b, c):
            return Foo(a) + Foo(b) * Foo(c) / Foo(a) - Foo(b)

        torch._dynamo.testing.standard_test(self, fn=fn, nargs=3, expected_ops=4)

    def test_function_annotation(self):
        class Variable:
            pass

        def fn(x):
            x = x / 3.0

            def inner(y: typing.List[Variable]):
                return x + 1

            return inner

        x1 = torch.randn(10)
        obj2 = fn(x1)([])

        cnts = torch._dynamo.testing.CompileCounter()
        opt_fn = torch._dynamo.optimize_assert(cnts)(fn)
        opt_fn_inner = torch._dynamo.optimize_assert(cnts)(opt_fn(x1))
        obj1 = opt_fn_inner([])
        self.assertTrue(same(obj1, obj2))
        self.assertEqual(cnts.frame_count, 2)
        self.assertEqual(cnts.op_count, 2)

    def test_nested_closure(self):
        v0 = torch.randn(10)

        def fn1():
            v1 = torch.randn(10)

            def fn2(*args, **kwargs):
                assert len(args) == 1
                assert len(kwargs) == 1
                v2 = torch.randn(10) + args[0] + kwargs["b"]

                def fn3(v3=torch.randn(10)):
                    def fn4():
                        return v0 + v1 + v2 + v3 + 1

                    return fn4

                return fn3

            return fn2(1, b=2)()

        cnts = torch._dynamo.testing.CompileCounter()
        opt_fn1 = torch._dynamo.optimize_assert(cnts)(fn1)
        tmp1 = torch._dynamo.optimize_assert(cnts)(opt_fn1())
        tmp2 = torch._dynamo.optimize_assert(cnts)(opt_fn1())
        self.assertTrue(tmp1().shape, (10,))
        self.assertTrue(same(tmp1(), tmp1()))
        self.assertFalse(same(tmp1(), tmp2()))
        self.assertEqual(cnts.frame_count, 2)
        self.assertEqual(cnts.op_count, 9)

    def test_nested_closure_mutation(self):
        def fn1():
            v1 = torch.randn(10)

            def fn2():
                v2 = torch.randn(10)

                def fn3():
                    nonlocal v1, v2
                    v1 += 1
                    v2 += 2
                    return v1 + v2

                return fn3

            rv = fn2()
            rv()
            rv()
            return rv

        torch.manual_seed(9000)
        counter1 = fn1()
        result1 = [counter1(), counter1(), counter1()]

        torch.manual_seed(9000)
        cnts = torch._dynamo.testing.CompileCounter()
        opt_fn1 = torch._dynamo.optimize_assert(cnts)(fn1)
        counter2 = torch._dynamo.optimize_assert(cnts)(opt_fn1())
        result2 = [counter2(), counter2(), counter2()]
        result1.append(counter1())
        result2.append(counter2())

        self.assertTrue(same(result1, result2))
        self.assertEqual(cnts.frame_count, 2)
        self.assertEqual(cnts.op_count, 11)

    def test_write_to_closures_in_inlining(self):
        out = []
        for use_dynamo in [False, True]:

            def make_counter():
                x = torch.randn(10)

                def counter():
                    nonlocal x
                    x = x + 1
                    return x

                return counter

            torch.manual_seed(0)
            counter = make_counter()
            if not use_dynamo:
                out.append(counter() + counter())
            else:
                cnts = torch._dynamo.testing.CompileCounter()

                @torch._dynamo.optimize(cnts, nopython=True)
                def fn(counter):
                    return counter() + counter()

                out.append(fn(counter))
                self.assertEqual(cnts.frame_count, 1)
                self.assertEqual(cnts.op_count, 3)
                self.assertFalse(same(counter() + counter(), out[-1]))

        self.assertTrue(same(out[0], out[1]))

    def test_closure_out_of_scope_cell(self):
        cell1 = torch.rand(1).item()
        cell2 = torch.rand(3, 3)

        def indirect():
            return direct()

        def direct():
            def inner():
                return cell1 + 1, cell2 + 3

            return inner()

        cnts = torch._dynamo.testing.CompileCounter()
        opt_fn = torch._dynamo.optimize(cnts)(indirect)
        result1, result2 = opt_fn()
        self.assertAlmostEqual(cell1 + 1, result1)
        self.assertTrue(torch.allclose(cell2 + 3, result2))
        self.assertEqual(cnts.frame_count, 1)
        self.assertEqual(cnts.op_count, 1)

    def test_closure_out_of_scope_cell_with_mutation(self):
        cell1 = torch.rand(1).item()
        orig1 = cell1
        cell2 = torch.rand(3, 3)
        orig2 = cell2.clone()

        def indirect():
            return direct()

        def direct():
            def inner():
                nonlocal cell1, cell2
                x = cell2 + 1
                cell1 += 1
                cell2 += 10
                x = x + cell2
                return cell1, cell2, x

            return inner()

        cnts = torch._dynamo.testing.CompileCounter()
        opt_fn = torch._dynamo.optimize(cnts, nopython=True)(indirect)
        for i in range(1, 4):
            result1, result2, _ = opt_fn()
            self.assertAlmostEqual(orig1 + 1 * i, result1)
            self.assertTrue(torch.allclose(orig2 + 10 * i, result2))
            self.assertEqual(cnts.frame_count, 1)
            self.assertEqual(cnts.op_count, 3)
            cnts.clear()

    def test_closure_with_mutation_and_graph_break(self):
        def fn():
            x = torch.zeros(1)

            def subfunc():
                x[0] = backup

            if x[0] >= -1e5:
                pass

            backup = 1
            subfunc()
            return x

        cnts = torch._dynamo.testing.CompileCounter()
        opt_fn = torch._dynamo.optimize(cnts)(fn)
        expected = fn()
        actual = opt_fn()
        self.assertTrue(same(expected, actual))
        self.assertEqual(cnts.frame_count, 2)

    def test_closure_out_of_scope_cell_with_cond(self):
        # Test closure with out-of-scope cell variable, used in a cond
        # where the two branches read different closure variables
        from functorch.experimental.control_flow import cond

        def g(x):
            return x

        class ModuleCondDeep(torch.nn.Module):
            def forward(self, pred, x):
                return self._indirection(pred, x)

            def _indirection(self, pred, x):
                return self.indirection(pred, x)

            def indirection(self, pred, x):
                def true_fn(y):
                    return y + 2

                def false_fn(y):
                    return y - 2

                def shallow(x):
                    return x * 2

                def deep(x):
                    # y = g(x)
                    y = x
                    return cond(
                        x[0][0] > 0,
                        true_fn,
                        false_fn,
                        [y],
                    )

                return cond(pred, shallow, deep, [x])

        mod = ModuleCondDeep()
        opt_mod = torch._dynamo.optimize("eager")(mod)
        inp = torch.randn(3, 3)
        exp1 = mod(torch.tensor(False), inp)
        actual1 = opt_mod(torch.tensor(False), inp)
        exp2 = mod(torch.tensor(True), inp)
        actual2 = opt_mod(torch.tensor(True), inp)
        self.assertTrue(torch.allclose(exp1, actual1))
        self.assertTrue(torch.allclose(exp2, actual2))

    def test_top_package_import(self):
        def fn(x):
            import torch.fx

            assert not isinstance(x, torch.fx.Proxy)
            return torch.sin(x)

        x = torch.randn(4, 5)
        ref = fn(x)
        cnts = torch._dynamo.testing.CompileCounter()
        opt_fn = torch._dynamo.optimize_assert(cnts)(fn)
        res = opt_fn(x)
        self.assertTrue(same(ref, res))

    def test_typing_typevar(self):
        def fn(x):
            def sumt(y: torch.Tensor) -> torch.Tensor:
                return torch.sum(y)

            def foo(c: typing.Callable[[T], T], y: T) -> T:
                return c(y)

            return foo(sumt, x)

        x = torch.randn(3)
        ref = fn(x)
        cnts = torch._dynamo.testing.CompileCounter()
        opt_fn = torch._dynamo.optimize_assert(cnts)(fn)
        res = opt_fn(x)
        self.assertTrue(same(ref, res))
        self.assertEqual(cnts.frame_count, 1)

    def test_typing_union_and_optional(self):
        def fn(x):
            a = torch.jit.annotate(typing.Dict[str, typing.Optional[torch.Tensor]], {})
            b = torch.jit.annotate(
                typing.Dict[str, typing.Union[torch.Tensor, None]], {}
            )
            return a, b, x + 1

        x = torch.randn(3)
        ref = fn(x)
        opt_fn = torch._dynamo.optimize("eager", nopython=False)(fn)
        res = opt_fn(x)
        self.assertTrue(same(ref, res))

    def test_optimize_on_module(self):
        class MockModule(torch.nn.Module):
            def __init__(self):
                super().__init__()
                self.relu = torch.nn.ReLU()

            def custom_member(self):
                # Just for checking that Dynamo returned mod object can redirect
                # to this method
                pass

            def forward(self, x):
                return self.relu(x)

        cnts1 = torch._dynamo.testing.CompileCounter()
        mod = MockModule()
        optimized_mod = torch._dynamo.optimize(cnts1, nopython=True)(mod)

        a = torch.randn(10)
        ref = mod(a)
        res = optimized_mod(a)

        optimized_mod.custom_member()

        self.assertTrue(same(ref, res))

    def test_nested_optimize_decorator(self):
        cnts2 = torch._dynamo.testing.CompileCounter()
        cnts3 = torch._dynamo.testing.CompileCounter()

        @torch._dynamo.run()
        def fn1(x):
            return torch.sin(x) * 10

        @torch._dynamo.optimize(cnts2, nopython=True)
        def fn2(x):
            return fn1(x) + 1

        @torch._dynamo.optimize(cnts3, nopython=True)
        def fn3(x):
            return torch.relu(fn2(x))

        fn3(torch.randn(4, 5))
        self.assertEqual(cnts2.frame_count, 0)
        self.assertEqual(cnts3.frame_count, 1)
        self.assertEqual(cnts3.op_count, 4)

    def test_nested_optimize_run(self):
        cnts = torch._dynamo.testing.CompileCounter()

        @torch._dynamo.optimize(cnts, nopython=True)
        def fn(x):
            return torch.relu(torch.cos(x) + torch.sin(x))

        fn(torch.randn(4))
        self.assertEqual(cnts.frame_count, 1)

        fn(torch.randn(4, 4))
        self.assertEqual(cnts.frame_count, 2)

        # Test that run works on a decorated fn
        fn = torch._dynamo.run(fn)
        fn(torch.randn(4, 4, 4))
        self.assertEqual(cnts.frame_count, 2)

    def test_nested_optimize(self):
        cnts1 = torch._dynamo.testing.CompileCounter()
        cnts2 = torch._dynamo.testing.CompileCounter()

        def fn(x):
            return torch.relu(torch.cos(x) + torch.sin(x))

        fn1 = torch._dynamo.optimize(cnts1, nopython=True)(fn)
        fn2 = torch._dynamo.optimize(cnts2, nopython=True)(fn1)

        # The first optimize in the nesting should be ignored
        fn2(torch.randn(4))
        self.assertEqual(cnts2.frame_count, 1)
        self.assertEqual(cnts1.frame_count, 0)

        # Since the fn code object is already compiled, calling fn1 should
        # directly call the compiled_fn callable.
        torch._dynamo.run()(fn1)(torch.randn(4))
        self.assertEqual(cnts1.frame_count, 0)

        # Test same behavior by reversing the calls
        torch._dynamo.reset()
        cnts1 = torch._dynamo.testing.CompileCounter()
        cnts2 = torch._dynamo.testing.CompileCounter()
        fn1 = torch._dynamo.optimize(cnts1, nopython=True)(fn)
        fn2 = torch._dynamo.optimize(cnts2, nopython=True)(fn1)
        fn1(torch.randn(4))
        self.assertEqual(cnts1.frame_count, 1)
        torch._dynamo.run()(fn2)(torch.randn(4))
        self.assertEqual(cnts2.frame_count, 0)

    def test_torch_size(self):
        cnts = torch._dynamo.testing.CompileCounter()

        def fn(x):
            output_size = torch.Size([10, 10])
            x = x.view(*output_size)
            return (x,)

        x = torch.randn(100, requires_grad=True)
        x_clone = x.clone()
        ref = fn(x)

        opt_fn = torch._dynamo.optimize(cnts, nopython=True)(fn)
        res = opt_fn(x_clone)

        self.assertTrue(same(ref, res))

    def test_torch_size_numel(self):
        cnts = torch._dynamo.testing.CompileCounter()

        def fn():
            return torch.Size([10, 8]).numel()

        opt_fn = torch._dynamo.optimize(cnts, nopython=True)(fn)
        num = torch.Size([10, 8]).numel()
        self.assertEqual(opt_fn(), num)

    def test_torch_size_numel_dynamic(self):
        cnts = torch._dynamo.testing.CompileCounter()

        def fn(x):
            return x.size().numel()

        opt_fn = torch._dynamo.optimize(cnts, nopython=True)(fn)
        x = torch.rand(10, 1, 8, 1)
        expect = fn(x)
        self.assertEqual(opt_fn(x), expect)

    def test_shape_type(self):
        cnts = torch._dynamo.testing.CompileCounter()

        def fn(x):
            return x + (type(x.shape) == torch.Size)

        opt_fn = torch._dynamo.optimize(cnts, nopython=True)(fn)
        x = torch.zeros(())
        self.assertEqual(opt_fn(x), fn(x))

    def test_size_dim(self):
        cnts = torch._dynamo.testing.CompileCounter()

        def fn(x, dim):
            return x.size(dim=dim)

        opt_fn = torch._dynamo.optimize(cnts, nopython=True)(fn)
        x = torch.empty([4, 9, 8])
        self.assertEqual(opt_fn(x, 1), 9)
        self.assertEqual(opt_fn(x, -2), 9)

    def test_stride_dim(self):
        cnts = torch._dynamo.testing.CompileCounter()

        def fn(x, dim):
            return x.stride(dim=dim)

        opt_fn = torch._dynamo.optimize(cnts, nopython=True)(fn)
        x = torch.empty([4, 9, 8])
        self.assertEqual(opt_fn(x, 0), 72)
        self.assertEqual(opt_fn(x, -2), 8)

    def test_torch_seed(self):
        from torch._dynamo.utils import counters

        cnts = torch._dynamo.testing.CompileCounter()
        counters.clear()

        def fn(x):
            attention_seed = int(torch.seed() % sys.maxsize)
            torch.manual_seed(attention_seed)
            return (x,)

        x = torch.randn(10, requires_grad=True)
        ref = fn(x)

        # Python code is needed here, since torch.manual_seed graph-breaks.
        # Refs: https://github.com/pytorch/pytorch/issues/107187
        opt_fn = torch._dynamo.optimize(cnts, nopython=False)(fn)
        res = opt_fn(x)

        self.assertTrue(same(ref, res))
        # Only the torch.seed call is turned into an FX graph.
        self.assertEqual(cnts.op_count, 1)
        self.assertEqual(cnts.frame_count, 1)
        # Graph breaks at manual_seed.
        self.assertEqual(len(counters["graph_break"]), 1)

    def test_is_tensor_like(self):
        cnts = torch._dynamo.testing.CompileCounter()

        def f(x):
            if torch.overrides.is_tensor_like(x):
                return (x * 2,)
            return (torch.ones(10) + x,)

        x = torch.randn(10)
        ref0 = f(x)
        ref1 = f(4)
        opt_f = torch._dynamo.optimize(cnts, nopython=True)(f)
        res0 = opt_f(x)
        res1 = opt_f(4)
        self.assertTrue(same(ref0, res0))
        self.assertTrue(same(ref1, res1))

    def test_is_tensor_like2(self):
        class MyTensor:
            @classmethod
            def __torch_function__(cls, func, types, args=(), kwargs=None):
                if kwargs is None:
                    kwargs = {}

                if func is torch.max:
                    return torch.tensor(123)
                return func(*args, **kwargs)

        def fn(x):
            if torch.overrides.is_tensor_like(x):
                return torch.max(x)
            else:
                return torch.zeros(1)

        x = MyTensor()
        ref0 = fn(x)
        ref1 = fn(4)
        opt_fn = torch._dynamo.optimize("eager")(fn)
        res0 = opt_fn(x)
        res1 = opt_fn(4)
        self.assertTrue(same(ref0, res0))
        self.assertTrue(same(ref1, res1))

    def test_tensor_data(self):
        def fn(x, y):
            return x[y.data]

        x = torch.rand(8)
        y = torch.ones(8).to(torch.int)
        ref = fn(x, y)
        opt_fn = torch._dynamo.optimize("eager", nopython=True)(fn)
        res = opt_fn(x, y)
        self.assertTrue(same(ref, res))

    def test_tensor_layout(self):
        def fn(x):
            return torch.zeros(
                [x.size()[0], x.size()[1]],
                dtype=x.dtype,
                layout=x.layout,
                device=x.device,
            )

        x = torch.rand(2, 3)
        ref = fn(x)
        opt_fn = torch._dynamo.optimize("eager", nopython=True)(fn)
        res = opt_fn(x)
        self.assertTrue(same(ref, res))

    def test_version_ci(self):
        # temporary test to check that the ci torch version is set correctly
        self.assertTrue(hasattr(torch, "_subclasses"))

    @unittest.skipIf(not TEST_CUDA, "requires cuda")
    def test_rand(self):
        cnts = torch._dynamo.testing.CompileCounter()
        device = "cuda"

        def fn():
            return torch.randn(10, device=device)

        torch.manual_seed(10)
        ref_run1 = fn()

        torch.manual_seed(10)
        ref_run2 = fn()
        self.assertTrue(same(ref_run1, ref_run2))

        torch.manual_seed(10)
        opt_fn = torch._dynamo.optimize(cnts, nopython=True)(fn)
        res = opt_fn()

        self.assertTrue(same(res, ref_run1))

    def test_slice_input(self):
        cnts = torch._dynamo.testing.CompileCounter()

        def getitem(a, idx):
            if isinstance(idx, slice):
                return (
                    torch.zeros(1),
                    a[idx]
                    + [
                        100,
                    ],
                )
            else:
                return (torch.zeros(1), a[idx])

        layers = list(range(10))
        ref0 = getitem(layers, slice(0, 2, 1))
        ref1 = getitem(layers, 2)
        ref2 = getitem(layers, slice(3, 8, 2))
        opt_getitem = torch._dynamo.optimize(cnts, nopython=True)(getitem)
        res0 = opt_getitem(layers, slice(0, 2, 1))
        res1 = opt_getitem(layers, 2)
        res2 = opt_getitem(layers, slice(3, 8, 2))

        self.assertTrue(ref0 == res0)
        self.assertTrue(ref1 == res1)
        self.assertTrue(ref2 == res2)

    def test_grad(self):
        cnts = torch._dynamo.testing.CompileCounter()

        def fn(a, b):
            out = a * b
            out.sum().backward()
            real_out = torch.sigmoid(a.grad + b)
            return real_out

        inps = [torch.randn(4, requires_grad=True) for _ in range(2)]
        for inp in inps:
            inp.grad = None
        ref = fn(*inps)

        for inp in inps:
            inp.grad = None
        opt_fn = torch._dynamo.optimize(cnts)(fn)
        res = opt_fn(*inps)

        self.assertTrue(same(ref, res))

    def test_source_non_input_grad_access(self):
        # This test creates a model, and accesses the grads
        # from its parameter. This means that within dynamo,
        # the tensor we are reading the grad from HAS a source,
        # but is not known to graphargs.
        cnts = torch._dynamo.testing.CompileCounter()

        class TrivialModel(torch.nn.Module):
            def __init__(self):
                super(TrivialModel, self).__init__()
                self.linear = torch.nn.Linear(2, 1)

            def forward(self, x):
                return self.linear(x)

        def fn(a, b):
            outs = []
            for param in model.parameters():
                outs.append(torch.ones(param.grad.size()))
            return outs, param.grad + 1

        model = TrivialModel()
        # Eager
        a = torch.ones([2, 2], requires_grad=True)
        b = torch.ones([2, 2])
        out = model(a)
        out_sum = out.sum()
        out_sum.backward()
        ref = fn(a, b)

        # Compiled
        model = TrivialModel()
        a = torch.ones([2, 2], requires_grad=True)
        b = torch.ones([2, 2])
        out = model(a)
        out_sum = out.sum()
        out_sum.backward()

        opt_fn = torch._dynamo.optimize(cnts, nopython=True)(fn)
        res = opt_fn(a, b)

        self.assertTrue(same(ref, res))
        self.assertEqual(cnts.frame_count, 1)
        self.assertEqual(cnts.op_count, 3)

    def test_intermediary_tensor_grad_access(self):
        # This test creates a model, and accesses the grads
        # from its parameters and an entirely intermediary tensor.
        cnts = torch._dynamo.testing.CompileCounter()

        def fn(a, b):
            intermediary = torch.ones(2, 2)
            c = a + intermediary
            outs = []
            outs.append(intermediary.grad)
            return outs

        # Eager
        a = torch.ones([2, 2], requires_grad=True)
        b = torch.ones([2, 2])
        ref = fn(a, b)

        # Compiled
        a = torch.ones([2, 2], requires_grad=True)
        b = torch.ones([2, 2])
        opt_fn = torch._dynamo.optimize(cnts, nopython=True)(fn)
        res = opt_fn(a, b)
        self.assertTrue(same(ref, res))
        self.assertEqual(cnts.frame_count, 1)
        self.assertEqual(cnts.op_count, 2)

    @skipIfNotPy311
    def test_linetable_311_writer1(self):
        def fn():
            a = 10
            b = 20
            c = a + b
            f = "linetable_writer"
            return f"Test if {f} generates correct co_linetable: {c}"

        keys = bytecode_transformation.get_code_keys()
        code_options = {k: getattr(fn.__code__, k) for k in keys}
        result = bytecode_transformation.clean_and_assemble_instructions(
            bytecode_transformation.cleaned_instructions(fn.__code__),
            keys,
            code_options,
        )
        l1, l2 = list(fn.__code__.co_positions()), list(result[1].co_positions())
        self.assertEqual(len(l1), len(l2))
        for p1, p2 in zip(l1, l2):
            self.assertEqual(p1, p2)
        self.assertEqual(fn.__code__.co_lnotab, result[1].co_lnotab)

    @skipIfNotPy311
    def test_linetable_311_writer2(self):
        """
        test large ops (LOAD_METHOD) and EXTENDED_ARGS
        fn_str is in the form:
        def fn():
            ...
            x0 = 1
            x1 = 1
            ...
            l = [x0, x1, ...]
        """
        fn_str = f"""\
def fn():
    foo.bar(1, 2, 3)
{str(chr(10)).join(' ' * 4 + 'x' + str(i) + ' = 1' for i in range(1 << 9))}
    l = [{' '.join('x' + str(i) + ',' for i in range(1 << 9))}]
        """
        locals = {}
        exec(fn_str, {}, locals)
        fn = locals["fn"]
        orig_inst_str = "\n".join(list(map(str, dis.get_instructions(fn))))
        self.assertIn("EXTENDED_ARG", orig_inst_str)
        self.assertIn("LOAD_METHOD", orig_inst_str)
        keys = bytecode_transformation.get_code_keys()
        code_options = {k: getattr(fn.__code__, k) for k in keys}
        result = bytecode_transformation.clean_and_assemble_instructions(
            bytecode_transformation.cleaned_instructions(fn.__code__),
            keys,
            code_options,
        )
        new_inst_str = "\n".join(list(map(str, result[0])))
        self.assertIn("EXTENDED_ARG", new_inst_str)
        self.assertIn("LOAD_METHOD", new_inst_str)
        l1, l2 = list(fn.__code__.co_positions()), list(result[1].co_positions())
        self.assertEqual(len(l1), len(l2))
        for p1, p2 in zip(l1, l2):
            self.assertEqual(p1, p2)
        self.assertEqual(fn.__code__.co_lnotab, result[1].co_lnotab)

    @unittest.skipIf(
        sys.version_info < (3, 10) or sys.version_info >= (3, 11),
        "linetable test for Python 3.10",
    )
    def test_linetable_310_writer(self):
        def fn():
            a = 10
            b = 20
            c = a + b
            f = "linetable_writer"
            return f"Test if {f} generates correct co_linetable: {c}"

        inst = dis.get_instructions(fn)
        result = bytecode_transformation.assemble(inst, fn.__code__.co_firstlineno)
        self.assertTrue(result[1] == fn.__code__.co_linetable)

    @unittest.skipIf(sys.version_info >= (3, 10), "use lnotab when python < 3.10")
    def test_lnotab_writer(self):
        def fn():
            a = 10
            b = 20
            c = a + b
            f = "lnotab_writer"
            return f"Test if {f} generates correct co_lnotab: {c}"

        inst = dis.get_instructions(fn)
        result = bytecode_transformation.assemble(inst, fn.__code__.co_firstlineno)
        self.assertTrue(result[1] == fn.__code__.co_lnotab)

    def test_tensor_is_contiguous(self):
        def fn(x):
            input = torch.randn((1, 16, 1, 1))
            weight = torch.randn((8, 16, 3, 3))
            weight = weight.to(memory_format=x)
            output = torch.conv2d(input, weight, None, (2, 1), (1, 1), (1, 1), 1)
            return output.is_contiguous(memory_format=x)

        opt_fn = torch._dynamo.optimize("eager")(fn)
        for x in [torch.contiguous_format, torch.channels_last]:
            self.assertEqual(fn(x), opt_fn(x))

    def test_python_slice(self):
        def f1(input):
            y = 0
            for i, x in enumerate(input[2:], 1):
                y = y + x
            return y

        def f2(input):
            y = 0
            for i, x in enumerate(input.shape[2:], 1):
                y = y + x
            return y

        cnts = torch._dynamo.testing.CompileCounter()
        opt_f1 = torch._dynamo.optimize(cnts)(f1)
        opt_f2 = torch._dynamo.optimize(cnts)(f2)
        res1 = opt_f1([1, 2, 3, 5])
        res2 = opt_f2(torch.rand([2, 3, 4, 5]))

        self.assertEqual(res1, 8)
        self.assertEqual(res2, 9)

    def test_enum_as_dict_key(self):
        class MyEnum(enum.Enum):
            FOO = 10
            BAR = 20

        def fn(x):
            y = x + 2
            z = {
                MyEnum.FOO: torch.tensor(1),
                MyEnum.BAR: 10,
                "MyEnum.BAR": torch.tensor(8),
                5: torch.rand(3),
            }
            torch._dynamo.graph_break()
            a = z[MyEnum.FOO] + z["MyEnum.BAR"]
            b = y * 2
            return a, b

        cnts = torch._dynamo.testing.CompileCounter()
        opt_fn = torch._dynamo.optimize(cnts)(fn)
        for _ in range(10):
            x = torch.rand(3)
            ref = fn(x)
            res = opt_fn(x)
            self.assertTrue(same(ref, res))
        self.assertEqual(cnts.frame_count, 2)

    def test_enum_as_dict_key_with_overloaded_str(self):
        class MyEnum(enum.Enum):
            FOO = 10
            BAR = 20

            def __str__(self):
                return self.value

        def fn(x):
            y = x + 2
            z = {
                MyEnum.FOO: torch.tensor(1),
                MyEnum.BAR: 10,
                "MyEnum.BAR": torch.tensor(8),
                5: torch.rand(3),
            }
            torch._dynamo.graph_break()
            a = z[MyEnum.FOO] + z["MyEnum.BAR"]
            b = y * 2
            return a, b

        cnts = torch._dynamo.testing.CompileCounter()
        opt_fn = torch._dynamo.optimize(cnts)(fn)
        for _ in range(10):
            x = torch.rand(3)
            ref = fn(x)
            res = opt_fn(x)
            self.assertTrue(same(ref, res))
        self.assertEqual(cnts.frame_count, 2)

    def test_const_dict_variable_python_type(self):
        from torch._dynamo.variables import ConstantVariable, ConstDictVariable

        make_key = ConstantVariable.create

        d1 = {
            make_key("a"): ConstantVariable.create(10),
            make_key("b"): ConstantVariable.create(20),
        }
        d2 = collections.OrderedDict(
            [
                (make_key("x"), ConstantVariable.create(12)),
                (make_key("y"), ConstantVariable.create(22)),
            ]
        )
        self.assertEqual(ConstDictVariable(d1).python_type(), dict)
        self.assertEqual(
            ConstDictVariable(d2, collections.OrderedDict).python_type(),
            collections.OrderedDict,
        )

    def test_builtin_subclasses_as_method_on_class_type(self):
        class Foo:
            def __init__(self, name):
                self.ame_ = name

            def get_name(self):
                return "Foo " + self.name_

        class Bar(Foo):
            def __init__(self, name):
                self.name_ = name

            def get_name(self):
                return "Bar " + self.name_

        class Baz(Foo):
            def __init__(self, name):  # noqa: B903
                self.name_ = name

            def get_name(self):
                return "Baz " + self.name_

        subs_of_foo_reg = Foo.__subclasses__()

        counter = CompileCounter()

        @torch._dynamo.optimize_assert(counter)
        def fn():
            return Foo.__subclasses__()

        subs_of_foo_optim = fn()

        self.assertEqual(len(subs_of_foo_reg), 2)
        self.assertEqual(subs_of_foo_reg, subs_of_foo_optim)

    def test_builtin_subclasses_as_method_on_var(self):
        class Foo:
            def __init__(self, name):
                self.name_ = name

            def get_name(self):
                return "Foo " + self.name_

        class Bar(Foo):
            def __init__(self, name):
                self.name_ = name

            def get_name(self):
                return "Bar " + self.name_

        class Baz(Bar):
            def __init__(self, name):
                self.name_ = name

            def get_name(self):
                return "Baz " + self.name_

        subs_of_foo_reg = Foo.__subclasses__()
        sub_of_foo_subclass_var_reg = subs_of_foo_reg[0].__subclasses__()

        sub_of_foo_subclass_var_optim = list()
        counter = CompileCounter()

        @torch._dynamo.optimize_assert(counter)
        def fn():
            return Foo.__subclasses__()

        @torch._dynamo.optimize_assert(counter)
        def fn_single(subs_of_foo_optim):
            return subs_of_foo_optim[0].__subclasses__()

        subs_of_foo_optim = fn()
        sub_of_foo_subclass_var_optim = fn_single(subs_of_foo_optim)

        self.assertEqual(len(sub_of_foo_subclass_var_optim), 1)
        self.assertEqual(sub_of_foo_subclass_var_optim, sub_of_foo_subclass_var_reg)

    def test_builtin_str_on_user_defined_function(self):
        def another_fn():
            pass

        def fn():
            return "another_fn" in str(another_fn)

        opt_fn = torch._dynamo.optimize(nopython=True)(fn)
        self.assertTrue(opt_fn())

    def test_enum_no_graphbreaks(self):
        class Foo(enum.Enum):
            FOO = 0
            BAR = 1

        def fn(x, foo):
            if foo is Foo.FOO:
                x = torch.add(x, 1.0)
            x = torch.mul(x, 1.0)
            return x

        x = torch.randn(1)
        cnts = torch._dynamo.testing.CompileCounter()
        opt_fn = torch._dynamo.optimize(cnts, nopython=True)(fn)
        opt_fn(x, Foo.FOO)
        self.assertEqual(cnts.op_count, 2)

        torch._dynamo.reset()
        cnts = torch._dynamo.testing.CompileCounter()
        opt_fn = torch._dynamo.optimize(cnts, nopython=True)(fn)
        opt_fn(x, Foo.BAR)
        self.assertEqual(cnts.op_count, 1)

    def test_repeat_interleave_graphbreaks(self):
        def fn_no_breaks(x):
            # no breaks on self_int
            x += 1
            x = torch.repeat_interleave(x, 2, 3)
            x += 1
            return x

        def fn_has_breaks(x):
            # breaks on self_Tensor
            x += 1
            x = torch.repeat_interleave(x, torch.tensor(2), 3)
            x += 1
            return x

        x = torch.randn([4, 16, 1, 64])

        cnts = torch._dynamo.testing.CompileCounter()
        opt_fn = torch._dynamo.optimize(cnts)(fn_no_breaks)
        opt_fn(x)
        self.assertEqual(cnts.frame_count, 1)

        torch._dynamo.reset()
        cnts = torch._dynamo.testing.CompileCounter()
        opt_fn = torch._dynamo.optimize(cnts)(fn_has_breaks)
        opt_fn(x)
        self.assertEqual(cnts.frame_count, 2)

    def test_id_of_nn_module(self):
        class M(torch.nn.Module):
            def forward(self, x, ref_id):
                self_id = id(self)
                if self_id == ref_id:
                    x = torch.mul(x, 1.0)
                x = torch.add(x, 1.0)
                return x

        m = M().eval()
        data = torch.randn(1)
        cnts = torch._dynamo.testing.CompileCounter()
        correct_ref_id = id(m)
        opt_m = torch._dynamo.optimize(cnts, nopython=True)(m)
        opt_m(data, correct_ref_id)
        # Extra op is the recorded equality test (although once
        # the trace is flattened this is dead!)
        if torch._dynamo.config.assume_static_by_default:
            self.assertExpectedInline(cnts.op_count, """2""")
        else:
            self.assertExpectedInline(cnts.op_count, """3""")

        torch._dynamo.reset()
        cnts = torch._dynamo.testing.CompileCounter()
        incorrect_ref_id = id(m) + 1
        opt_m = torch._dynamo.optimize(cnts, nopython=True)(m)
        opt_m(data, incorrect_ref_id)
        if torch._dynamo.config.assume_static_by_default:
            self.assertExpectedInline(cnts.op_count, """1""")
        else:
            self.assertExpectedInline(cnts.op_count, """2""")

    def test_inline_func_jump_on_tensor_condition(self):
        def f1(input):
            if input == 0:
                return input + 1
            else:
                return input + 2

        def f2(input):
            return f1(input)

        cnts = torch._dynamo.testing.CompileCounter()
        opt_f2 = torch._dynamo.optimize(cnts)(f2)
        res1 = opt_f2(torch.tensor([1.0]))
        res2 = opt_f2(torch.tensor([0.0]))

        self.assertEqual(res1, 3)
        self.assertEqual(res2, 1)

    def test_frozenset_torch_func_contains(self):
        funcs = frozenset([torch.add])

        def fn(x, func):
            if func in funcs:
                x = torch.add(x, 1.0)
            x = torch.mul(x, 1.0)
            return x

        x = torch.randn(1)
        cnts = torch._dynamo.testing.CompileCounter()
        opt_fn = torch._dynamo.optimize(cnts, nopython=True)(fn)
        opt_fn(x, torch.add)
        self.assertEqual(cnts.op_count, 2)

        torch._dynamo.reset()
        cnts = torch._dynamo.testing.CompileCounter()
        opt_fn = torch._dynamo.optimize(cnts, nopython=True)(fn)
        opt_fn(x, torch.mul)
        self.assertEqual(cnts.op_count, 1)

    def test_inline_list_mutation(self):
        def f1(x):
            x.append(torch.ones(8))
            return x

        def f2():
            x = [torch.ones(6)]
            f1(x)
            return x

        res1 = f2()
        cnts = torch._dynamo.testing.CompileCounter()
        opt_f2 = torch._dynamo.optimize(cnts)(f2)
        res2 = opt_f2()
        self.assertTrue(same(res1, res2))

    def test_inline_dict_mutation(self):
        def f1(d):
            d["c"] = d["a"] + d.pop("b")
            return d

        def f2():
            d = {"a": torch.ones(5), "b": torch.ones(5)}
            f1(d)
            return d

        res1 = f2()
        cnts = torch._dynamo.testing.CompileCounter()
        opt_f2 = torch._dynamo.optimize(cnts)(f2)
        res2 = opt_f2()
        self.assertTrue(same(res1, res2))

    def test_inline_local_dict_clear(self):
        def f(d):
            d.clear()
            return d

        inp = {"a": torch.randn(2, 2), "b": torch.randn(2, 2)}
        out = torch.compile(f, backend="eager", fullgraph=True)(inp)
        self.assertEqual(len(out), 0)
        self.assertEqual(len(inp), 0)

    def test_inline_module_attr_dict_clear(self):
        class MyMod(torch.nn.Module):
            def __init__(self):
                super().__init__()
                self.a = {"a": torch.randn(2, 2), "b": torch.randn(2, 2)}

            def forward(self):
                self.a.clear()
                return self.a

        m = MyMod()
        out = torch.compile(m, backend="eager", fullgraph=True)()
        self.assertEqual(len(out), 0)
        self.assertEqual(len(m.a), 0)

    def test_inline_user_defined_dict_attr_clear(self):
        class MyMod:
            def __init__(self):
                self.a = {"a": torch.randn(2, 2), "b": torch.randn(2, 2)}

        def f(obj, inp):
            ret = len(obj.a) + inp
            obj.a.clear()
            return obj.a, ret

        m = MyMod()
        before_len = len(m.a)
        t_inp = torch.ones(1)
        d, ret = torch.compile(f, backend="eager", fullgraph=True)(m, t_inp)
        self.assertEqual(len(m.a), 0)
        self.assertEqual(len(d), 0)
        self.assertEqual(ret, t_inp + before_len)

    def test_recursive_inline_list_mutation(self):
        def f1(x, y):
            x.append(torch.tensor([1.1]))
            y.append(torch.tensor([1.2]))
            return x, y

        def f2(x, y):
            x.append(torch.tensor([2.1]))
            y.append(torch.tensor([2.2]))
            f1(x, y)
            return x, y

        def f3(x):
            x.append(torch.tensor([3.1]))
            y = [torch.tensor([3.2])]
            f2(x, y)
            return x, y

        def f4():
            x = [torch.tensor([4.1])]
            return f3(x)

        res1 = f4()
        cnts = torch._dynamo.testing.CompileCounter()
        opt_f4 = torch._dynamo.optimize(cnts)(f4)
        res2 = opt_f4()
        self.assertTrue(same(res1, res2))

    def test_sample_input(self):
        from torch.testing._internal.common_methods_invocations import SampleInput

        def fn(sample):
            if isinstance(sample.input, torch.Tensor):
                return sample.input * 2
            return torch.zeros(())

        sample = SampleInput(torch.ones(2))
        ref = fn(sample)

        opt_fn = torch._dynamo.optimize("eager")(fn)
        res = opt_fn(sample)

        self.assertTrue(same(ref, res))

    def test_release_input_memory(self):
        x = torch.rand([4])
        x_ref = weakref.ref(x)

        cnts = torch._dynamo.testing.CompileCounter()

        @torch._dynamo.optimize(cnts)
        def foo(x):
            return x + x

        out = foo(x)
        self.assertTrue(same(out, x + x))
        del x
        self.assertIs(x_ref(), None)

    def test_release_module_memory(self):
        mod = torch.nn.Linear(10, 10)
        x = torch.rand([10, 10])
        mod_weight_ref = weakref.ref(mod.weight)
        mod_ref = weakref.ref(mod)

        # Modules that are passed into torch._dynamo optimized functions
        # will normally be held onto through the generated GraphModule,
        # which contains the modules. remove the reference in this backend
        # and test that no additional references are being held.
        class NoLeakBackend:
            def __call__(self, gm: torch.fx.GraphModule, example_inputs):
                gm.mod = None

                def foo(*args, **kwargs):
                    return (1,)

                return foo

        no_leak_backend = NoLeakBackend()

        @torch._dynamo.optimize(no_leak_backend)
        def foo(mod, x):
            return mod(x)

        foo(mod, x)
        del mod
        del x
        self.assertIsNone(mod_ref(), None)
        self.assertIsNone(mod_weight_ref(), None)

    def test_release_scope_memory(self):
        def inner(y):
            y

        inner = torch._dynamo.optimize("eager")(inner)

        p_ref = None

        x = torch.randn((10, 10))
        inner(x)

        p_ref = weakref.ref(x)
        self.assertTrue(p_ref() is not None)
        del x
        self.assertTrue(p_ref() is None)

    def test_update_locals_and_stack_uses_shared_cache(self):
        def fn(x):
            perm = [0, 3, 5]
            perm = list(range(min(perm))) + perm
            perm.extend(i for i in range(x.dim()) if i not in perm)
            return perm

        x = torch.rand([2, 2, 2, 2, 2, 2])
        res1 = fn(x)
        cnts = torch._dynamo.testing.CompileCounter()
        opt_fn = torch._dynamo.optimize(cnts)(fn)
        res2 = opt_fn(x)
        self.assertTrue(same(res1, res2))

    def test_dict_reconstruct_keeps_original_order(self):
        def fn():
            modules = collections.OrderedDict([("act", torch.nn.ReLU())])
            module_dict = torch.nn.ModuleDict(modules)

            next_modules = {"fc4": torch.nn.Linear(5, 6), "act3": torch.nn.Sigmoid()}
            modules.update(next_modules.items())
            module_dict.update(next_modules)
            return modules, module_dict

        cnts = torch._dynamo.testing.CompileCounter()
        opt_fn = torch._dynamo.optimize(cnts)(fn)
        modules, module_dict = opt_fn()

        self.assertEqual(len(module_dict), len(modules))
        for k1, m2 in zip(modules, module_dict.children()):
            self.assertTrue(modules[k1] is m2)

    def test_side_effects_codegen_update_mutated(self):
        # codegen to update mutated variables with side effect
        # should after stack value's codegen
        def f1(x):
            alist = [x]
            alist.append(x + 1)
            alist[0].sum().item()  # graph break
            res = alist.pop()
            res.sum().item()  # graph break
            return res

        def f2(a, b):
            d = {"a": a + 1, "b": b + 2}
            x = d.pop("b")
            x.sum().item()  # graph break
            y = d["a"] + x
            y.sum().item()  # graph break
            d["c"] = y
            return d

        x = torch.rand([2, 3])
        a = torch.rand([5, 6])
        b = torch.rand([5, 6])
        res11 = f1(x)
        res21 = f2(a, b)
        cnts = torch._dynamo.testing.CompileCounter()
        opt_f1 = torch._dynamo.optimize(cnts)(f1)
        opt_f2 = torch._dynamo.optimize(cnts)(f2)
        res12 = opt_f1(x)
        res22 = opt_f2(a, b)
        self.assertTrue(same(res11, res12))
        self.assertTrue(same(res21, res22))

    def test_list_append_return_none(self):
        def fn(x):
            alist = []
            blist = alist.append(x + 1)
            return alist, blist

        x = torch.tensor([2.3])
        res = fn(x)
        cnts = torch._dynamo.testing.CompileCounter()
        opt_fn = torch._dynamo.optimize(cnts)(fn)
        res2 = opt_fn(x)
        self.assertEqual(res, res2)

    def test_tensor_types(self):
        def fn(dtype, tensor_type):
            x = torch.empty(4, dtype=dtype)
            assert isinstance(x, tensor_type)

        opt_fn = torch._dynamo.optimize("eager")(fn)
        opt_fn(torch.float32, torch.FloatTensor)
        opt_fn(torch.float64, torch.DoubleTensor)
        opt_fn(torch.float16, torch.HalfTensor)
        opt_fn(torch.bfloat16, torch.BFloat16Tensor)
        opt_fn(torch.uint8, torch.ByteTensor)
        opt_fn(torch.int8, torch.CharTensor)
        opt_fn(torch.int64, torch.LongTensor)
        opt_fn(torch.int, torch.IntTensor)
        opt_fn(torch.int16, torch.ShortTensor)
        opt_fn(torch.bool, torch.BoolTensor)

    def test_nan(self):
        def f(x, n):
            return x * 2 + n

        x = torch.randn(4)
        n = float("nan")

        cnts = torch._dynamo.testing.CompileCounter()
        opt_f = torch._dynamo.optimize(cnts)(f)
        opt_f(x, n)
        opt_f(x, n)
        self.assertEqual(cnts.frame_count, 1)

    @patch.object(torch._dynamo.config, "capture_scalar_outputs", True)
    def test_item(self):
        class MyMod(torch.nn.Module):
            def forward(self, x):
                z = torch.max(x)
                return z.int().item()

        x = torch.tensor([[10.6763, 11.7445, -2.2369]])
        model = MyMod()
        y = torch._dynamo.optimize("eager", nopython=True)(model)(x)

        self.assertEqual(y, 11)

    @patch.object(torch._dynamo.config, "capture_scalar_outputs", True)
    def test_item_changes(self):
        class MyMod(torch.nn.Module):
            def forward(self, x):
                z = torch.max(x)
                return z.int().item()

        x = torch.tensor([[10.6763, 11.7445, -2.2369]])
        model = MyMod()
        opt_model = torch._dynamo.optimize("eager", nopython=True)(model)
        y = opt_model(x)
        z = opt_model(torch.tensor([[y - 5, y + 10, y + 50]]))

        self.assertEqual(y, 11)
        self.assertEqual(z, 61)

    @patch.object(torch._dynamo.config, "capture_scalar_outputs", True)
    def test_item_changes_new_shape(self):
        class MyMod(torch.nn.Module):
            def forward(self, x):
                z = torch.max(x)
                return z.int().item()

        x = torch.tensor([[10.6763, 11.7445, -2.2369]])
        model = MyMod()
        opt_model = torch._dynamo.optimize("eager", nopython=True)(model)
        y = opt_model(x)
        z = opt_model(torch.tensor([[y - 5, y + 50], [y + 5, y - 50]]))

        self.assertEqual(y, 11)
        self.assertEqual(z, 61)

    @unittest.skip("https://github.com/pytorch/pytorch/issues/99726")
    def test_cross_entropy_loss_fancy_ctor1(self):
        rand_5 = torch.randn(5)
        rand_3_5 = torch.randn(3, 5)
        target = torch.empty(3, dtype=torch.long).random_(5)

        loss = torch.nn.CrossEntropyLoss(
            weight=rand_5, reduce=False, label_smoothing=0.5
        )
        opt_loss = torch._dynamo.optimize("eager", nopython=True)(loss)
        input = rand_3_5
        dynamo_output = opt_loss(input, target)

        loss = torch.nn.CrossEntropyLoss(
            weight=rand_5, reduce=False, label_smoothing=0.5
        )
        input = rand_3_5
        output = loss(input, target)

        self.assertTrue(torch.allclose(dynamo_output, output))

    def test_cross_entropy_loss_fancy_ctor2(self):
        rand_3_5 = torch.randn(3, 5)
        target = torch.empty(3, dtype=torch.long).random_(5)

        loss = torch.nn.CrossEntropyLoss(reduce=False, label_smoothing=0.5)
        opt_loss = torch._dynamo.optimize("eager", nopython=True)(loss)
        input = rand_3_5
        dynamo_output = opt_loss(input, target)

        loss = torch.nn.CrossEntropyLoss(reduce=False, label_smoothing=0.5)
        input = rand_3_5
        output = loss(input, target)

        self.assertTrue(torch.allclose(dynamo_output, output))

    def test_cross_entropy_loss_simple_ctor(self):
        output = None
        rand_3_5 = torch.randn(3, 5)
        target = torch.empty(3, dtype=torch.long).random_(5)

        loss = torch.nn.CrossEntropyLoss()
        opt_loss = torch._dynamo.optimize("eager", nopython=True)(loss)
        input = rand_3_5
        dynamo_output = opt_loss(input, target)

        loss = torch.nn.CrossEntropyLoss()
        input = rand_3_5
        output = loss(input, target)

        self.assertTrue(torch.allclose(dynamo_output, output))

    def test_nn_functional_reduction(self):
        def fn(loss, reduction):
            reduction_enum = F._Reduction.get_enum(reduction)
            if reduction_enum == 0:
                return loss
            elif reduction_enum == 1:
                return loss.mean()
            elif reduction_enum == 2:
                return loss.sum()

        x = torch.rand([3, 5])
        y = "mean"
        ref = fn(x, y)
        opt_fn = torch._dynamo.optimize("eager", nopython=True)(fn)
        res = opt_fn(x, y)
        self.assertTrue(torch.allclose(ref, res))

    def test_large_reduction_list(self):
        dtype = torch.float32
        device = "cpu"

        def check_sum_all(tensor: torch.Tensor) -> None:
            pylist = tensor.reshape(-1).tolist()
            self.assertTrue(same(tensor.sum(), torch.tensor(sum(pylist))))

        check_sum_all(torch.randn(200000, dtype=dtype, device=device))

    def test_raise_on_backend_error(self):
        def my_compiler(gm, _):
            raise RuntimeError("duck!")

        @torch._dynamo.optimize(my_compiler)
        def fn(a, b):
            return a + b / (a - b)

        self.assertRaises(
            torch._dynamo.exc.BackendCompilerFailed,
            lambda: fn(torch.randn(10), torch.randn(10)),
        )

    def test_named_parameters(self):
        n_embd = 768
        block_size = 128
        vocab_size = 65
        embd_pdrop = 0.1

        class MyModel2(torch.nn.Module):
            def __init__(self):
                super().__init__()
                self.tok_emb = torch.nn.Embedding(vocab_size, n_embd)
                self.pos_emb = torch.nn.Parameter(torch.zeros(1, block_size, n_embd))
                self.drop = torch.nn.Dropout(embd_pdrop)

            def forward(self, x):
                return x

        class MyModel(torch.nn.Module):
            def __init__(self):
                super().__init__()
                self.tok_emb = torch.nn.Embedding(vocab_size, n_embd)
                self.pos_emb = torch.nn.Parameter(torch.zeros(1, block_size, n_embd))
                self.drop = torch.nn.Dropout(embd_pdrop)
                self.submod2 = MyModel2()

            def forward(self, x):
                return x

        # Regular
        params = []
        mod = MyModel()
        actual_params = list(mod.named_parameters())

        @torch._dynamo.optimize("eager", nopython=True)
        def fn():
            return list(mod.named_parameters())

        params = fn()

        self.assertEqual(len(actual_params), len(params))
        for idx in range(len(params)):
            k_a, v_a = actual_params[idx]
            k, v = params[idx]
            self.assertEqual(k_a, k)
            self.assertTrue(torch.allclose(v_a, v))

        # Prefix
        params = []
        mod = MyModel()
        actual_params = list(mod.named_parameters(prefix="foo"))

        @torch._dynamo.optimize("eager", nopython=True)
        def fn1():
            return list(mod.named_parameters(prefix="foo"))

        params = fn1()

        self.assertEqual(len(actual_params), len(params))
        for idx in range(len(params)):
            k_a, v_a = actual_params[idx]
            k, v = params[idx]
            self.assertEqual(k_a, k)
            self.assertTrue(torch.allclose(v_a, v))

    def test_module_complex_iter(self):
        n_embd = 768
        block_size = 128
        vocab_size = 65
        embd_pdrop = 0.1

        class FakeGPT(torch.nn.Module):
            def __init__(self):
                super().__init__()
                self.tok_emb = torch.nn.Embedding(vocab_size, n_embd)
                self.pos_emb = torch.nn.Parameter(torch.zeros(1, block_size, n_embd))
                self.drop = torch.nn.Dropout(embd_pdrop)
                self.ln_f = torch.nn.LayerNorm(n_embd)
                self.head = torch.nn.Linear(n_embd, vocab_size, bias=False)

                self.block_size = block_size
                self.names = []

            def forward(self, idx, targets=None):
                b, t = idx.size()
                assert (
                    t <= self.block_size
                ), "Cannot forward, model block size is exhausted."

                # forward the GPT model
                token_embeddings = self.tok_emb(
                    idx
                )  # each index maps to a (learnable) vector
                position_embeddings = self.pos_emb[
                    :, :t, :
                ]  # each position maps to a (learnable) vector
                x = self.drop(token_embeddings + position_embeddings)
                x = self.blocks(x)
                x = self.ln_f(x)
                logits = self.head(x)

                # if we are given some desired targets also calculate the loss
                loss = None
                if targets is not None:
                    loss = F.cross_entropy(
                        logits.view(-1, logits.size(-1)), targets.view(-1)
                    )

                return logits, loss

            def foo(self, memo=None, prefix="", remove_duplicate=False):
                for mn, m in self.named_modules(
                    memo=memo, prefix=prefix, remove_duplicate=remove_duplicate
                ):
                    for pn, p in self.named_parameters():
                        fpn = f"{mn}.{pn}" if mn else pn
                        self.names.append(fpn)

        # Test plain recurse
        model_a = FakeGPT()
        model_a.foo()
        a_names = model_a.names

        model_b = FakeGPT()
        opt_model_b = torch._dynamo.optimize("eager", nopython=True)(model_b)
        opt_model_b.foo()

        self.assertEqual(a_names, model_b.names)

        # Test with prefix
        model_a = FakeGPT()
        model_a.foo(prefix="abc")
        a_names = model_a.names

        model_b = FakeGPT()
        opt_model_b = torch._dynamo.optimize("eager", nopython=True)(model_b)
        opt_model_b.foo(prefix="abc")

        self.assertEqual(a_names, model_b.names)

    def test_numpy_variable_isinstance(self):
        def fn(x, m):
            if isinstance(m, np.ndarray):
                return x + 1
            else:
                return x - 1

        x = torch.tensor([2.3])
        m = np.array([1, 2, 3])
        ref = fn(x, m)
        cnts = torch._dynamo.testing.CompileCounter()
        opt_fn = torch._dynamo.optimize(cnts)(fn)
        res = opt_fn(x, m)
        self.assertEqual(ref, res)

        # Test now the other path
        ref = fn(x, x)
        res = opt_fn(x, x)
        self.assertEqual(ref, res)

    def test_tensor_dot_grad_no_graph_break(self):
        def fn(a, b):
            y = 3 * a**3 - b**2
            y.backward(gradient=torch.tensor([1.0, 1.0]))
            b.grad.zero_()
            return a.grad, b.grad

        a = torch.tensor([2.0, 3.0], requires_grad=True)
        b = torch.tensor([6.0, 4.0], requires_grad=True)
        cnts = torch._dynamo.testing.CompileCounter()
        opt_fn = torch._dynamo.optimize(cnts)(fn)
        _, b_grad = opt_fn(a, b)
        self.assertTrue(same(b_grad, torch.tensor([0.0, 0.0])))
        self.assertEqual(cnts.frame_count, 2)

    def test_torch_nn_parameter_isinstance(self):
        def fn(x):
            a = torch.nn.Parameter(torch.rand(2, 3))
            if isinstance(a, torch.Tensor):
                return x + 1
            else:
                return x - 1

        x = torch.tensor([2.5])
        ref = fn(x)
        opt_fn = torch._dynamo.optimize("eager")(fn)
        res = opt_fn(x)
        self.assertEqual(ref, res)

    def _optimize_then_check_exp(
        self, foo, args, cnt, exp_out, exp_frame_count, exp_n_cached_backend
    ):
        opt_out = torch._dynamo.optimize(backend=cnt)(foo)(*args)
        self.assertEqual(exp_out, opt_out)
        self.assertEqual(cnt.frame_count, exp_frame_count)

    def test_backend_match_guard(self):
        x = torch.randn([3, 4])

        def foo(x):
            return x.sin() + x.cos()

        def foo_graph_break(x):
            a = x.sin()
            torch._dynamo.graph_break()
            b = x.cos()
            return a + b

        eager_record_backend = torch._dynamo.testing.EagerAndRecordGraphs()
        backends = [eager_record_backend, "eager"]

        # We intentionally don't reset dynamo for each backend so that we can test
        # 1. dynamo doesn't recompile when backend stays the same, i.e. frame_count doesn't increase
        # 2. dynamo recompiles when backend changes, i.e. frame_count is non-zero for next backend
        def test_recompile(foo, *, exp_frame_count):
            eager_result = foo(x)
            for i, backend in enumerate(backends):
                cnt = torch._dynamo.testing.CompileCounterWithBackend(backend)
                # Run opt_f multiple times to make sure dynamo doesn't recompile.
                # Specifically, frame_count doesn't increase
                # the number of cached backends is i + 2 because we have the optimizing backend + None
                self._optimize_then_check_exp(
                    foo, (x,), cnt, eager_result, exp_frame_count, i + 2
                )
                self._optimize_then_check_exp(
                    foo, (x,), cnt, eager_result, exp_frame_count, i + 2
                )
                self._optimize_then_check_exp(
                    foo, (x,), cnt, eager_result, exp_frame_count, i + 2
                )

        test_recompile(foo, exp_frame_count=1)
        torch._dynamo.reset()
        test_recompile(foo_graph_break, exp_frame_count=2)

    def test_backend_match_guard_multi_threads(self):
        x = torch.randn([3, 4])

        def foo(x):
            return x.sin() + x.cos()

        def compile_then_check_exp(foo, args, cnt, eager_result, exp_frame_count):
            for i in range(3):
                opt_out = torch._dynamo.optimize(backend=cnt)(foo)(*args)
                self.assertEqual(opt_out, eager_result)
            self.assertEqual(cnt.frame_count, exp_frame_count)
            thread_success[threading.current_thread()] = True

        eager_record_backend = torch._dynamo.testing.EagerAndRecordGraphs()
        backends = [eager_record_backend, "eager"]

        # Test dynamo recompiles but only caches a single backend for each thread
        eager_result = foo(x)
        # cnt and None
        exp_frame_count = 1
        threads = []
        thread_success = {}
        for i, backend in enumerate(backends):
            cnt = torch._dynamo.testing.CompileCounterWithBackend(backend)
            thread = threading.Thread(
                target=compile_then_check_exp,
                args=(
                    foo,
                    (x,),
                    cnt,
                    eager_result,
                    exp_frame_count,
                ),
            )
            threads.append(thread)
            thread.start()

        # Wait for all threads to finish
        for thread in threads:
            thread.join()

        self.assertEqual(len(thread_success), len(threads))

    def test_dynamo_min_operator_with_shape(self):
        @torch._dynamo.optimize("eager", nopython=True)
        def f(x, a):
            return min(x.shape[0], a)

        result = f(torch.ones(6), 3)
        self.assertEqual(result, 3)

    def test_onnx_shape_as_tensor(self):
        @torch._dynamo.optimize("eager", nopython=True)
        def f(x):
            return 1 + torch._shape_as_tensor(x)[0]

        gm, _ = torch._dynamo.export(f)(torch.ones(6))

        input_one_dim = torch.ones(6)
        input_two_dims = torch.ones(7, 4)
        self.assertEqual(f(input_one_dim), 7)
        self.assertEqual(f(input_two_dims), 8)
        self.assertEqual(f(input_two_dims), 8)

        @torch._dynamo.optimize("eager", nopython=True)
        def f_onnx(x):
            return 1 + torch.onnx.operators.shape_as_tensor(x)[0]

        self.assertEqual(f_onnx(input_one_dim), 7)
        self.assertEqual(f_onnx(input_two_dims), 8)
        self.assertEqual(f_onnx(input_two_dims), 8)

    def test_cond(self):
        from functorch.experimental.control_flow import cond

        def true_fn(x):
            return x.sin()

        def false_fn(x):
            return x.cos()

        def f(pred, x):
            return cond(pred, true_fn, false_fn, [x])

        opt_fn = torch._dynamo.optimize("eager")(f)
        a = opt_fn(torch.tensor(False), torch.tensor([0.25, 0.25]))
        self.assertTrue(same(torch.cos(torch.tensor([0.25, 0.25])), a))
        b = opt_fn(torch.tensor(True), torch.tensor([0.25, 0.25]))
        self.assertTrue(same(torch.sin(torch.tensor([0.25, 0.25])), b))

    def test_nonzero_static(self):
        # invalid size
        with self.assertRaisesRegex(
            RuntimeError, "nonzero_static: 'size' must be an non-negative integer"
        ):
            torch.nonzero_static(torch.tensor([8]), size=-2)

        with self.assertRaisesRegex(
            RuntimeError, "nonzero_static: 'size' must be an non-negative integer"
        ):
            torch.nonzero_static(torch.tensor([8]), size=-2, out=torch.tensor(0))

        # nonzero_static.out: out dtype mismatch
        input_tensor = torch.tensor([8])
        static_size = 1
        out_tensor = torch.empty((static_size, input_tensor.dim()), dtype=torch.float)
        with self.assertRaisesRegex(
            RuntimeError, "nonzero_static: Expected out tensor to have scalar type Long"
        ):
            torch.nonzero_static(input_tensor, size=static_size, out=out_tensor)

        # nonzero_static.out: out resize (shrink)
        input_tensor = torch.tensor([8])
        static_size = 1
        out_tensor = torch.empty((10, 10, 10, 10), dtype=torch.long)
        self.assertTrue(
            same(
                torch.nonzero_static(input_tensor, size=static_size, out=out_tensor),
                torch.tensor([0]),
            )
        )
        self.assertTrue(
            same(
                out_tensor,
                torch.tensor([0]),
            )
        )

        # nonzero_static.out: out resize (enlarge)
        input_tensor = torch.tensor([8])
        static_size = 1
        out_tensor = torch.empty((0), dtype=torch.long)
        self.assertTrue(
            same(
                torch.nonzero_static(input_tensor, size=static_size, out=out_tensor),
                torch.tensor([0]),
            )
        )
        self.assertTrue(
            same(
                out_tensor,
                torch.tensor([0]),
            )
        )

        # 0 rank
        input_tensor = torch.tensor(6)
        static_size = 2
        self.assertTrue(
            same(
                torch.nonzero_static(input_tensor, size=static_size),
                torch.empty((static_size, input_tensor.dim()), dtype=torch.long),
            )
        )

        # 0 size
        input_tensor = torch.tensor([[[1]]])
        static_size = 0
        self.assertTrue(
            same(
                torch.nonzero_static(input_tensor, size=static_size),
                torch.empty((static_size, input_tensor.dim()), dtype=torch.long),
            )
        )

        # 1D input
        input_tensor = torch.tensor([0, 8])
        static_size = 1
        self.assertTrue(
            same(
                torch.nonzero_static(input_tensor, size=static_size),
                torch.tensor([1]),
            )
        )

        input_tensor = torch.tensor([8, 0])
        static_size = 2
        self.assertTrue(
            same(
                torch.nonzero_static(input_tensor, size=static_size),
                torch.tensor([[0], [-1]]),  # padded with default fill_value "-1"
            )
        )

        # 2D input
        input_tensor = torch.tensor([[1.2, 0], [3.4, 5.6]])
        static_size = 5
        fill_value = -100
        self.assertTrue(
            torch._dynamo.utils.same(
                torch.nonzero_static(
                    input_tensor, size=static_size, fill_value=fill_value
                ),
                torch.tensor(
                    [
                        [0, 0],
                        [1, 0],
                        [1, 1],
                        [fill_value, fill_value],
                        [fill_value, fill_value],
                    ]
                ),
            )
        )
        input_tensor = torch.tensor([[1.2, 0], [3.4, 5.6]])
        static_size = 2
        fill_value = -100
        self.assertTrue(
            torch._dynamo.utils.same(
                torch.nonzero_static(
                    input_tensor, size=static_size, fill_value=fill_value
                ),
                torch.tensor([[0, 0], [1, 0]]),
            )
        )

        # 3D input
        input_tensor = torch.tensor([[[0, 0], [0, -3]], [[0, 0], [5, 0]]])
        static_size = 4
        fill_value = -999
        self.assertTrue(
            torch._dynamo.utils.same(
                torch.nonzero_static(
                    input_tensor,
                    size=static_size,
                    fill_value=fill_value,
                ),
                torch.tensor(
                    [
                        [0, 1, 1],
                        [1, 1, 0],
                        [fill_value, fill_value, fill_value],
                        [fill_value, fill_value, fill_value],
                    ]
                ),
            )
        )

    def test_cond_with_quantization(self):
        from functorch.experimental.control_flow import cond

        class MyModule(torch.nn.Module):
            def __init__(self):
                super().__init__()
                example_inputs = (torch.randn(5, 5),)
                self.model = torch.nn.Linear(5, 5)
                self.quantized_model = prepare_qat_fx(
                    self.model, qconfig_dict, example_inputs=example_inputs
                )

            def forward(self, pred, x):
                def true_fn(x):
                    return x.sin() + self.quantized_model(x)

                def false_fn(x):
                    return x.cos() + self.model(x)

                return cond(pred, true_fn, false_fn, [x])

        module = MyModule()
        opt_m = torch._dynamo.optimize("eager", nopython=True)(module)
        x = torch.rand((5, 5))
        pred = torch.tensor(True)
        self.assertTrue(same(module(pred, x), opt_m(pred, x)))
        pred = torch.tensor(False)
        self.assertTrue(same(module(pred, x), opt_m(pred, x)))

    def test_map_with_quantization(self):
        from functorch.experimental.control_flow import map

        class MyModule(torch.nn.Module):
            def __init__(self):
                super().__init__()
                example_inputs = (torch.randn(5, 5),)
                self.model = torch.nn.Linear(5, 5)
                self.quantized_model = prepare_qat_fx(
                    self.model, qconfig_dict, example_inputs=example_inputs
                )

            def forward(self, x):
                def body(x):
                    return x.sin() + self.quantized_model(x)

                return map(body, x)

        module = MyModule()
        opt_m = torch._dynamo.optimize("eager", nopython=True)(module)
        x = torch.rand((5, 5))
        self.assertTrue(same(module(x), opt_m(x)))

    def test_cond_side_effects(self):
        from functorch.experimental.control_flow import cond

        c = 0

        def true_fn(x):
            return x - c

        def false_fn(x):
            return x + c

        def f(pred, x):
            nonlocal c
            c = 1
            return cond(pred, true_fn, false_fn, [x])

        opt_fn = torch._dynamo.optimize("eager")(f)
        c = 0
        a = opt_fn(torch.tensor(False), torch.tensor([0.25, 0.25]))
        self.assertTrue(same(torch.tensor([1.25, 1.25]), a))

    def test_map_side_effects(self):
        from functorch.experimental.control_flow import map

        class Module(torch.nn.Module):
            def __init__(self):
                super().__init__()
                self.w = torch.tensor(1)

            def forward(self, xs):
                def body(x):
                    self.w += 1
                    return x

                return map(body, xs)

        mod = Module()
        with self.assertRaisesRegex(
            Unsupported, "Can't inplace modify module params/buffers"
        ):
            opt_fn = torch._dynamo.optimize("eager", nopython=True)(mod)
            opt_fn(torch.randn(3, 2))

    def test_cond_nested(self):
        from functorch.experimental.control_flow import cond

        def true_fn_nested(x):
            return x * 10

        def false_fn_nested(x):
            return x * -1

        def true_fn(pred2, x):
            return x.sin()

        def false_fn(pred2, x):
            return x + cond(pred2, true_fn_nested, false_fn_nested, [x])

        def f(pred, pred2, x):
            return cond(pred, true_fn, false_fn, [pred2, x])

        cc = torch._dynamo.testing.CompileCounter()
        opt_fn = torch._dynamo.optimize(cc)(f)
        true_true_sin = opt_fn(
            torch.tensor(True), torch.tensor(True), torch.tensor([0.25, 0.25])
        )
        self.assertTrue(same(torch.sin(torch.tensor([0.25, 0.25])), true_true_sin))

        true_false_sin = opt_fn(
            torch.tensor(True), torch.tensor(False), torch.tensor([0.25, 0.25])
        )
        self.assertTrue(same(torch.sin(torch.tensor([0.25, 0.25])), true_false_sin))

        false_true_sum_mult = opt_fn(
            torch.tensor(False), torch.tensor(True), torch.tensor([0.25, 0.25])
        )
        self.assertTrue(
            same(torch.tensor([2.75, 2.75]), false_true_sum_mult)
        )  # * 10 then add x

        false_false_sum_neg = opt_fn(
            torch.tensor(False), torch.tensor(False), torch.tensor([0.25, 0.25])
        )
        self.assertTrue(
            same(torch.tensor([0.0, 0.0]), false_false_sum_neg)
        )  # * -1 then add x
        self.assertTrue(cc.frame_count, 2)

    def test_cond_export(self):
        from functorch.experimental.control_flow import cond

        def true_fn_nested(x):
            return x * 10

        def false_fn_nested(x):
            return x * -1

        def true_fn(pred2, x):
            return x.sin()

        def false_fn(pred2, x):
            return x + cond(pred2, true_fn_nested, false_fn_nested, [x])

        def f(pred, pred2, x):
            return cond(pred, true_fn, false_fn, [pred2, x])

        graph, guard = torch._dynamo.export(f)(
            torch.tensor(False), torch.tensor(True), torch.tensor([0.25, 0.25])
        )
        true_true_sin = graph(
            torch.tensor(True), torch.tensor(True), torch.tensor([0.25, 0.25])
        )
        self.assertTrue(same(torch.sin(torch.tensor([0.25, 0.25])), true_true_sin))

        true_false_sin = graph(
            torch.tensor(True), torch.tensor(False), torch.tensor([0.25, 0.25])
        )
        self.assertTrue(same(torch.sin(torch.tensor([0.25, 0.25])), true_false_sin))

        false_true_sum_mult = graph(
            torch.tensor(False), torch.tensor(True), torch.tensor([0.25, 0.25])
        )
        self.assertTrue(
            same(torch.tensor([2.75, 2.75]), false_true_sum_mult)
        )  # * 10 then add x

        false_false_sum_neg = graph(
            torch.tensor(False), torch.tensor(False), torch.tensor([0.25, 0.25])
        )
        self.assertTrue(
            same(torch.tensor([0.0, 0.0]), false_false_sum_neg)
        )  # * -1 then add x

    def test_cond_export_single_arg(self):
        from functorch.experimental.control_flow import cond

        def true_fn(x):
            return x

        def false_fn(x):
            return x.sin()

        def f(pred, x):
            return cond(pred, true_fn, false_fn, [x])

        graph, guard = torch._dynamo.export(f)(
            torch.tensor(False), torch.tensor([0.25, 0.25])
        )
        true_mirror = graph(torch.tensor(True), torch.tensor([0.25, 0.25]))
        self.assertTrue(same(torch.tensor([0.25, 0.25]), true_mirror))
        true_mirror_2 = graph(torch.tensor(True), torch.tensor([0.33, 0.33, 0.33]))
        self.assertTrue(same(torch.tensor([0.33, 0.33, 0.33]), true_mirror_2))

        false_sin = graph(torch.tensor(False), torch.tensor([0.5, 0.5]))
        self.assertTrue(same(torch.sin(torch.tensor([0.5, 0.5])), false_sin))

    def test_enum_guards(self):
        class MyEnum(enum.Enum):
            FOO = 10
            BAR = 20

        def fn(x, y):
            if y == MyEnum.FOO:
                return x + 1
            else:
                return x - 1

        x = torch.rand(3)
        y = MyEnum.BAR
        ref = fn(x, y)
        opt_fn = torch.compile(backend="eager")(fn)
        res = opt_fn(x, y)
        self.assertTrue(same(ref, res))

    def test_duplicate_graph_break_log(self):
        torch._logging.set_logs(graph_breaks=True)

        @torch._dynamo.optimize("eager")
        def f1(a, b):
            f2(a, b)

        def f2(a, b):
            c = a + b
            print("break")
            return a + b + c

        @torch._dynamo.optimize("eager")
        def g1(a, b):
            g2(a, b)

        def g2(a, b):
            c = a + b
            print("break")
            return a + b + c

        def count_graph_break_msgs(msgs):
            return sum(msg.find("Graph break") != -1 for msg in msgs)

        with self.assertLogs(
            logger="torch._dynamo", level=logging.DEBUG
        ) as log, torch._dynamo.config.patch(verbose=True):
            f1(torch.randn(10), torch.randn(10))
            self.assertGreater(count_graph_break_msgs(log.output), 1)

        with self.assertLogs(
            logger="torch._dynamo", level=logging.DEBUG
        ) as log, torch._dynamo.config.patch(verbose=False):
            g1(torch.randn(10), torch.randn(10))
            self.assertEqual(count_graph_break_msgs(log.output), 1)

        # reset logging state
        torch._logging.set_logs()

    def test_inplace_param_update(self):
        def fn(param, y):
            prev_grad = torch.is_grad_enabled()
            try:
                torch.set_grad_enabled(False)
                torch.set_grad_enabled(True)
                torch.set_grad_enabled(False)
                param.add_(y)
            finally:
                torch.set_grad_enabled(prev_grad)

        y = torch.randn(4)
        x = torch.nn.Parameter(torch.randn(4))
        fn(x, y)

        cnts = torch._dynamo.testing.CompileCounter()
        opt_fn = torch._dynamo.optimize(cnts, nopython=True)(fn)
        opt_fn(x, y)
        self.assertEqual(cnts.frame_count, 1)
        self.assertEqual(cnts.op_count, 3)

    @unittest.skipIf(
        not PLATFORM_SUPPORTS_FLASH_ATTENTION,
        "Can't run fused SDPA on this platform",
    )
    def test_parsing_sdpa(self):
        class MyModule(torch.nn.Module):
            def forward(self, query, key, value):
                out = F.scaled_dot_product_attention(query, key, value, None, 0, True)
                out = F.scaled_dot_product_attention(
                    query, key, value, None, 0, True, scale=8
                )
                out = F.scaled_dot_product_attention(
                    query=query,
                    key=key,
                    value=value,
                    attn_mask=None,
                    dropout_p=0,
                    is_causal=True,
                )
                out = F.scaled_dot_product_attention(
                    query,
                    key=key,
                    value=value,
                    attn_mask=None,
                    dropout_p=0,
                    is_causal=True,
                )
                out = F.scaled_dot_product_attention(
                    query, key, value, None, dropout_p=0, is_causal=True
                )
                out = F.scaled_dot_product_attention(query, key, value, None, scale=8)
                return out

        device = "cuda"
        dtype = torch.float16
        seq_len_q = 1
        seq_len_k = 1
        head_dim = 8
        query = torch.ones(
            1, 8, seq_len_q, head_dim, device=device, dtype=dtype, requires_grad=True
        )
        key = torch.ones(
            1, 8, seq_len_k, head_dim, device=device, dtype=dtype, requires_grad=True
        )
        value = torch.ones(
            1, 8, seq_len_k, head_dim, device=device, dtype=dtype, requires_grad=True
        )
        module = MyModule()
        opt_mod = torch._dynamo.optimize("inductor")(module)
        opt_mod(query, key, value)

    def test_generate_tensor_from_list_of_numpy_primitive_type(self):
        # Test sth like torch.LongTensor(list(np.int64, np.int64, ...))
        def fn():
            x = np.array([1, 2, 3, 4, 5, 6], dtype=np.int64)
            y = [x[0], x[2], x[4]]
            return torch.LongTensor(y)

        ref = fn()
        res = torch.compile(fullgraph=True)(fn)()
        self.assertEqual(ref, res)

    def test_object_classmethod(self):
        class C:
            @classmethod
            def fn(cls, x):
                return x + x

        @torch._dynamo.optimize("eager", nopython=True)
        def f():
            return C().fn(torch.ones(2, 3))

        self.assertTrue(torch.allclose(f(), torch.tensor([2.0])))

    def test_object_staticmethod(self):
        class C:
            @staticmethod
            def fn(x):
                return x + x

        @torch._dynamo.optimize("eager", nopython=True)
        def f():
            return C().fn(torch.ones(2, 3))

        self.assertTrue(torch.allclose(f(), torch.tensor([2.0])))

    def test_user_function_variable_supports_enum_argument(self):
        class Foo(enum.Enum):
            FOO = 0
            BAR = 1

        def gn(x, y=Foo.FOO):
            if y is Foo.FOO:
                return x
            else:
                return x + 1

        def fn(x):
            return gn(x)

        x = torch.randn(2, 3)
        ref = fn(x)
        opt_fn = torch._dynamo.optimize("eager", nopython=True)(fn)
        res = opt_fn(x)
        self.assertTrue(torch.allclose(ref, res))

    def test_user_function_variable_supports_type_abcmeta_argument(self):
        class Foo(metaclass=abc.ABCMeta):
            @abc.abstractclassmethod
            def read(self):  # noqa: B027
                pass

        class Bar(Foo):
            def read(self):
                return "Hello World!"

        class Baz:
            pass

        def gn(x, tys=(Bar, Baz)):
            if Bar in tys:
                return x - 1
            else:
                return x + 1

        def fn(x):
            return gn(x)

        x = torch.randn(2, 3)
        ref = fn(x)
        opt_fn = torch._dynamo.optimize("eager", nopython=True)(fn)
        res = opt_fn(x)
        self.assertTrue(torch.allclose(ref, res))

    def test_user_function_variable_supports_function_argument(self):
        # Test user defined function default arguments can be:
        # 1, user defined functions (e.g, add1)
        # 2, torch functions (e.g, torch.sin)
        # 3, python builtin functions (e.g, operator.neg)
        def add1(x):
            return x + 1

        def gn(x, f1=add1, f2=torch.sin, f3=operator.neg):
            return f3(f2(f1(x)))

        def fn(x):
            return gn(x)

        x = torch.randn(2, 3)
        ref = fn(x)
        opt_fn = torch._dynamo.optimize("eager", nopython=True)(fn)
        res = opt_fn(x)
        self.assertTrue(torch.allclose(ref, res))

    def test_typing_variable_isinstance(self):
        def fn(x, m):
            if isinstance(m, typing.Mapping):
                return x + 1
            else:
                return x - 1

        x = torch.randn(2, 3)
        m = {"x": torch.randn(3)}
        ref = fn(x, m)
        opt_fn = torch._dynamo.optimize("eager")(fn)
        res = opt_fn(x, m)
        self.assertTrue(torch.allclose(ref, res))

    def test_repro_graph_breaks_in__get_item_by_idx(self):
        class Mod(torch.nn.Module):
            def __init__(self):
                super().__init__()
                self.mod = torch.nn.Sequential(
                    torch.nn.Linear(3, 3), torch.nn.Linear(3, 3)
                )

            def forward(self, x):
                return self.mod[0](x)

        m = Mod()
        graph, _ = torch._dynamo.export(m)(torch.randn(3, 3))

    def test_nn_sequential_invocation(self):
        with freeze_rng_state():

            class TestModel(torch.nn.Module):
                def __init__(self) -> None:
                    super().__init__()
                    self.linears = torch.nn.Sequential(
                        torch.nn.Linear(2, 2),
                        torch.nn.Linear(2, 2),
                        torch.nn.Linear(2, 2),
                        torch.nn.Linear(2, 2),
                    )

                def forward(self, x):
                    all_but_last = self.linears[:-1]
                    return all_but_last(x)

            m = TestModel()
            x = torch.rand((2, 2))
            real = m(x)
            graph, _ = torch._dynamo.export(m)(x)
            dynamo_result = graph(x)
            self.assertTrue(same(real, dynamo_result))

    def test_nn_sequential_invocation_reposition_indices(self):
        with freeze_rng_state():

            class TestModel(torch.nn.Module):
                def __init__(self) -> None:
                    super().__init__()
                    self.linears = torch.nn.Sequential(
                        torch.nn.Linear(2, 2),
                        torch.nn.Linear(2, 2),
                        torch.nn.Linear(2, 2),
                        torch.nn.Linear(2, 2),
                    )

                def forward(self, x):
                    all_but_last = self.linears[1:3]
                    return all_but_last(x)

            m = TestModel()
            x = torch.rand((2, 2))
            real = m(x)
            graph, _ = torch._dynamo.export(m)(x)
            dynamo_result = graph(x)
            self.assertTrue(same(real, dynamo_result))

    def test_error_on_nested_fx_trace(self):
        input = torch.rand(2, 3)

        def f(x):
            x + x

        real = f(input)

        optimized = torch._dynamo.optimize("eager")(f)
        self.assertTrue(same(optimized(input), real))

        with self.assertRaisesRegex(RuntimeError, "Detected that you are using FX"):
            gm = torch.fx.symbolic_trace(optimized)

    @patch.object(torch._dynamo.config, "error_on_nested_fx_trace", False)
    def test_no_error_on_nested_fx_trace(self):
        input = torch.rand(2, 3)

        def f(x):
            x + x

        real = f(input)

        optimized = torch._dynamo.optimize("eager")(f)
        self.assertTrue(same(optimized(input), real))

        # should not error
        gm = torch.fx.symbolic_trace(optimized)
        self.assertTrue(same(gm(input), real))

    def test_not_dynamic_scope(self):
        def f(y):
            x = 1

            def g():
                x = 2
                return lambda: x

            return y + g()()

        input = torch.zeros(1)
        real = f(input)
        optimized = torch._dynamo.optimize("eager")(f)
        opt = optimized(input)
        self.assertTrue(same(opt, real))

    def test_inference_mode(self):
        @torch.inference_mode()
        def func(x, y):
            return x.add(1.0) + y

        x = torch.ones(4, requires_grad=True)
        y = torch.ones(4, requires_grad=True)
        ref = func(x, y)
        opt_func = torch._dynamo.optimize("eager")(func)

        x1 = torch.ones(4, requires_grad=True)
        res = opt_func(x1, y)
        self.assertTrue(same(ref, res))
        self.assertTrue(same(x, x1))

    def test_if_cond_nn_mod1(self):
        class MockModule(torch.nn.Module):
            def __init__(self, output_relu=True):
                super().__init__()
                self.relu = torch.nn.ReLU() if output_relu else None

            def forward(self, x):
                x = torch.sin(x)
                if self.relu:
                    x = self.relu(x)
                return x

        model = MockModule()
        opt_model = torch._dynamo.optimize("eager", nopython=True)(model)

        x = torch.rand(4)
        ref = model(x)
        res = opt_model(x)
        self.assertTrue(same(ref, res))

        model = MockModule(output_relu=False)
        opt_model = torch._dynamo.optimize("eager", nopython=True)(model)

        x = torch.rand(4)
        ref = model(x)
        res = opt_model(x)
        self.assertTrue(same(ref, res))

    def test_if_cond_nn_mod2(self):
        class MockModule(torch.nn.Module):
            def __init__(self):
                super().__init__()
                self.layer = torch.nn.Sequential()

            def forward(self, x):
                if self.layer:
                    return x + 1
                else:
                    return x - 1

        model = MockModule()
        x = torch.rand(4)
        ref = model(x)
        opt_model = torch.compile(backend="eager")(model)
        res = opt_model(x)
        self.assertTrue(same(ref, res))

    def test_if_cond_nn_mod3(self):
        def fn(x):
            if torch.nn.ModuleList():
                return x + 1
            else:
                return x - 1

        x = torch.rand(4)
        ref = fn(x)
        opt_fn = torch.compile(backend="eager")(fn)
        res = opt_fn(x)
        self.assertTrue(same(ref, res))

    def test_if_cond_user_defined_object(self):
        # obj.__bool__ is not existed
        class A:  # noqa: B903
            def __init__(self, x):
                self.x = x

        # obj.__bool__ is function and returns bool type
        class B:
            def __init__(self, x):
                self.x = x

            def __bool__(self):
                return self.x > 0

        # obj.__bool__ is non-function
        class C:
            def __init__(self, x):
                self.x = x
                self.__bool__ = False

        def fn(x, obj):
            if not obj:
                return x + 1
            else:
                return x - 1

        x = torch.rand(4)
        cnts = torch._dynamo.testing.CompileCounter()
        opt_fn = torch._dynamo.optimize(cnts, nopython=True)(fn)
        obj1 = A(0.5)
        obj2 = B(0.5)
        obj3 = B(-0.5)
        obj4 = C(0.5)
        for obj in [obj1, obj2, obj3, obj4, obj3, obj2]:
            ref = fn(x, obj)
            res = opt_fn(x, obj)
            self.assertTrue(same(ref, res))
        self.assertEqual(cnts.frame_count, 4)

    def test_if_cond_user_defined_object2(self):
        # obj.__bool__ is function and returns non-bool type
        class MyObj:
            def __init__(self, x):
                self.x = x

            def __bool__(self):
                self.x = 1.2
                return self.x

        def fn(a, obj):
            if not obj:
                return a + obj.x
            else:
                return a - obj.x

        x = torch.rand(4)
        obj = MyObj(0.5)
        opt_fn = torch._dynamo.optimize("eager")(fn)
        try:
            opt_fn(x, obj)
            self.assertFalse(True)
        except TypeError as e:
            self.assertIn("__bool__ should return bool, returned float", str(e))

    def test_if_cond_user_defined_object3(self):
        # obj.__bool__ is not existed, but obj.__len__ exists
        class A:  # noqa: B903
            def __init__(self, x):
                self.x = x

            def __len__(self):
                return len(self.x)

        # obj.__bool__ takes precedence over obj.__len__
        class B:
            def __init__(self, x):
                self.x = x

            def __bool__(self):
                return False

            def __len__(self):
                return len(self.x)

        def fn(x, obj):
            if not obj:
                return x + 1
            else:
                return x - 1

        x = torch.rand(4)
        opt_fn = torch.compile(backend="eager", fullgraph=True)(fn)
        obj1 = A([1, 2, 3])
        obj2 = A([])
        obj3 = B([1, 2, 3])
        obj4 = B([])
        for obj in [obj1, obj2, obj3, obj4]:
            ref = fn(x, obj)
            res = opt_fn(x, obj)
            self.assertTrue(same(ref, res))

    def test_class_has_instancecheck_method(self):
        class A:
            pass

        class ExampleMeta(type):
            def __instancecheck__(cls, instance):
                return True

        class B(metaclass=ExampleMeta):
            pass

        def fn(x, obj):
            if isinstance(obj, B):
                return x + 1
            else:
                return x - 1

        x = torch.rand(4)
        obj = A()
        ref = fn(x, obj)
        opt_fn = torch._dynamo.optimize("eager", nopython=True)(fn)
        res = opt_fn(x, obj)
        self.assertTrue(same(ref, res))

    def test_torch_cuda_is_available(self):
        def fn(x):
            if torch.cuda.is_available():
                return x + 1
            else:
                return x - 1

        x = torch.rand(4)
        ref = fn(x)
        opt_fn = torch._dynamo.optimize("eager", nopython=True)(fn)
        res = opt_fn(x)
        self.assertTrue(same(ref, res))

    def test_variable_tracker_recursively_contains(self):
        # VariableTracker.recursively_contains should be updated correctly when mutation happens
        def fn(x):
            data = [[None] * 3] * 3
            for i in range(3):
                if i == 0:
                    data[0][i] = x
                else:
                    data[0][i] = data[0][i - 1] + 1
            return data[0][-1]

        x = torch.rand(4)
        ref = fn(x)
        opt_fn = torch._dynamo.optimize("eager", nopython=True)(fn)
        res = opt_fn(x)
        self.assertTrue(same(ref, res))

    @unittest.skipIf(not TEST_CUDA, "requires cuda")
    @unittest.skipIf(not torch.backends.cudnn.is_available(), "requires cudnn")
    def test_torch_cudnn_is_acceptable(self):
        def fn(x):
            if torch.backends.cudnn.is_acceptable(tensor=x):
                return x + 1
            return x

        x = torch.rand(4).cuda()
        ref = fn(x)
        opt_fn = torch._dynamo.optimize("eager", nopython=True)(fn)
        res = opt_fn(x)
        self.assertTrue(same(ref, res))

    @unittest.skipIf(not TEST_CUDA, "requires cuda")
    @unittest.skipIf(not torch.backends.cudnn.is_available(), "requires cudnn")
    def test_torch_cudnn_is_acceptable_bad_inputs(self):
        def fn1(x):
            if torch.backends.cudnn.is_acceptable("invalid"):
                return x + 1
            return x

        def fn2(x):
            if torch.backends.cudnn.is_acceptable(x, 3.14):
                return x + 1
            return x

        with self.assertRaisesRegex(
            AssertionError, "Expect input to cudnn.is_acceptable to be a tensor"
        ):
            x1 = torch.rand(4).cuda()
            opt_fn1 = torch._dynamo.optimize("eager", nopython=True)(fn1)
            res1 = opt_fn1(x1)

        with self.assertRaisesRegex(
            AssertionError, "Expect 1 input to cudnn.is_acceptable"
        ):
            x2 = torch.rand(4).cuda()
            opt_fn2 = torch._dynamo.optimize("eager", nopython=True)(fn2)
            res = opt_fn2(x2)

    @unittest.skipIf(not TEST_CUDA, "requires cuda")
    def test_get_device(self):
        def fn(x, y):
            x = x + 1
            y = y + 1
            return x.get_device(), y.get_device()

        x = torch.rand(4, device="cuda")
        y = torch.rand(4, device="cpu")
        ref = fn(x, y)
        opt_fn = torch._dynamo.optimize("eager", nopython=True)(fn)
        res = opt_fn(x, y)
        self.assertTrue(same(ref, res))

    def test_disable_flag(self):
        cnt = torch._dynamo.testing.CompileCounter()

        with patch.dict(os.environ, {"TORCH_COMPILE_DISABLE": "1"}):

            def fn(x, y):
                x = x + 1
                y = y + 1

            opt_fn = torch._dynamo.optimize(cnt)

        self.assertEqual(cnt.frame_count, 0)

    def test_is_compiling(self):
        def f1():
            if torch._dynamo.is_compiling():
                return torch.ones(2, 2)
            else:
                return torch.zeros(2, 2)

        def f2():
            if torch._utils.is_compiling():
                return torch.ones(2, 2)
            else:
                return torch.zeros(2, 2)

        def f3():
            if torch.compiler.is_compiling():
                return torch.ones(2, 2)
            else:
                return torch.zeros(2, 2)

        def f4():
            if torch.compiler.is_dynamo_compiling():
                return torch.ones(2, 2)
            else:
                return torch.zeros(2, 2)

        for f in [f1, f2, f3, f4]:
            opt_f = torch._dynamo.optimize("eager")(f)

            self.assertEqual(f(), torch.zeros(2, 2))
            self.assertEqual(opt_f(), torch.ones(2, 2))

    def test_torch_generator_set_state(self):
        def fn():
            default_state = torch.default_generator.get_state()
            x = torch.rand([2, 3])
            if default_state.dtype != "float32":
                x = x * 2
            torch._dynamo.graph_break()
            torch.default_generator.set_state(default_state)
            y = torch.rand([2, 3])
            return x, y

        opt_fn = torch._dynamo.optimize("eager")(fn)
        x, y = opt_fn()
        self.assertEqual(x, y * 2)

    def test_torch_distributions_lazy_property(self):
        def fn(x):
            return torch.distributions.Categorical(probs=x).entropy()

        opt_fn = torch._dynamo.optimize("eager")(fn)
        x = torch.rand([4, 4])
        self.assertEqual(opt_fn(x), fn(x))

    def test_guard_failure_fn(self):
        def fn(x, y, k):
            x = x + 1
            y = y + 1
            return x * y * k

        x = torch.tensor([0.5, 0.5])
        y = torch.tensor([1.0, 1.0])

        guard_failure = None

        def guard_failures(failure):
            nonlocal guard_failure
            guard_failure = failure

        opt_fn = torch._dynamo.optimize(
            "eager", nopython=True, guard_fail_fn=guard_failures
        )(fn)

        x2 = torch.tensor([0.5, 0.5, 1.0])
        y2 = torch.tensor([0.5, 0.5, 0.5])

        opt_fn(x, y, 3)
        opt_fn(x2, y2, 5)

        if (
            not torch._dynamo.config.specialize_int
            and not torch._dynamo.config.assume_static_by_default
        ):
            # we didn't actually test guard_failure_fn here but whatever,
            # nice to see no guard failure on the test
            self.assertTrue(guard_failure is None)
        else:
            self.assertTrue(guard_failure is not None)

    def test_guard_failure_fn_shape_control(self):
        def fn(x, y):
            if x.shape[0] < 3:
                if y.shape[0] < 3:
                    return x * y
                else:
                    return x + y
            else:
                return -1

        x = torch.randn([2, 2])
        y = torch.randn([2, 2])

        guard_failure = None

        def guard_failures(failure):
            nonlocal guard_failure
            guard_failure = failure

        opt_fn = torch._dynamo.optimize(
            "eager", nopython=True, guard_fail_fn=guard_failures
        )(fn)

        x2 = torch.randn([5, 5])
        y2 = torch.randn([5, 5])

        opt_fn(x, y)
        opt_fn(x2, y2)

        self.assertTrue(guard_failure is not None)
        first_guard_failure = guard_failure[0].partition("\n")[0]
        if torch._dynamo.config.assume_static_by_default:
            self.assertIn(
                """tensor 'L['x']' size mismatch at index 0. expected 2, actual 5""",
                first_guard_failure,
            )
        else:
            self.assertIn("""2 <= L['x'].size()[0] <= 2""", first_guard_failure)

    def test_guard_failure_fn2(self):
        def fn(x, y):
            x = x + 1
            y = y + 1
            return x * y

        x = torch.tensor([0.5, 0.5])
        y = torch.tensor([1.0, 1.0])

        guard_failure = None

        def guard_failures(failure):
            nonlocal guard_failure
            guard_failure = failure

        opt_fn = torch._dynamo.optimize(
            "eager", nopython=True, guard_fail_fn=guard_failures
        )(fn)

        x2 = torch.tensor([0.5, 0.5, 1.0])
        y2 = torch.tensor([0.5, 0.5, 0.5])

        opt_fn(x, y)
        opt_fn(x2, y2)

        if torch._dynamo.config.assume_static_by_default:
            self.assertIn(
                """tensor 'L['x']' size mismatch at index 0. expected 2, actual 3""",
                guard_failure[0],
            )
        else:
            self.assertTrue(guard_failure is None)

    def test_guard_failure_fn_tensor_iter(self):
        def fn(x):
            for y in x:
                y.add_(1.0)
            return y

        guard_failure = None

        def guard_failures(failure):
            nonlocal guard_failure
            guard_failure = failure

        opt_fn = torch._dynamo.optimize(
            "eager", nopython=True, guard_fail_fn=guard_failures
        )(fn)

        args1 = torch.randn(10, 10)
        out = fn(args1)
        opt_out = opt_fn(args1)
        self.assertTrue(same(out, opt_out))

        args2 = torch.randn(9, 10)
        out = fn(args2)
        opt_out = opt_fn(args2)
        self.assertTrue(same(out, opt_out))

        # guard is expected for both static and dynamic shapes
        self.assertTrue(guard_failure is not None)
        self.assertIn(
            """len(L['x']) == 10""",
            guard_failure[0],
        )

    def test_restore_graphstate(self):
        # This function does some guard accumulation,
        # and then rolls back due to control flow.
        # The idea is that if one were printing guards as they appear,
        # they would see this insert a guard that does not show up in the final set of
        # guards as we rolled back from it.
        def nested_fn(s):
            if x[0] < 10:
                return s * s
            return s

        def fn(x, y):
            x = x + 1
            y = nested_fn(y)
            y = y + 10
            return x * y

        all_guards = []

        def guard_export_print(guards):
            nonlocal all_guards
            all_guards.extend(guards)

        opt_fn = torch._dynamo.optimize("eager", guard_export_fn=guard_export_print)(fn)

        x = torch.tensor([0.5, 0.5])
        y = torch.tensor([1.0, 1.0])
        opt_fn(x, y)

        for guard in all_guards:
            # This guard was created
            self.assertTrue(guard.name != "nested_fn.__closure__[0].cell_contents")

    def test_call_parent_non_class_methods_from_child(self):
        class A:
            a = 4

            def add(self, x):
                return x + 10

            def mul(self, x):
                return x * 0.1

        class B(A):
            coeff = 4

            def add(self, x):
                return x + 20

            @classmethod
            def cube(cls, x):
                return cls.coeff * x * x * x

            def mul(self, x):
                return super().mul(x) * x * 0.2

        class C(B):
            def add(self, x):
                b = super().cube(x)
                c = A.add(self, x)
                d = B.mul(self, x)
                e = super(B, self).add(x)
                f = super().a * x
                return b + c + d + e + f

        x = torch.rand(4)
        fn = C().add
        ref = fn(x)
        cnt = torch._dynamo.testing.CompileCounter()
        opt_fn = torch._dynamo.optimize(cnt, nopython=True)(fn)
        res = opt_fn(x)
        self.assertTrue(same(ref, res))
        self.assertEqual(cnt.frame_count, 1)

        # Check recompilation
        A.a = 5
        ref = fn(x)
        res = opt_fn(x)
        self.assertTrue(same(ref, res))
        # Ensure that super guard checks are working as expected
        res = opt_fn(x)
        self.assertEqual(cnt.frame_count, 2)

    def test_builder_for_class_with_metaclass(self):
        class ExampleMeta(type):
            pass

        class MyClass(metaclass=ExampleMeta):
            pass

        def fn(x, y):
            if isinstance(y, MyClass):
                return x + 1
            else:
                return x - 1

        x = torch.rand([4, 4])
        y = MyClass()
        ref = fn(x, y)
        opt_fn = torch._dynamo.optimize("eager")(fn)
        res = opt_fn(x, y)
        self.assertTrue(same(ref, res))

    def test_tuple_from_tuple_iter(self):
        def inner_fn(*args):
            acc = torch.ones(10, 10)
            for arg in args:
                acc.add_(arg)

            return acc

        @torch._dynamo.optimize("eager")
        def fn(inputs, params):
            y = tuple(inputs) + tuple(params)
            return inner_fn(*y)

        inputs = [torch.randn(10, 10) for _ in range(3)]

        fn(inputs, iter(tuple(inputs)))

        def fn(params):
            y = tuple(params)
            return inner_fn(*y)

        opt_fn = torch._dynamo.optimize("eager")(fn)
        inputs = [torch.randn(10, 10) for _ in range(3)]
        self.assertTrue(same(fn(iter(tuple(inputs))), opt_fn(iter(tuple(inputs)))))

        # Force recompilation
        inputs = [torch.randn(10, 10) for _ in range(4)]
        self.assertTrue(same(fn(iter(tuple(inputs))), opt_fn(iter(tuple(inputs)))))

    def test_torch_package_working_with_trace(self):
        # from torch._dynamo.test_case import run_tests

        inputs = [torch.randn([2, 2]), torch.randn([2, 2])]

        optimized_model = torch._dynamo.optimize(backend="eager")(
            MyPickledModule(torch.randn([2, 2]))
        )
        from torch import package

        path = "/tmp/MyPickledModule.pt"
        package_name = "MyPickledModule"
        resource_name = "MyPickledModule.pkl"

        model = MyPickledModule(torch.randn([2, 2]))

        with package.PackageExporter(path) as exp:
            exp.extern("**")
            exp.save_pickle(package_name, resource_name, model)

        imp = package.PackageImporter(path)
        loaded_model = imp.load_pickle(package_name, resource_name)

        optimized_loaded_model = torch._dynamo.optimize("eager")(loaded_model)(*inputs)

    def test_shape_and_tuple_equality(self):
        def fn(x, y, t):
            z = x * y
            if x.size() == t:
                return z.cos()
            return z.sin()

        torch._dynamo.optimize("eager", nopython=True)(fn)(
            torch.randn([4, 4]), torch.randn([4, 4]), (4, 4)
        )

    def test_int_list(self):
        # if assume_static_by_default == True: spec int list
        # otherwise: unspec int list
        def fn(x, y):
            return torch.sin(x + y[1] % 2)

        x = torch.randn(6)
        cnt = torch._dynamo.testing.CompileCounter()
        opt_fn = torch._dynamo.optimize(cnt)(fn)
        for i in range(10, 25, 3):
            y = [i, i + 1, i + 2]
            ref = fn(x, y)
            res = opt_fn(x, y)
            self.assertTrue(same(ref, res))
        if torch._dynamo.config.assume_static_by_default:
            if torch._dynamo.config.automatic_dynamic_shapes:
                self.assertExpectedInline(cnt.frame_count, """2""")
            else:
                self.assertExpectedInline(cnt.frame_count, """5""")
        else:
            self.assertExpectedInline(cnt.frame_count, """1""")

    def test_patched_builtin_functions(self):
        import builtins

        # Cache the original builtin function ids
        torch._dynamo.trace_rules._builtin_function_ids()

        class MyClass:
            pass

        builtin_isinstance = builtins.isinstance

        def patched_isinstance(obj, classinfo) -> bool:
            if builtin_isinstance(obj, MyClass):
                return False
            else:
                return builtin_isinstance(obj, classinfo)

        def fn(x, y):
            if isinstance(y, MyClass):
                return x + 1
            else:
                return x - 1

        x = torch.ones(2, 3)
        y = MyClass()

        try:
            ref = fn(x, y)
            # Monkey patch builtin function
            builtins.isinstance = patched_isinstance
            opt_fn = torch.compile(backend="eager", fullgraph=True)(fn)
            res = opt_fn(x, y)
            self.assertTrue(same(ref, x + 1))
            self.assertTrue(same(res, x - 1))
        finally:
            builtins.isinstance = builtin_isinstance

    # specifically test for tensor.attribute -> torch.something()
    def test_real_imag_tensor_attribute(self):
        def fn(x, y):
            a = x.real
            b = x.imag
            return torch.mul(torch.add(a, y), b)

        x_real = torch.rand((4, 4))
        x_imag = torch.rand((4, 4))
        x = torch.complex(x_real, x_imag)
        y = torch.rand((4, 4))

        ref = fn(x, y)
        opt_fn = torch._dynamo.optimize("eager")(fn)
        res = opt_fn(x, y)
        self.assertTrue(same(ref, res))

    def test_cast(self):
        from typing import cast

        def fn(x):
            return cast(torch.Tensor, torch.add(x, 1.0))

        opt_fn = torch.compile(backend="eager", fullgraph=True)(fn)

        ref = fn(torch.ones(2, 2))
        res = opt_fn(torch.ones(2, 2))

        self.assertTrue(same(ref, res))

    def test_T_tensor_attribute(self):
        def fn(x, y):
            a = x.T
            return torch.add(a, y)

        x = torch.rand((4, 4))
        y = torch.rand((4, 4))

        ref = fn(x, y)
        opt_fn = torch._dynamo.optimize("eager")(fn)
        res = opt_fn(x, y)
        self.assertTrue(same(ref, res))

    def test_recursive_tensor_attribute(self):
        def fn(x, y):
            a = x.real.T
            b = x.imag
            return torch.mul(torch.add(a, y), b)

        x_real = torch.rand((4, 4))
        x_imag = torch.rand((4, 4))
        x = torch.complex(x_real, x_imag)
        y = torch.rand((4, 4))

        ref = fn(x, y)
        opt_fn = torch._dynamo.optimize("eager")(fn)
        res = opt_fn(x, y)
        self.assertTrue(same(ref, res))

    def test_assigning_function_to_object_attribute(self):
        # user-defined functions which are object's attributes are not converted to bound methods
        def my_add(*args):
            a, b = args
            return a + b

        class MyClass:
            def __init__(self, func):
                self.add = func

        obj = MyClass(my_add)

        def fn(x):
            return obj.add(x, 2)

        x = torch.rand(2, 3)
        ref = fn(x)
        opt_fn = torch.compile(backend="eager")(fn)
        res = opt_fn(x)
        self.assertTrue(same(ref, res))

    def test_assigning_function_to_class_attribute(self):
        # user-defined functions which are class's attributes are converted to bound methods
        def my_add(*args):
            obj, a, b = args
            return obj.x + a + b

        class MyClass:
            add = my_add

            def __init__(self, x):
                self.x = x

        obj = MyClass(0.5)

        def fn(x):
            return obj.add(x, 2)

        x = torch.rand(2, 3)
        ref = fn(x)
        opt_fn = torch.compile(backend="eager")(fn)
        res = opt_fn(x)
        self.assertTrue(same(ref, res))

    def test_tagging_tensors_simple(self):
        def foo(x, y):
            return x * y, x, y

        a = torch.randn([3, 3])
        a.tag = "a"
        a.frog = "ribbity ribbit"
        b = torch.randn([3, 3])
        b.tag = "b"
        b.frog = "ribbit"

        exported = torch._dynamo.export(foo)(a, b)
        out_graph = exported[0]

        nodes = list(out_graph.graph.nodes)
        placeholders = [node for node in nodes if node.op == "placeholder"]
        all_tags = []
        all_frogs = []
        for placeholder in placeholders:
            if "tensor_dict" in placeholder.meta:
                all_tags.append(placeholder.meta["tensor_dict"]["tag"])
                all_frogs.append(placeholder.meta["tensor_dict"]["frog"])

        self.assertEqual(all_tags, ["a", "b"])
        self.assertEqual(all_frogs, ["ribbity ribbit", "ribbit"])

    def test_tagging_tensors_mix_used_unused_structure(self):
        def pre_attention_state_ops(input, mems, state):
            lc_key = state[0]
            lc_val = state[1]
            bar = []
            for i in range(0, 4):
                bar2 = []
                for j in range(0, 3):
                    bar2.append(
                        lc_key + lc_val + torch.tensor([0.1, 0.25, 0.4, 0.5, 0.1])
                    )
                bar.append(bar2)

            return bar

        mems = torch.tensor([[[1.8364, 0.2724, -1.4917, -0.4367, 0.8640]]])
        state = [
            torch.tensor([[[1.0517, 0.3848, -0.6472, 0.0823, 0.9116]]]),
            torch.tensor([[[1.0517, 0.3848, -0.6472, 0.0823, 0.9116]]]),
        ]
        i = torch.tensor(
            [
                [0.0313, -0.1487, -0.3846, -0.5321],
                [-1.7073, 1.3331, -0.0890, -1.4935],
                [-0.8314, -0.1862, -0.5935, 1.5232],
            ]
        )

        mems.tag = "MEMS"
        i.tag = "FOO"
        state[0].tag = "STATE_0"
        state[1].tag = "HMMM"

        exported = torch._dynamo.export(pre_attention_state_ops)(i, mems, state)
        out_graph = exported[0]

        nodes = list(out_graph.graph.nodes)
        placeholders = [node for node in nodes if node.op == "placeholder"]
        all_tags = []
        for placeholder in placeholders:
            if "tensor_dict" in placeholder.meta:
                all_tags.append(placeholder.meta["tensor_dict"]["tag"])

        self.assertEqual(all_tags, ["STATE_0", "HMMM"])

    def test_get_custom_tensor_attribute(self):
        def fn(x):
            return x.custom_attr * x

        x = torch.rand((2, 2))
        x.custom_attr = 3.14
        ref = fn(x)
        opt_fn = torch._dynamo.optimize("eager")(fn)
        res = opt_fn(x)
        self.assertTrue(same(ref, res))

    def test_set_custom_tensor_attribute(self):
        def fn(x):
            x.custom_attr = 3.14
            return x.custom_attr * x

        x = torch.rand((2, 2))
        ref = fn(x)
        opt_fn = torch._dynamo.optimize("eager")(fn)
        res = opt_fn(x)
        self.assertTrue(same(ref, res))

    def test_if_tensor_is_none(self):
        """
        Python 3.11 adds new jump instructions that check if
        TOS is None. We do not support these instructions.
        """

        def f(x, y):
            z = 1
            if x is None:
                z *= 2
            if y is not None:
                z *= 3
            return z

        opt_f = torch._dynamo.optimize("eager", nopython=True)(f)
        self.assertEqual(opt_f(None, torch.ones(2)), 6)

        if sys.version_info >= (3, 11):
            insts = bytecode_transformation.cleaned_instructions(f.__code__)
            for inst in insts:
                self.assertNotIn("_NONE", inst.opname)

    @skipIfNotPy311
    def test_py311_jump_offset(self):
        new_inst = bytecode_transformation.create_instruction
        load_global = bytecode_transformation.create_load_global
        consts = (None, 1, 2, 3, 4)

        def create_test_code(jump_opname, target_idx):
            targets = [
                new_inst("LOAD_CONST", argval=1),
                new_inst("LOAD_CONST", argval=3),
            ]
            jump_to_target_inst = new_inst(jump_opname, target=targets[target_idx])
            """
            pseudocode of generated bytecode:
            def test_py311_fn():
                goto target1
            target0:
                return 1
            target1:
                goto [target0/target2] (via fwd or bwd jump)
                return 2
            target2:
                return 3
                return 4
            """
            # test with LOAD_GLOBAL since it has a different instruction size
            insts = [
                new_inst("RESUME", arg=0),
                new_inst("JUMP_FORWARD", target=jump_to_target_inst),
                targets[0],
                load_global("print", False),
                new_inst("POP_TOP"),
                new_inst("RETURN_VALUE"),
                jump_to_target_inst,
                new_inst("LOAD_CONST", argval=2),
                load_global("print", False),
                new_inst("POP_TOP"),
                new_inst("RETURN_VALUE"),
                targets[1],
                new_inst("RETURN_VALUE"),
                new_inst("LOAD_CONST", argval=4),
                new_inst("RETURN_VALUE"),
            ]
            code_options = collections.OrderedDict(
                [
                    ("co_argcount", 0),
                    ("co_posonlyargcount", 0),
                    ("co_kwonlyargcount", 0),
                    ("co_nlocals", 0),
                    ("co_stacksize", 2),
                    ("co_flags", 3),
                    ("co_code", b""),
                    ("co_consts", consts),
                    ("co_names", ("print",)),
                    ("co_varnames", ()),
                    ("co_filename", __file__),
                    ("co_name", "test_py311_fn"),
                    ("co_qualname", "test_py311_fn"),
                    ("co_firstlineno", 1),
                    ("co_linetable", b""),
                    ("co_exceptiontable", b""),
                    ("co_freevars", ()),
                    ("co_cellvars", ()),
                ]
            )
            return bytecode_transformation.clean_and_assemble_instructions(
                insts,
                list(code_options.keys()),
                code_options,
            )

        # format: jump_opname, target_idx, expected forward jump, expected return value
        test_args = (
            ("JUMP_FORWARD", 0, False, 1),
            ("JUMP_FORWARD", 1, True, 3),
            ("JUMP_BACKWARD", 0, False, 1),
            ("JUMP_BACKWARD", 1, True, 3),
        )

        for test in test_args:
            insts, code = create_test_code(test[0], test[1])
            # check if offset of latest jump instruction is forward/backward
            for inst in reversed(insts):
                if inst.opname.startswith("JUMP"):
                    if test[2]:
                        self.assertIn("FORWARD", inst.opname)
                    else:
                        self.assertIn("BACKWARD", inst.opname)
                    break
            # run the code and check result

            def dummy_fn():
                pass

            dummy_fn.__code__ = code
            self.assertEqual(dummy_fn(), test[3])

            dummy_opt = torch._dynamo.optimize("eager")(dummy_fn)
            self.assertEqual(dummy_opt(), test[3])

    def test_exception_table_encode_varint(self):
        # these numbers have no real meaning to them
        nums = [
            0b111_101010_000000,
            0b1100_111000_010101_101010,
        ]
        b = bytecode_transformation.encode_exception_table_varint(
            nums[0]
        ) + bytecode_transformation.encode_exception_table_varint(nums[1])
        nums_new = []
        b_iter = iter(bytes(b))
        while True:
            try:
                nums_new.append(
                    bytecode_transformation.decode_exception_table_varint(b_iter)
                )
            except StopIteration:
                break
        self.assertEqual(nums, nums_new)

    @skipIfNotPy311
    def test_exception_table_parsing(self):
        def fn():
            try:
                with a():
                    b()
                c()
            except Exception:
                d()
            finally:
                e()
            f()

        tab = bytecode_transformation.parse_exception_table(
            fn.__code__.co_exceptiontable
        )
        b = bytecode_transformation.assemble_exception_table(tab)
        self.assertEqual(b, fn.__code__.co_exceptiontable)

    @skipIfNotPy311
    def test_exception_table_e2e(self):
        def fn():
            try:
                with a():
                    b()
                c()
            except Exception:
                d()
            finally:
                e()
            f()

        def nothing(*args):
            pass

        code = bytecode_transformation.transform_code_object(fn.__code__, nothing)
        self.assertEqual(code.co_exceptiontable, fn.__code__.co_exceptiontable)

    @skipIfNotPy311
    def test_exception_table_e2e_2(self):
        # last instructions of an exn_table entry is a large instruction
        # i.e., LOAD_GLOBAL a
        def fn():
            try:
                return a
            except Exception:
                pass

        def nothing(*args):
            pass

        code = bytecode_transformation.transform_code_object(fn.__code__, nothing)
        self.assertEqual(code.co_exceptiontable, fn.__code__.co_exceptiontable)

    @skipIfNotPy311
    def test_exception_table_entry_propagation(self):
        insts = []
        for _ in range(10):
            insts.append(bytecode_transformation.create_instruction("NOP"))
        insts[8].exn_tab_entry = bytecode_transformation.InstructionExnTabEntry(
            insts[0], insts[9], insts[0], 0, True
        )
        insts[0].exn_tab_entry = bytecode_transformation.InstructionExnTabEntry(
            insts[0], insts[0], insts[1], 0, True
        )
        insts[1].exn_tab_entry = bytecode_transformation.InstructionExnTabEntry(
            insts[0], insts[2], insts[2], 0, True
        )
        insts[5].exn_tab_entry = bytecode_transformation.InstructionExnTabEntry(
            insts[4], insts[6], insts[3], 0, True
        )
        insts[9].exn_tab_entry = bytecode_transformation.InstructionExnTabEntry(
            insts[9], insts[9], insts[4], 0, True
        )
        insts[7].exn_tab_entry = bytecode_transformation.InstructionExnTabEntry(
            insts[7], insts[9], insts[5], 0, True
        )
        bytecode_transformation.propagate_inst_exn_table_entries(insts)
        expected = [1, 2, 2, 0, 3, 3, 3, 5, 5, 4]
        for inst, exp in zip(insts, expected):
            self.assertIsNotNone(inst.exn_tab_entry)
            self.assertIs(inst.exn_tab_entry.target, insts[exp])

    @skipIfNotPy311
    def test_compute_exception_table_nested(self):
        insts = []
        for _ in range(20):
            insts.append(bytecode_transformation.create_instruction("NOP"))
        insts[10].exn_tab_entry = bytecode_transformation.InstructionExnTabEntry(
            insts[1], insts[10], insts[0], 0, True
        )
        insts[0].exn_tab_entry = bytecode_transformation.InstructionExnTabEntry(
            insts[1], insts[1], insts[1], 0, True
        )
        insts[1].exn_tab_entry = bytecode_transformation.InstructionExnTabEntry(
            insts[1], insts[3], insts[2], 0, True
        )
        insts[5].exn_tab_entry = bytecode_transformation.InstructionExnTabEntry(
            insts[5], insts[7], insts[3], 0, True
        )
        insts[9].exn_tab_entry = bytecode_transformation.InstructionExnTabEntry(
            insts[10], insts[10], insts[4], 0, True
        )
        insts[7].exn_tab_entry = bytecode_transformation.InstructionExnTabEntry(
            insts[8], insts[10], insts[5], 0, True
        )
        insts[14].exn_tab_entry = bytecode_transformation.InstructionExnTabEntry(
            insts[13], insts[17], insts[6], 0, True
        )
        insts[16].exn_tab_entry = bytecode_transformation.InstructionExnTabEntry(
            insts[15], insts[16], insts[7], 0, True
        )
        bytecode_transformation.update_offsets(insts)
        tab = bytecode_transformation.compute_exception_table(insts)
        expected = [
            (1, 1, 1),
            (2, 3, 2),
            (4, 4, 0),
            (5, 7, 3),
            (8, 9, 5),
            (10, 10, 4),
            (13, 14, 6),
            (15, 16, 7),
            (17, 17, 6),
        ]
        self.assertEqual(len(tab), len(expected))
        for entry, exp in zip(tab, expected):
            self.assertEqual(entry.start, exp[0] * 2)
            self.assertEqual(entry.end, exp[1] * 2)
            self.assertEqual(entry.target, exp[2] * 2)

    @skipIfNotPy311
    def test_remove_dead_code_with_exn_table_entries(self):
        create_instruction = bytecode_transformation.create_instruction
        target1 = create_instruction("NOP")
        target2 = create_instruction("NOP")
        target3 = create_instruction("NOP")
        exn_start = create_instruction("NOP")
        exn_end = create_instruction("NOP")
        insts = [
            create_instruction("JUMP_FORWARD", target=target1),
            exn_start,  # dead
            target1,
            create_instruction("JUMP_FORWARD", target=target3),
            exn_end,  # dead
            target2,
            target3,
        ]
        exn_start.exn_tab_entry = bytecode_transformation.InstructionExnTabEntry(
            exn_start, exn_end, target2, 0, True
        )
        bytecode_transformation.propagate_inst_exn_table_entries(insts)
        insts = bytecode_analysis.remove_dead_code(insts)
        self.assertEqual(len(insts), 5)
        self.assertNotIn(exn_start, insts)
        self.assertNotIn(exn_end, insts)
        self.assertIn(target2, insts)
        self.assertIn(target3, insts)
        bytecode_transformation.update_offsets(insts)
        tab = bytecode_transformation.compute_exception_table(insts)
        self.assertEqual(len(tab), 1)
        self.assertEqual(tab[0].start, 2)
        self.assertEqual(tab[0].end, 4)
        self.assertEqual(tab[0].target, 6)

    def test_unhandled_exception_in_dynamo(self):
        # traceback.format_exc() approximates an unhandled exception
        def f(a):
            a += 1
            raise RuntimeError("smoge")
            return a

        opt_fn = torch._dynamo.optimize("eager")(f)
        try:
            opt_fn(torch.ones(2))
        except RuntimeError as e:
            self.assertIn("smoge", traceback.format_exc())

    @unittest.skip("Not clear why this test would trigger a segfault.")
    def test_unhandled_exception_in_dynamo2(self):
        # segfaults in python 3.11 if shadow frame is freed improperly
        from torch.testing import make_tensor

        def fn():
            # test that the errors are the same for dense and sparse versions
            def test1(*, is_sparse):
                # shapes must be compatible for matrix multiplication
                a = make_tensor((2, 3), dtype=torch.float32, device="cpu")
                if is_sparse:
                    a_sparse = a.to_sparse_csr()
                    return torch.addmm(a, a_sparse, a)
                else:
                    return torch.addmm(a, a, a)

            try:
                test1(is_sparse=False)
            except RuntimeError as msg:
                try:
                    test1(is_sparse=True)
                except RuntimeError as msg2:
                    raise RuntimeError("smoge")

        opt_fn = torch._dynamo.optimize("eager")(fn)
        try:
            opt_fn()
        except RuntimeError:
            self.assertIn("smoge", traceback.format_exc())

    def test_variable_access_in_exception(self):
        def fn():
            x = torch.ones(3, 3)
            try:
                raise RuntimeError("bad")
            except RuntimeError:
                x += 1
            return x

        opt_fn = torch._dynamo.optimize("eager")(fn)
        torch.allclose(opt_fn(), torch.tensor([3.0]))

    def test_ordered_dict_alias_reconstruct(self):
        od = collections.OrderedDict

        def fn():
            d1 = dict()
            d1["a"] = 1
            d2 = od(d1)
            d2["b"] = 2
            torch._dynamo.graph_break()
            if isinstance(d2, od):
                return d2["a"] + d2["b"]
            else:
                return 0

        dis.dis(fn)
        self.assertEqual(torch._dynamo.optimize("eager")(fn)(), 3)

    @skipIfNotPy311
    def test_get_instruction_source_311(self):
        def f():
            # flake8: noqa
            # fmt: off
            # test binary ops
            a = ( b   )   +   c
            a = (a + b) // (c - d)
            a = b    \
         +\
               c  # test
            a = (
                (b  # test +
                    )  \
                # +
            << (

                c  # test
                \
            )  # test
            )

            # test slice
            a = bbb   [  ccc    ]
            b = bbbbb \
                [  ccc # test

                 + ddd  \

                ] # test
            a = bbb[ccc][ddd][eee]

            # test nested and multiline function calls
            a = g(g(g(b)))
            a = g(h(
                g(b),
                c
            ))

            # test chained function calls
            a = (g(x).y)(
                z
            )(1)(2)

            # test unicode (match traceback behavior)
            a = ("🔥🔥🔥" +
                + "🔥🔥") + b

        from torch._dynamo.utils import get_instruction_source_311

        offsets = (3, 11, 15, 19, 23, 29, 35, 46, 58, 74)
        insts = list(dis.get_instructions(f))
        # uncomment to determine offsets
        # print(*enumerate(insts), sep="\n")
        all_sources = "\n".join(
            get_instruction_source_311(f.__code__, insts[offset]) for offset in offsets
        )
        self.assertExpectedInline(
            all_sources,
            """\
            a = ( b   )   +   c
                ~~~~~~~~~~^~~~~

            a = (a + b) // (c - d)
                ~~~~~~~~^^~~~~~~~~

            a = b    \\
                ~~~~~~
         +\\
         ^~
               c  # test
               ~

                (b  # test +
                ~~~~~~~~~~~~
                    )  \\
                    ~~~~
                # +
                ~~~
            << (
            ^^~~


                c  # test
                ~~~~~~~~~
                \\
                ~
            )  # test
            ~

            a = bbb   [  ccc    ]
                ~~~~~~^^^^^^^^^^^

            b = bbbbb \\
                ~~~~~~~
                [  ccc # test
                ^^^^^^^^^^^^^


                 + ddd  \\
                 ^^^^^^^^


                ] # test
                ^

            a = bbb[ccc][ddd][eee]
                ~~~~~~~~^^^^^

            a = g(g(g(b)))
                  ~^^^^^^

            a = g(h(
                  ~^
                g(b),
                ^^^^^
                c
                ^
            ))
            ^

            a = (g(x).y)(
                ~~~~~~~~~
                z
                ~
            )(1)(2)
            ~^^^
""",
        )
        # test unicode (since assertExpectedInline doesn't support unicode)
        self.assertEqual(
            get_instruction_source_311(f.__code__, insts[84]),
            """\
            a = ("🔥🔥🔥" +
                ~~~~~~~~
                + "🔥🔥") + b
                ~~~~~~~~^~~
""",
        )

    def test_raise_guard_full_constraint(self):
        y = torch.randn([3, 3, 3])

        def my_dyn_fn(x):
            if x.shape[0] == 3:
                return x.sin()
            return x.cos()

        torch._dynamo.mark_dynamic(y, 0)
        with self.assertRaises(ConstraintViolationError):
            torch._dynamo.optimize("eager")(my_dyn_fn)(y)

    # Translation validation changes the exception type, don't run with it
    @torch.fx.experimental._config.patch(translation_validation=False)
    def test_mark_dynamic_with_ranges(self):
        y = torch.randn([8, 3, 3])

        def my_dyn_fn(x):
            if x.shape[0] == 3:
                return x.sin()
            return x.cos()

        torch._dynamo.mark_dynamic(y, 0, min=2, max=5)
        with self.assertRaises(ConstraintViolationError):
            torch._dynamo.optimize("eager")(my_dyn_fn)(y)

    def test_mark_static(self):
        counter = CompileCounter()

        def my_dyn_fn(x):
            return x.cos()

        y = torch.randn([3])
        torch._dynamo.mark_static(y, 0)
        torch._dynamo.optimize(counter)(my_dyn_fn)(y)

        z = torch.randn([4])
        torch._dynamo.optimize(counter)(my_dyn_fn)(z)

        self.assertEqual(counter.frame_count, 2)

    def test_no_raise_guard_partial_constraint(self):
        y = torch.randn([3, 3, 3])

        def my_dyn_fn(x):
            if x.shape[0] > 3:
                return x.sin()
            return x.cos()

        torch._dynamo.optimize("eager")(my_dyn_fn)(y)
        torch._dynamo.mark_dynamic(y, 0)
        torch._dynamo.reset()
        torch._dynamo.optimize("eager")(my_dyn_fn)(y)

    def test_no_raise_guard_partial_constraint_across_break(self):
        y = torch.randn([3, 3, 3])

        def my_dyn_fn(x, y):
            z = x * y

            torch._dynamo.graph_break()
            if z.shape[0] > 2:
                return z.cos()

            return x.cos()

        torch._dynamo.optimize("eager")(my_dyn_fn)(y, y)
        torch._dynamo.mark_dynamic(y, 0)
        torch._dynamo.reset()
        torch._dynamo.optimize("eager")(my_dyn_fn)(y, y)

    # Sadly, this does not throw - we do not prop correctly across the graph break
    @unittest.expectedFailure
    def test_raise_guard_partial_constraint_across_break(self):
        y = torch.randn([3, 3, 3])

        def my_dyn_fn(x, y):
            z = x * y

            torch._dynamo.graph_break()
            if z.shape[0] == 3:
                return z.cos()

            return x.cos()

        torch._dynamo.optimize("eager")(my_dyn_fn)(y, y)
        torch._dynamo.mark_dynamic(y, 0)
        torch._dynamo.reset()
        with self.assertRaisesRegex(
            Exception,
        ):
            torch._dynamo.optimize("eager")(my_dyn_fn)(y, y)

    def test_raise_guard_partial_constraint_no_graph_break(self):
        y = torch.randn([3, 3, 3])

        def my_dyn_fn(x, y):
            z = x * y

            if z.shape[0] == 3:
                return z.cos()

            return x.cos()

        torch._dynamo.mark_dynamic(y, 0)
        with self.assertRaises(ConstraintViolationError):
            torch._dynamo.optimize("eager")(my_dyn_fn)(y, y)

    def test_cannot_trace_mark_dynamic(self):
        y = torch.randn([3, 3, 3])

        def my_dyn_fn(x):
            torch._dynamo.mark_dynamic(x, 0)
            return x * x

        with self.assertRaisesRegex(
            AssertionError, "Attempt to trace forbidden callable"
        ):
            torch._dynamo.optimize("eager")(my_dyn_fn)(y)

    def test_cannot_trace_mark_dynamic_safe_unreached(self):
        y = torch.randn([3, 3, 3])

        def my_dyn_fn(x):
            if x.shape[0] == 3:
                return x
            print("Running", torch._dynamo.mark_dynamic(x, 0))
            return x * x

        torch._dynamo.optimize("eager")(my_dyn_fn)(y)

    def test_anomaly_aot_autograd(self):
        def fail():
            raise AssertionError("fail")

        @allow_in_graph
        def h(a):
            r = a.sum()
            # Trigger an exception in backwards
            r.register_hook(lambda x: fail())
            return r

        @torch.compile(backend="aot_eager")
        def f(a):
            return h(a)

        with warnings.catch_warnings(record=True) as w, self.assertRaises(
            torch._dynamo.exc.BackendCompilerFailed
        ):
            f(torch.randn(2, 2, requires_grad=True))

        # Suppress unrelated pkg_resources warnings
        self.assertIn("forward call that caused the error", str(w[-1].message))

    def test_py_guards_mark_dynamic(self):
        def my_dyn_fn(a):
            if a.shape[0] > 2:
                return a.cos()
            return a.sin()

        counter = CompileCounter()

        # Run with dynamic
        x0 = torch.randn([3, 3, 3])
        torch._dynamo.mark_dynamic(x0, 0)
        torch._dynamo.optimize(counter)(my_dyn_fn)(x0)
        self.assertEqual(counter.frame_count, 1)

        # Run without dynamic, no recompile
        x = torch.randn([3, 3, 3])
        torch._dynamo.optimize(counter)(my_dyn_fn)(x)
        self.assertEqual(counter.frame_count, 1)

        # Mark a new dim, 1, as dynamic
        x1 = torch.randn([3, 3, 3])
        torch._dynamo.mark_dynamic(x1, 1)
        torch._dynamo.optimize(counter)(my_dyn_fn)(x1)
        # Recompile triggered because we marked a new dym as dynamic
        self.assertEqual(counter.frame_count, 2)

        # Reset
        torch._dynamo.reset()
        # Reset counter
        counter = CompileCounter()

        # Run with dynamic 1
        torch._dynamo.optimize(counter)(my_dyn_fn)(x1)
        self.assertEqual(counter.frame_count, 1)

        # Run with dynamic 0, not subset
        torch._dynamo.optimize(counter)(my_dyn_fn)(x0)
        self.assertEqual(counter.frame_count, 2)

        # Run with dynamic 0, 1, 2, not subset
        x012 = torch.randn([3, 3, 3])
        torch._dynamo.mark_dynamic(x012, 0)
        torch._dynamo.mark_dynamic(x012, 1)
        torch._dynamo.mark_dynamic(x012, 2)
        torch._dynamo.optimize(counter)(my_dyn_fn)(x012)
        self.assertEqual(counter.frame_count, 3)

    def test_recompile_on_global_state_change(self):
        last_state = []
        cnt = 0

        def my_compiler(gm, _):
            nonlocal cnt
            cnt += 1
            state = read_state()

            def inner(*args):
                last_state[:] = state
                return gm(*args)

            return inner

        def read_state():
            return [
                torch.is_grad_enabled(),
                torch.are_deterministic_algorithms_enabled(),
                torch._C._get_cublas_allow_tf32(),
            ]

        def write_state(state):
            torch.set_grad_enabled(state[0]),
            torch.use_deterministic_algorithms(state[1])
            torch._C._set_cublas_allow_tf32(state[2]),

        @torch.compile(backend=my_compiler)
        def fn(x):
            return x + 1

        initial_state = read_state()
        y = torch.randn(10)
        try:
            for round in range(3):
                for i in range(len(initial_state)):
                    new_state = [False] * len(initial_state)
                    new_state[i] = True
                    write_state(new_state)
                    assert read_state() == new_state
                    last_state.clear()
                    fn(y)
                    assert last_state == new_state
                    if round == 0:
                        assert cnt == i + 1
                    else:
                        assert cnt == len(initial_state)
        finally:
            write_state(initial_state)

    def test_grad_state_mutated(self):
        prior = torch.is_grad_enabled()
        value = None
        cnt = CompileCounter()

        @torch._dynamo.allow_in_graph
        def check_state():
            nonlocal value
            value = torch.is_grad_enabled()

        @torch.compile(backend=cnt, fullgraph=True)
        def fn(x):
            check_state()
            torch.set_grad_enabled(False)
            return x + 1

        try:
            torch.set_grad_enabled(True)
            fn(torch.randn(10))
            assert value is True
            assert torch.is_grad_enabled() is False

            value = None
            torch.set_grad_enabled(True)
            fn(torch.randn(10))
            assert value is True
            assert torch.is_grad_enabled() is False

            assert cnt.frame_count == 1
        finally:
            torch.set_grad_enabled(prior)

    def test_deterministic_algorithms_mutated(self):
        prior = torch.are_deterministic_algorithms_enabled()
        prior_warn_only = torch.is_deterministic_algorithms_warn_only_enabled()
        value = None
        warn_only = None
        cnt = CompileCounter()

        @torch._dynamo.allow_in_graph
        def check_state():
            nonlocal value
            nonlocal warn_only
            value = torch.are_deterministic_algorithms_enabled()
            warn_only = torch.is_deterministic_algorithms_warn_only_enabled()

        @torch.compile(backend=cnt, fullgraph=True)
        def fn(x):
            check_state()
            torch.use_deterministic_algorithms(False, warn_only=False)
            return x + 1

        def run_fn():
            torch.use_deterministic_algorithms(True, warn_only=True)
            fn(torch.randn(10))
            assert value is True
            assert warn_only is True
            assert torch.are_deterministic_algorithms_enabled() is False
            assert torch.is_deterministic_algorithms_warn_only_enabled() is False

        try:
            run_fn()
            value, warn_only = None, None
            run_fn()
            assert cnt.frame_count == 1
        finally:
            torch.use_deterministic_algorithms(prior, warn_only=prior_warn_only)

    def test_torch_compile_ctx_on_forward_and_training_step(self):
        class MyModel(torch.nn.Module):
            def forward(self):
                ...

            def training_step(self):
                self()

        model = MyModel()
        compiled_model = torch.compile(model)

        model.forward = compiled_model.dynamo_ctx(model.forward)
        model.training_step = compiled_model.dynamo_ctx(model.training_step)

        model.training_step()

    def test_torch_guards_stack_frame_register_inlining(self):
        x = torch.tensor([0.5, 0.5])
        y = torch.tensor([0.75, 0.75, 0.75, 0.75])
        z = torch.tensor([0.25, 0.25, 0.25, 0.25, 0.25, 0.25, 0.25, 0.25])

        def uwu_inline_me(x, y, z):
            r = torch.cat((x, x)) + y
            r2 = torch.cat((y, y)) + z
            return r, r2

        def fn(x, y, z):
            r, r2 = uwu_inline_me(x, y, z)
            return torch.mul(r, r), torch.mul(r2, r2)

        seen_frames = []
        import contextlib

        @contextlib.contextmanager
        def global_context_capture_fn(frame_summary):
            if frame_summary is not None:
                seen_frames.append(frame_summary)
            yield

        with mock.patch(
            "torch._guards.TracingContext.current_frame",
            side_effect=global_context_capture_fn,
        ):
            torch._dynamo.optimize("eager")(fn)(x, y, z)

        self.assertEqual(len(seen_frames), 1)
        self.assertEqual(seen_frames[0].name, "fn")
        self.assertEqual(seen_frames[0].line, "r, r2 = uwu_inline_me(x, y, z)")

    def test_torch_guards_stack_frame_register_inlining_deep(self):
        x = torch.tensor([0.5, 0.5])
        y = torch.tensor([0.75, 0.75, 0.75, 0.75])
        z = torch.tensor([0.25, 0.25, 0.25, 0.25, 0.25, 0.25, 0.25, 0.25])

        def uwu_inline_me_deep(x, y):
            return torch.cat((x, x)) + y

        def uwu_inline_me(x, y, z):
            r = uwu_inline_me_deep(x, y)
            r2 = uwu_inline_me_deep(y, z)
            return r, r2

        def fn(x, y, z):
            r, r2 = uwu_inline_me(x, y, z)
            return torch.mul(r, r), torch.mul(r2, r2)

        seen_frames = []
        import contextlib

        @contextlib.contextmanager
        def global_context_capture_fn(frame_summary):
            if frame_summary is not None:
                seen_frames.append(frame_summary)
            yield

        with mock.patch(
            "torch._guards.TracingContext.current_frame",
            side_effect=global_context_capture_fn,
        ):
            torch._dynamo.optimize("eager")(fn)(x, y, z)

        self.assertEqual(len(seen_frames), 3)
        self.assertEqual(seen_frames[0].name, "fn")
        self.assertEqual(seen_frames[1].name, "uwu_inline_me")
        self.assertEqual(seen_frames[2].line, "r2 = uwu_inline_me_deep(y, z)")

    def test_error_on_recompile(self):
        @torch._dynamo.optimize("eager")
        def fn(a, b):
            return a + b

        with unittest.mock.patch("torch._dynamo.config.error_on_recompile", True):
            with self.assertRaises(torch._dynamo.exc.RecompileError):
                fn(torch.rand(2, 3), torch.rand(2, 3))
                fn(torch.rand(2, 3), (1, 2, 3))

    @expectedFailureDynamic
    @torch._dynamo.config.patch(automatic_dynamic_shapes=False)
    def test_compile_profiler(self):
        class Model(torch.nn.Module):
            def forward(self, input):
                return input + input

        model = Model()
        prof = CompileProfiler()
        compiled = torch.compile(model, backend=prof)
        base_checker = (
            lambda: FileCheck()
            .check("Torchdynamo Profiler Report")
            .check("Graph Breaks")
            .check("No graph breaks detected.")
            .check("Recompilation")
        )
        input = torch.rand((2, 3, 4))
        _ = compiled(input)
        base_checker().check("No recompilation detected.").run(prof.report())

        new_shape_input = torch.rand((3, 3, 4))
        _ = compiled(new_shape_input)

        # Not an exhaustive test of dynamic shapes behavior, but some sanity
        if torch._dynamo.config.assume_static_by_default:
            base_checker().check("Recompile Reasons").check("'forward'").check(
                "cache_size_limit to 1"
            ).run(prof.report())
        else:
            base_checker().check("No recompilation detected.").run(prof.report())

        new_shape_input = torch.rand((4, 3, 4))
        _ = compiled(new_shape_input)

        base_checker().check("Recompile Reasons").check("'forward'").check(
            "tensor 'L['input']' size mismatch at index 0. expected 2, actual 3"
        ).check(
            "tensor 'L['input']' size mismatch at index 0. expected 3, actual 4"
        ).run(
            prof.report()
        )

    def test_guards_strip_function_call(self):
        from torch._dynamo.guards import strip_function_call

        test_case = [
            ("___odict_getitem(a, 1)", "a"),
            ("a.layers[slice(2)][0]._xyz", "a"),
            ("getattr(a.layers[slice(2)][0]._abc, '0')", "a"),
            ("getattr(getattr(a.x[3], '0'), '3')", "a"),
            ("a.layers[slice(None, -1, None)][0]._xyz", "a"),
            ("a.layers[func('offset', -1, None)][0]._xyz", "a"),
        ]
        # strip_function_call should extract the object from the string.
        for name, expect_obj in test_case:
            self.assertEqual(strip_function_call(name), expect_obj)

    def test_int_neg(self):
        def int_neg(a, b):
            x = a.shape[0]
            y = b.shape[0]
            return -x * -y * a * b

        torch._dynamo.testing.standard_test(self, int_neg, 2)

    def test_hash_getitem_slice(self):
        s = GetItemSource(LocalSource("foo"), slice(None, -1, None))
        s2 = GetItemSource(LocalSource("foo"), slice(None, -1, None))
        s3 = GetItemSource(LocalSource("foo"), slice(None, -1, 2))
        some_set = set()

        self.assertTrue(s not in some_set)
        self.assertTrue(s2 not in some_set)
        self.assertTrue(s3 not in some_set)

        some_set.add(s)

        self.assertTrue(s in some_set)
        # s and s2 should hash the  same
        self.assertTrue(s2 in some_set)
        # s3 should be different
        self.assertTrue(s3 not in some_set)

        self.assertTrue(s == s2)
        self.assertTrue(s != s3)

    def test_inline_dict_function(self):
        def _result_type_dict(dtype):
            return {bool: torch.float32}[dtype]

        @torch.compile
        def f():
            return torch.ones(3, dtype=_result_type_dict(bool))

        self.assertEqual(f(), torch.ones(3, dtype=torch.float32))

    def test_inline_dict_function_passed_as_arg(self):
        @torch.compile
        def fn(d, x, y):
            if d[x] is torch.float32:
                return y.cos()
            else:
                return y.sin()

        dd = {bool: torch.float32, int: torch.int64}
        self.assertEqual(fn(dd, bool, torch.ones(4)), torch.ones(4).cos())
        self.assertEqual(fn(dd, int, torch.ones(4)), torch.ones(4).sin())

    def test_add_sizes(self):
        def func(x):
            y = x.size()
            return y + y

        eager_out = func(torch.ones(10, 10, 3))
        compile_out = torch._dynamo.optimize("eager")(func)(torch.ones(10, 10, 3))
        self.assertTrue(isinstance(compile_out, torch.Size))
        self.assertEqual(eager_out, compile_out)

    @unittest.skipIf(not TEST_MULTIGPU, "need multiple GPU")
    def test_cuda_set_device(self):
        def fn():
            a = torch.ones(2, device="cuda")
            torch.cuda.set_device(1)
            return a + 1

        with torch.cuda.device(0):
            counter = CompileCounter()
            opt_fn = torch._dynamo.optimize(counter)(fn)
            res = opt_fn()
            self.assertEqual(res.device.type, "cuda")
            self.assertEqual(res.device.index, 0)
            self.assertEqual(counter.frame_count, 2)

    def test_nested_function_resuming_with_correct_globals(self):
        # https://github.com/pytorch/pytorch/issues/99665
        try:
            from .utils import outer_func
        except ImportError:
            from utils import outer_func

        def gn(x, y):
            return x + y

        def fn(x, y):
            return outer_func(gn)(x, y)

        x = torch.rand([3])
        y = torch.rand([3])
        opt_fn = torch.compile(backend="eager")(fn)
        ref = fn(x, y)
        res = opt_fn(x, y)
        self.assertTrue(same(ref, res))

    @dataclasses.dataclass
    class CSETestCase:
        expr: str
        preface: typing.List[str] = dataclasses.field(default_factory=list)
        expected: typing.Optional[str] = None
        expected_py38: typing.Optional[str] = None

    def _is_py38(self) -> bool:
        return sys.version_info[:2] <= (3, 8)

    def _has_ast_unparse(self) -> bool:
        from torch._dynamo.guards import HAS_UNPARSE_FUNCTIONS

        return HAS_UNPARSE_FUNCTIONS

    def test_guards_cse_pass_single(self):
        if not self._has_ast_unparse():
            if IS_FBCODE:
                raise RuntimeError("Needs astunparse or Python-3.9+")
            raise unittest.SkipTest("Needs astunparse or Python-3.9+")
        from torch._dynamo.guards import PyExprCSEPass

        testcase = self.CSETestCase
        testcases = [
            # Nothing gets CSE-d, since the only repeated sub-expression is 'x'.
            # i.e. not a node type we are interested on.
            testcase(expr="x[0].a"),
            testcase(expr="x[1].a"),
            testcase(expr="x[2].a"),
            # 'a.b.c' gets CSE-d, since it's a sub-expression used more than 'PyExprCSEPass.USE_THRESHOLD'.
            testcase(
                expr="a.b.c[0].d.e",
                preface=["_var0 = a.b", "_var1 = _var0.c"],
                expected="_var1[0].d.e",
            ),
            testcase(expr="a.b.c[1].d.e", expected="_var1[1].d.e"),
            testcase(expr="a.b.c[2].d.e", expected="_var1[2].d.e"),
            # 'm.n[0]' gets CSE-d, since it is a sub-expression used more than 'PyExprCSEPass.USE_THRESHOLD'.
            testcase(
                expr="f(m.n[0], '0').x.y.z",
                preface=["_var2 = m.n", "_var3 = _var2[0]"],
                expected="f(_var3, '0').x.y.z",
            ),
            testcase(expr="f(m.n[0], '1').x.y.z", expected="f(_var3, '1').x.y.z"),
            testcase(expr="f(m.n[0], '2').x.y.z", expected="f(_var3, '2').x.y.z"),
            # The whole expressiong gets CSE-d, as well as all of its sub-expressions.
            testcase(
                expr="self.g(a, b).k",
                preface=["_var4 = self.g", "_var5 = _var4(a, b)", "_var6 = _var5.k"],
                expected="_var6",
            ),
            testcase(expr="self.g(a, b).k", expected="_var6"),
            testcase(expr="self.g(a, b).k", expected="_var6"),
        ]
        csepass = PyExprCSEPass()
        csepass.count([t.expr for t in testcases])

        for t in testcases:
            preface, expr = csepass.replace(t.expr)
            self.assertEqual(preface, t.preface)
            expected = t.expected if t.expected is not None else t.expr
            self.assertEqual(expr, expected)

    def test_guards_cse_pass_multiple(self):
        if not self._has_ast_unparse():
            raise unittest.SkipTest("Needs astunparse or Python-3.9+")
        from torch._dynamo.guards import PyExprCSEPass

        testcase = self.CSETestCase
        testcases = [
            testcase(
                expr="x[0].a < x[1].a * (3 - x[2].a)",
                expected="x[0].a < x[1].a * (3 - x[2].a)",
                expected_py38="(x[0].a < (x[1].a * (3 - x[2].a)))",
            ),
            testcase(
                expr="a.b.c[0].d.e + a.b.c[1].d.e * a.b.c[2].d.e > 0",
                preface=["_var0 = a.b", "_var1 = _var0.c"],
                expected="_var1[0].d.e + _var1[1].d.e * _var1[2].d.e > 0",
                expected_py38="((_var1[0].d.e + (_var1[1].d.e * _var1[2].d.e)) > 0)",
            ),
            testcase(
                expr="f(m.n[0], '0').x.y.z * f(m.n[0], '1').x.y.z * f(m.n[0], '2').x.y.z < 512",
                preface=["_var2 = m.n", "_var3 = _var2[0]"],
                expected="f(_var3, '0').x.y.z * f(_var3, '1').x.y.z * f(_var3, '2').x.y.z < 512",
                expected_py38="(((f(_var3, '0').x.y.z * f(_var3, '1').x.y.z) * f(_var3, '2').x.y.z) < 512)",
            ),
            testcase(
                expr="self.g(a, b).k + (1 - self.g(a, b).k) <= m[0].a + self.g(a, b).k",
                preface=["_var4 = self.g", "_var5 = _var4(a, b)", "_var6 = _var5.k"],
                expected="_var6 + (1 - _var6) <= m[0].a + _var6",
                expected_py38="((_var6 + (1 - _var6)) <= (m[0].a + _var6))",
            ),
        ]

        csepass = PyExprCSEPass()
        csepass.count([t.expr for t in testcases])

        for t in testcases:
            preface, expr = csepass.replace(t.expr)
            self.assertEqual(preface, t.preface)
            expected = t.expected_py38 if self._is_py38() else t.expected
            expected = expected if expected is not None else t.expr
            self.assertEqual(expr, expected)

    def test_guard_function_builder_with_cse(self):
        from torch._dynamo.guards import build_guard_function

        exprs = [
            "x[0].a < x[1].a * (3 - x[2].a)",
            "a.b.c[0].d.e + a.b.c[1].d.e * a.b.c[2].d.e > 0",
            "f(m.n[0], '0').x.y.z * f(m.n[0], '1').x.y.z * f(m.n[0], '2').x.y.z < 512",
            "self.g(a, b).k + (1 - self.g(a, b).k) <= m[0].a + self.g(a, b).k",
        ]

        _, pycode = build_guard_function(exprs, "")
        expected = """\
def ___make_guard_fn():
    def guard(L):
        if not (x[0].a < x[1].a * (3 - x[2].a)):
            return False
        _var0 = a.b
        _var1 = _var0.c
        if not (_var1[0].d.e + _var1[1].d.e * _var1[2].d.e > 0):
            return False
        _var2 = m.n
        _var3 = _var2[0]
        if not (f(_var3, '0').x.y.z * f(_var3, '1').x.y.z * f(_var3, '2').x.y.z < 512):
            return False
        _var4 = self.g
        _var5 = _var4(a, b)
        _var6 = _var5.k
        if not (_var6 + (1 - _var6) <= m[0].a + _var6):
            return False
        return True
    return guard
"""
        expected_38 = """\
def ___make_guard_fn():
    def guard(L):
        if not ((x[0].a < (x[1].a * (3 - x[2].a)))):
            return False
        _var0 = a.b
        _var1 = _var0.c
        if not (((_var1[0].d.e + (_var1[1].d.e * _var1[2].d.e)) > 0)):
            return False
        _var2 = m.n
        _var3 = _var2[0]
        if not ((((f(_var3, '0').x.y.z * f(_var3, '1').x.y.z) * f(_var3, '2').x.y.z) < 512)):
            return False
        _var4 = self.g
        _var5 = _var4(a, b)
        _var6 = _var5.k
        if not (((_var6 + (1 - _var6)) <= (m[0].a + _var6))):
            return False
        return True
    return guard
"""
        expected_38_no_astunparse = """\
def ___make_guard_fn():
    def guard(L):
        if not (x[0].a < x[1].a * (3 - x[2].a)):
            return False
        if not (a.b.c[0].d.e + a.b.c[1].d.e * a.b.c[2].d.e > 0):
            return False
        if not (f(m.n[0], '0').x.y.z * f(m.n[0], '1').x.y.z * f(m.n[0], '2').x.y.z < 512):
            return False
        if not (self.g(a, b).k + (1 - self.g(a, b).k) <= m[0].a + self.g(a, b).k):
            return False
        return True
    return guard
"""

        if self._is_py38():
            expected = (
                expected_38 if self._has_ast_unparse() else expected_38_no_astunparse
            )
        self.assertEqual(expected, pycode)

    def test_dynamo_compiling_fake_tensor_to_vararg_int(self):
        class MyModule(torch.nn.Module):
            def __init__(self):
                super().__init__()

            def forward(self, x):
                # use numpy int so it's wrapped as fake tensor in dynamo
                shape = np.int_(16)
                # test shape as fake tensor, which param type is
                # Sequence[Union[_int, SymInt]]
                return x.reshape(shape)

        x = torch.rand([4, 4])
        model = MyModule()
        orig_out = model(x)
        opt_model = torch._dynamo.optimize("eager")(MyModule())
        opt_out = opt_model(x)
        self.assertTrue(same(orig_out, opt_out))

    def test_scalar_tensor_is_equivalent_to_symint_argument(self):
        class GumbelTopKSampler(torch.nn.Module):
            def __init__(self, T, k):
                super().__init__()
                self.T = torch.nn.Parameter(
                    torch.tensor(T, dtype=torch.float32), requires_grad=False
                )
                self.k = torch.nn.Parameter(
                    torch.tensor(k, dtype=torch.int32), requires_grad=False
                )

            def sample_discrete(self, logits):
                threshold = torch.topk(logits, self.k, sorted=True)[0][..., -1]
                samples = torch.ge(logits.squeeze(1), threshold).float()
                return samples

            def forward(self, logits):
                dsamples = self.sample_discrete(logits)
                return dsamples

        x = torch.rand([4, 4, 4, 4])
        m = GumbelTopKSampler(T=4, k=4)
        orig_out = m(x)
        opt_m = torch.compile(backend="eager")(m)
        opt_out = opt_m(x)
        self.assertTrue(same(orig_out, opt_out))

    def test_scalar_tensor_is_equivalent_to_symint_list_argument(self):
        class Jitter(torch.nn.Module):
            def __init__(self, jitter_val):
                super().__init__()
                self.jitter_val = jitter_val

            def roll_tensor(self, input):
                h_shift = self.jitter_val - 1
                w_shift = self.jitter_val + 1
                return torch.roll(
                    torch.roll(input, shifts=h_shift, dims=2), shifts=w_shift, dims=3
                )

            def forward(self, input):
                return self.roll_tensor(input)

        x = torch.rand([4, 4, 4, 4])
        m = Jitter(jitter_val=4)
        orig_out = m(x)
        opt_m = torch.compile(backend="eager")(m)
        opt_out = opt_m(x)
        self.assertTrue(same(orig_out, opt_out))

    def test_scalar_tensor_is_equivalent_to_int_list_argument(self):
        class MyModel(torch.nn.Module):
            def forward(self, input):
                permute = torch.tensor([0, 2, 1])
                x = input.permute(*permute)
                return x

        x = torch.randn(2, 3, 4)
        m = MyModel()
        orig_out = m(x)
        opt_m = torch.compile(backend="eager")(m)
        opt_out = opt_m(x)
        self.assertTrue(same(orig_out, opt_out))

    def test_torch_variable_hasattr(self):
        def fn(x):
            if hasattr(torch.nn, "Module"):
                return x * x
            return x + 1

        compiled_fn = torch.compile(backend="eager", fullgraph=True)(fn)

        x = torch.rand([4, 4])
        fn_out = fn(x)
        compiled_out = compiled_fn(x)
        self.assertTrue(same(fn_out, compiled_out))

    def test_list_hasattr1(self):
        def fn(x):
            if hasattr(x, "foo"):
                return x[0] + 1
            return x[0] - 1

        compiled_fn = torch.compile(backend="eager", fullgraph=True)(fn)

        x = [torch.randn(3)]
        fn_out = fn(x)
        compiled_out = compiled_fn(x)
        self.assertTrue(same(fn_out, compiled_out))

    def test_list_hasattr2(self):
        def fn():
            x = [torch.zeros(3)]
            if hasattr(x, "__len__"):
                return x[0] + 1
            return x[0] - 1

        compiled_fn = torch.compile(backend="eager", fullgraph=True)(fn)

        fn_out = fn()
        compiled_out = compiled_fn()
        self.assertTrue(same(fn_out, compiled_out))

    def test_tuple_hasattr(self):
        def fn(x):
            if hasattr(x, "foo"):
                return x[0] + 1
            return x[1] - 1

        compiled_fn = torch.compile(backend="eager", fullgraph=True)(fn)

        x = (torch.randn(3), torch.randn(3))
        fn_out = fn(x)
        compiled_out = compiled_fn(x)
        self.assertTrue(same(fn_out, compiled_out))

    def test_fn_hasattr__name__1(self):
        def fn():
            foo = lambda x: x + 1
            return hasattr(foo, "__name__")

        compiled_fn = torch.compile(backend="eager", fullgraph=True)(fn)

        fn_out = fn()
        compiled_out = compiled_fn()
        self.assertEqual(fn_out, compiled_out)
        self.assertTrue(fn_out)

    def test_fn_hasattr__name__2(self):
        def bar(x):
            return torch.sin(x)

        def fn():
            return hasattr(bar, "__name__")

        compiled_fn = torch.compile(backend="eager", fullgraph=True)(fn)

        fn_out = fn()
        compiled_out = compiled_fn()
        self.assertEqual(fn_out, compiled_out)
        self.assertTrue(fn_out)

    def test_fn_hasattr__name__3(self):
        def bar(x, y):
            return torch.sin(x) + torch.cos(y)

        baz = functools.partial(bar, y=4)

        def fn():
            return hasattr(baz, "__name__")

        compiled_fn = torch.compile(backend="eager", fullgraph=True)(fn)

        fn_out = fn()
        compiled_out = compiled_fn()
        self.assertEqual(fn_out, compiled_out)
        self.assertFalse(fn_out)

    def test_torch_objects_as_keys(self):
        remap = {torch.float16: torch.float32}

        def fn():
            return torch.randn(3, dtype=remap[torch.float16])

        opt = torch._dynamo.optimize("eager")(fn)
        opt()

    def test_tracing_py_tree(self):
        def fn(xs):
            flat_xs, spec = pytree.tree_flatten(xs)
            res = [x.clone() for x in flat_xs]
            return pytree.tree_unflatten(res, spec)

        xs = [torch.tensor(i) for i in range(3)]

        counter = CompileCounter()
        torch._dynamo.optimize(counter, nopython=True)(fn)(xs)
        self.assertEqual(counter.frame_count, 1)
        self.assertEqual(counter.op_count, 3)

    def test_tracing_nested_py_tree(self):
        import torch.utils._pytree as pytree

        def fn(xs):
            flat_xs, spec = pytree.tree_flatten(xs)
            res = [x.clone() for x in flat_xs]
            return pytree.tree_unflatten(res, spec)

        xs = [torch.tensor(i) for i in range(3)]
        xsl = [xs, xs, xs, xs]

        counter = CompileCounter()
        comp_out = torch._dynamo.optimize(counter, nopython=True)(fn)(xsl)
        real_out = fn(xsl)
        self.assertEqual(comp_out, real_out)
        self.assertEqual(counter.frame_count, 1)
        self.assertEqual(counter.op_count, 12)

    def test_tracing_nested_py_tree_tuples(self):
        import torch.utils._pytree as pytree

        def fn(xs):
            flat_xs, spec = pytree.tree_flatten(xs)
            res = [x.clone() for x in flat_xs]
            return pytree.tree_unflatten(res, spec)

        xs = [torch.tensor(i) for i in range(3)]
        xsl = (xs, xs, xs, xs)

        counter = CompileCounter()
        comp_out = torch._dynamo.optimize(counter, nopython=True)(fn)(xsl)
        real_out = fn(xsl)
        self.assertEqual(comp_out, real_out)
        self.assertEqual(counter.frame_count, 1)
        self.assertEqual(counter.op_count, 12)

    def test_tracing_nested_py_tree_dicts(self):
        import torch.utils._pytree as pytree

        def fn(xs):
            flat_xs, spec = pytree.tree_flatten(xs)
            res = [x.clone() for x in flat_xs]
            return pytree.tree_unflatten(res, spec)

        xs = [torch.tensor(i) for i in range(3)]
        xsl = {
            "a": xs,
            "b": xs,
            "c": xs,
        }

        counter = CompileCounter()
        comp_out = torch._dynamo.optimize(counter, nopython=True)(fn)(xsl)
        real_out = fn(xsl)
        self.assertEqual(comp_out, real_out)
        self.assertEqual(counter.frame_count, 1)
        self.assertEqual(counter.op_count, 9)

    def test_dynamic_one_hot(self):
        def fn(x):
            x = x + 1
            # graph break from data-dependent output shape
            x = torch.nn.functional.one_hot(x)
            x = x + 1
            return x

        inp = torch.arange(20) % 4
        counter = CompileCounter()
        real_out = fn(inp)
        comp_out = torch.compile(fn, backend=counter)(inp)
        self.assertEqual(comp_out, real_out)
        self.assertEqual(counter.frame_count, 2)
        self.assertEqual(counter.op_count, 2)

    def test_tracing_nested_py_tree_mixed_all(self):
        import torch.utils._pytree as pytree

        def fn(xs):
            flat_xs, spec = pytree.tree_flatten(xs)
            res = [x.clone() for x in flat_xs]
            return pytree.tree_unflatten(res, spec)

        xs = [torch.tensor(i) for i in range(3)]
        xsa = (xs, xs)
        xsb = {"aa": xsa, "ab": xs}
        xsl = {
            "a": xs,
            "b": xsa,
            "c": xsb,
        }

        counter = CompileCounter()
        comp_out = torch._dynamo.optimize(counter, nopython=True)(fn)(xsl)
        real_out = fn(xsl)
        self.assertEqual(comp_out, real_out)
        self.assertEqual(counter.frame_count, 1)
        self.assertEqual(counter.op_count, 18)

    def test_any_all_symnode(self):
        cnt = CompileCounter()

        @torch.compile(backend=cnt, fullgraph=True, dynamic=True)
        def fn(x):
            t = x.size(0) >= 10
            f = x.size(0) >= 100
            if any([]) or any([f]) or any([f, f]):
                return x - 1
            if all([f]) or all([t, f]) or all([f, t]) or all([f, f]):
                return x - 2
            if not (all([]) and all([t]) and all([t, t])):
                return x - 3
            if not (any([t]) and any([t, f]) and any([f, t])):
                return x - 4
            return x + 1

        y1 = torch.randn(16)
        y2 = torch.randn(18)
        self.assertEqual(fn(y1), y1 + 1)
        self.assertEqual(fn(y2), y2 + 1)
        self.assertEqual(cnt.frame_count, 1)
        y3 = torch.randn(5)
        self.assertEqual(fn(y3), y3 - 3)
        self.assertEqual(cnt.frame_count, 2)

    def test_tracing_py_tree_tensor_subclass(self):
        import torch.utils._pytree as pytree
        from torch.testing._internal.two_tensor import TwoTensor
        from torch.utils.checkpoint import checkpoint

        def fn(xs):
            nested_xs = [[xs]]
            flat_xs, spec = pytree.tree_flatten(xs)
            return flat_xs[0].clone()

        # use checkpoint to trigger a "sourceless" tensor subclass
        def checkpoint_fn(xs):
            return checkpoint(fn, xs, use_reentrant=True)

        xs = TwoTensor(torch.ones(2, 2), torch.ones(2, 2))

        counter = CompileCounter()
        torch._dynamo.optimize(counter, nopython=True)(checkpoint_fn)(xs)
        self.assertEqual(counter.frame_count, 1)
        self.assertEqual(counter.op_count, 2)

    def test_tracing_tree_map_only(self):
        import torch.utils._pytree as pytree

        def fn(xs):
            def mapper(x):
                return x.clone()

            y = pytree.tree_map_only(torch.Tensor, mapper, xs)
            return y

        xs = [torch.tensor(i) for i in range(3)] + ["hi"]
        xsa = (xs, xs)
        xsb = {"aa": xsa, "ab": xs}

        counter = CompileCounter()
        comp_out = torch._dynamo.optimize(counter, nopython=True)(fn)(xsb)
        real_out = fn(xsb)

        self.assertEqual(comp_out, real_out)
        self.assertEqual(counter.frame_count, 1)
        self.assertEqual(counter.op_count, 9)

    @torch._dynamo.config.patch(
        capture_scalar_outputs=True, capture_dynamic_output_shape_ops=True
    )
    def test_unbacked_symint(self):
        @torch.compile(backend="eager")
        def f(lengths, values):
            sizes = lengths.tolist()
            for s in sizes:
                torch._constrain_as_size(s, min=2, max=100)
            return torch.split(values, sizes)

        f(torch.tensor([2, 3, 4]), torch.randn(9))

    # See https://github.com/pytorch/pytorch/issues/119689
    @unittest.expectedFailure
    @torch._dynamo.config.patch(capture_scalar_outputs=True)
    def test_runtime_assert_replacement(self):
        @torch.compile(backend="aot_eager")
        def fn(x, y):
            z = y.item()
            torch._check(z == 3)
            return x + z

        fn(torch.randn(4), torch.tensor([3]))
        self.assertRaises(RuntimeError, lambda: fn(torch.randn(4), torch.tensor([4])))

    @torch._dynamo.config.patch(capture_scalar_outputs=True)
    def test_cat_unbacked(self):
        @torch.compile(backend="eager")
        def fn(x, y):
            z = y.item()
            return torch.cat([x, torch.ones(z)])

        fn(torch.randn(2, 3), torch.tensor([0]))
        self.assertRaises(
            RuntimeError, lambda: fn(torch.randn(2, 3), torch.tensor([1]))
        )

    def test_simple_set_usage(self):
        def foo(x, y):
            setty = {x, y}
            return setty.pop() * setty.pop()

        counter = CompileCounter()
        foo = torch._dynamo.optimize(counter, nopython=True)(foo)
        x = torch.randn(10, 10)
        y = torch.randn(10, 10)
        foo(x, y)
        self.assertEqual(counter.frame_count, 1)

    def test_add_to_set(self):
        def foo(x, y):
            setty = set()
            setty.add(x[0])
            setty.add(x[1])
            setty.add(x[2])
            setty.add(y)
            return y * len(setty)

        x = torch.randn(10, 10)
        y = torch.randn(2, 2)
        eager_result = foo([x, x, x, x, y], y)

        counter = CompileCounter()
        foo = torch._dynamo.optimize(counter, nopython=True)(foo)
        result = foo([x, x, x, x, y], y)
        self.assertEqual(counter.frame_count, 1)
        self.assertEqual(result, eager_result)

    def test_iter_set(self):
        def foo(x, y):
            setty = set()
            for t in x:
                setty.add(t)
            return y * len(setty)

        x = torch.randn(10, 10)
        y = torch.randn(2, 2)
        eager_result = foo([x, x, x, x, y], y)

        counter = CompileCounter()
        foo = torch._dynamo.optimize(counter, nopython=True)(foo)
        result = foo([x, x, x, x, y], y)
        self.assertEqual(counter.frame_count, 1)
        self.assertEqual(result, eager_result)

    def test_input_set_graph_break(self):
        def foo(x):
            return x.pop() * x.pop()

        x = torch.randn(10, 10)
        y = torch.randn(10, 10)

        counter = CompileCounter()

        inp = {x, x, x, x, y, y}
        foo = torch._dynamo.optimize(counter, nopython=True)(foo)

        # There's a lot of stuff about sets that cannot work without a good deal of exertion on our part.
        # Specifically, getting a set as input won't ever work with how GetItemSource works (Can't arbitrary access set contents)
        # and so the guard story for the objects passed into input just isn't there atm.
        with self.assertRaisesRegex(
            torch._dynamo.exc.Unsupported,
            "^call_method UserDefinedObjectVariable\\(set\\).*",
        ):
            foo(inp)

        foo = torch._dynamo.optimize(counter, nopython=False)(foo)
        foo(inp)
        self.assertEqual(counter.frame_count, 1)

    def test_reconstruct_set_across_graph_break(self):
        def foo(x, y):
            setty = set()
            for t in x:
                setty.add(t)
            print("Break!")
            return y * len(setty)

        x = torch.randn(10, 10)
        y = torch.randn(2, 2)

        counter = CompileCounter()
        foo = torch._dynamo.optimize(counter)(foo)
        result = foo([x, x, x, x, y], y)

    def test_set_aliasing_recompiles(self):
        g1 = torch.randn(10)
        g2 = torch.randn(10)
        g3 = torch.randn(10)
        g4 = torch.randn(10)

        def foo(a, b, c):
            myset = {g1, a, b, c}
            return a + len(myset)

        counter = CompileCounter()
        foo = torch._dynamo.optimize(counter)(foo)
        # first call with no aliasing
        foo(g2, g3, g4)
        self.assertEqual(counter.frame_count, 1)

        # no aliasing again
        foo(g3, g2, g4)
        # assert no recompile
        self.assertEqual(counter.frame_count, 1)

        # aliasing changes, we should recompile
        foo(g2, g2, g2)
        self.assertEqual(counter.frame_count, 2)

        # same aliasing, different tensor
        foo(g3, g3, g3)
        self.assertEqual(counter.frame_count, 2)

        # aliasing between global and arg, should recompile again
        foo(g1, g1, g1)
        self.assertEqual(counter.frame_count, 3)

        # Reset
        torch._dynamo.reset()

        # aliasing between global and arg, first call
        foo(g1, g1, g1)
        self.assertEqual(counter.frame_count, 4)

        # same aliasing, different tensor, all local, recompile
        foo(g3, g3, g3)
        self.assertEqual(counter.frame_count, 5)

        # aliasing same tensor, we shouldn't recompile
        foo(g2, g2, g2)
        self.assertEqual(counter.frame_count, 5)

        # No aliasing
        foo(g2, g3, g4)
        self.assertEqual(counter.frame_count, 6)

        # No aliasing again
        foo(g3, g2, g4)
        # assert no recompile
        self.assertEqual(counter.frame_count, 6)

    def test_str_format_return1(self):
        @torch.compile(backend="eager", fullgraph=True)
        def fn(img):
            x = torch.sin(img)
            y = f"shape {img.shape[-2:]} batch size {img.shape[0]}"
            return img + x, y

        img1 = torch.randn(1, 1, 8, 8)
        res, msg = fn(img1)
        self.assertEqual(msg, "shape torch.Size([8, 8]) batch size 1")
        self.assertEqual(res, img1 + torch.sin(img1))

    def test_str_format_return2(self):
        @torch.compile(backend="eager", fullgraph=True)
        def fn(img):
            x = torch.sin(img)
            y = "shape {} batch size {y:.2f}".format(img.shape[-2:], y=img.shape[0])
            return img + x, y

        img1 = torch.randn(1, 1, 8, 8)
        res, msg = fn(img1)
        self.assertEqual(msg, "shape torch.Size([8, 8]) batch size 1.00")
        self.assertEqual(res, img1 + torch.sin(img1))

    @torch._dynamo.config.patch(capture_scalar_outputs=True)
    def test_validate_outputs_unbacked(self):
        class SillyCat(torch.autograd.Function):
            @staticmethod
            def forward(ctx, x0, x1, i):
                ctx.save_for_backward(i)
                return torch.cat([x0, x1])

            @staticmethod
            def backward(ctx, grad_out):
                (i,) = ctx.saved_tensors
                i0, i1 = i.tolist()
                g_x0, g_x1 = grad_out.split([i0, i1])
                return g_x0, g_x1, None

        @torch.compile(backend="aot_eager", fullgraph=True)
        def f(x, i):
            i0, i1 = i.tolist()
            x0, x1 = x.split([i0, i1])
            return SillyCat.apply(x0, x1, i)

        f(torch.randn(9, requires_grad=True), torch.tensor([3, 6]))

    def test_str_format_assert1(self):
        @torch.compile(backend="eager", fullgraph=True)
        def fn(img):
            x = torch.sin(img)
            val = x.shape[-2:]
            torch._assert(len(val) == 2, f"shape {img.shape}")
            return img + x

        img1 = torch.randn(1, 1, 8, 8)
        res = fn(img1)
        self.assertEqual(res, img1 + torch.sin(img1))

    def test_str_format_assert2(self):
        cnt = CompileCounter()

        @torch.compile(backend=cnt)
        def fn(img):
            x = torch.sin(img)
            torch._assert(
                img.shape[-2] == 8 and img.shape[-1] == 16, f"shape {img.shape}"
            )
            return img + x

        img1 = torch.randn(1, 3, 8, 16)
        res = fn(img1)
        self.assertEqual(res, img1 + torch.sin(img1))
        self.assertEqual(cnt.frame_count, 1)

        # trigger a recompile and graph break
        img2 = torch.randn(1, 3, 8, 15)
        self.assertRaises(AssertionError, lambda: fn(img2))

    def test_tolist_scalar(self):
        def fn(x):
            new_list = []
            for i in x.tolist():
                new_list.append(i * 4)
            return new_list

        x = torch.tensor([3])
        eager = fn(x)
        counter = CompileCounter()
        compiled = torch._dynamo.optimize(counter, nopython=True)(fn)(x)
        self.assertEqual(eager, compiled)
        self.assertEqual(counter.frame_count, 1)

    def test_tolist_1d(self):
        def fn(x):
            new_list = []
            for i in x.tolist():
                new_list.append(i * 4)
            return new_list

        x = torch.tensor([2, 1])
        eager = fn(x)
        counter = CompileCounter()
        compiled = torch._dynamo.optimize(counter, nopython=True)(fn)(x)
        self.assertEqual(eager, compiled)
        self.assertEqual(counter.frame_count, 1)

    def test_tolist_kd(self):
        def fn(x):
            new_list = []
            for i in x.tolist():
                new_list.append(i * 4)
            return new_list

        x = torch.tensor([[[2, 1], [2, 1], [2, 1]], [[2, 1], [2, 1], [2, 1]]])
        eager = fn(x)
        counter = CompileCounter()
        compiled = torch._dynamo.optimize(counter, nopython=True)(fn)(x)
        self.assertEqual(eager, compiled)
        self.assertEqual(counter.frame_count, 1)

    @patch.object(torch._dynamo.config, "specialize_int", True)
    def test_tolist_0d(self):
        def fn(x):
            new_list = []
            i = x.tolist()
            new_list.append(i * 4)
            return new_list

        x = torch.tensor(42)
        eager = fn(x)
        counter = CompileCounter()
        compiled = torch._dynamo.optimize(counter, nopython=True)(fn)(x)
        self.assertEqual(eager, compiled)
        self.assertEqual(counter.frame_count, 1)

    @patch.object(torch._dynamo.config, "assume_static_by_default", False)
    @patch.object(torch._dynamo.config, "automatic_dynamic_shapes", False)
    def test_tolist_kd_dynamic(self):
        def fn(x):
            new_list = []
            i = x.tolist()
            new_list.append(i * 4)
            return new_list

        x = torch.randint(3, 5, [5, 5])
        eager = fn(x)
        counter = CompileCounter()
        compiled_fn = torch._dynamo.optimize(counter, nopython=True)(fn)
        compiled = compiled_fn(x)
        self.assertEqual(eager, compiled)
        self.assertEqual(counter.frame_count, 1)

        # Value change, no recompiles
        x = torch.randint(7, 9, [5, 5])
        compiled_fn(x)
        self.assertEqual(counter.frame_count, 1)

        # Size change, forced recompiles
        x = torch.randint(3, 5, [3, 3])
        compiled_fn(x)
        self.assertEqual(counter.frame_count, 2)

    def test_tolist_float(self):
        def fn(x):
            new_list = []
            for i in x.tolist():
                new_list.append(i * 4)
            return new_list

        x = torch.tensor(
            [[[2.0, 1.0], [2.0, 1.0], [2.0, 1.0]], [[2.0, 1.0], [2.0, 1.0], [2.0, 1.0]]]
        )
        eager = fn(x)
        counter = CompileCounter()
        compiled = torch._dynamo.optimize(counter)(fn)(x)
        self.assertEqual(eager, compiled)
        # Nothing to compile here
        self.assertEqual(counter.frame_count, 0)

    def test_inline_closure_not_loaded_by_parent(self):
        def outer(a):
            return a + 1

        def indirect(x):
            return direct(x)

        def direct(x):
            def deep2(c):
                return outer(c)

            def deep(c):
                return deep2(c)

            return deep(x)

        x = torch.randn(3)
        eager = indirect(x)
        counter = CompileCounter()
        compiled = torch._dynamo.optimize(counter)(indirect)(x)
        self.assertEqual(eager, compiled)
        self.assertEqual(counter.frame_count, 1)

    def test_deque_input(self):
        a = torch.randn([2, 3])
        b = torch.randn([2, 3])
        d1 = collections.deque([a, b])
        d1.insert(0, "foo")

        d2 = collections.deque([a, b])
        d2.insert(0, "foo")

        def fn(q):
            a = q.pop()
            b = q.pop()
            return a * b

        eager = fn(d1)
        counter = CompileCounter()
        compiled = torch._dynamo.optimize(counter)(fn)(d2)
        self.assertEqual(eager, compiled)
        self.assertEqual(counter.frame_count, 1)

    def test_deque_append_left(self):
        d1 = collections.deque([10, 10])
        d1.insert(0, "foo")

        d2 = collections.deque([10, 10])
        d2.insert(0, "foo")

        def fn(q, a, b):
            q.appendleft(a)
            q.appendleft(b)
            return q.popleft() * q.popleft()

        a = torch.randn([3, 3])
        b = torch.randn([3, 3])
        eager = fn(d1, a, b)
        counter = CompileCounter()
        compiled = torch._dynamo.optimize(counter)(fn)(d2, a, b)
        self.assertEqual(eager, compiled)
        self.assertEqual(counter.frame_count, 1)
        self.assertTrue(isinstance(compiled, torch.Tensor))

    def test_yield_from(self):
        def yield_from_fn(t_list, k):
            def yield_from_gen(l):
                l2 = [t * k for t in l]
                yield from l2

            return [t * k for t in yield_from_gen(t_list)]

        t_list = [torch.randn([2, 3])] * 3
        eager = yield_from_fn(t_list, 2)
        counter = CompileCounter()
        compiled = torch._dynamo.optimize(counter)(yield_from_fn)(t_list, 2)
        self.assertEqual(eager, compiled)
        self.assertEqual(counter.frame_count, 1)

    def test_yield_gen_and_from(self):
        def populate_and_multiply_sequence(n, multiplier):
            # Inline generator
            def tensor_generator():
                for i in range(n):
                    yield torch.tensor([i])

            # Use 'yield from' to iterate over tensors and multiply
            t_list = [tensor * multiplier for tensor in tensor_generator()]

            def yield_from_gen():
                yield from t_list

            return [t for t in yield_from_gen()]

        multiplier = torch.tensor([10])
        eager = populate_and_multiply_sequence(5, multiplier)
        counter = CompileCounter()
        compiled = torch._dynamo.optimize(counter)(populate_and_multiply_sequence)(
            5, multiplier
        )
        self.assertEqual(eager, compiled)
        self.assertEqual(counter.frame_count, 1)

    def test_yield_send_to_subgenerator_graph_break(self):
        def subgenerator(tensor):
            multiplier = yield
            yield tensor * multiplier

        def main_generator(t_list):
            for tensor in t_list:
                subgen = subgenerator(tensor)
                next(subgen)
                yield from subgen.send(torch.tensor([10]))

        t_list = [torch.tensor([i]) for i in range(5)]
        eager = list(main_generator(t_list))

        counter = CompileCounter()
        compiled_fn = torch._dynamo.optimize(counter)(main_generator)
        compiled = list(compiled_fn(t_list))

        self.assertEqual(eager, compiled)
        self.assertEqual(counter.frame_count, 0)

    def test_derpy_nn_module_usage(self):
        def ff1(x):
            self = mod1
            return torch.sigmoid(self.mod2(x) + self.param1)

        def ff2(x):
            self = mod2
            return torch.cos(torch.sin(x) * self.param2 + 10)

        mod1 = torch.nn.Module()
        mod2 = torch.nn.Module()
        mod1.register_module("mod2", mod2)
        mod1.register_parameter("param1", torch.nn.Parameter(torch.randn(10)))
        mod1.forward = ff1
        mod2.register_parameter("param2", torch.nn.Parameter(torch.randn(10)))
        mod2.forward = ff2
        mod1.eval()

        x = torch.randn(10)
        expected = mod1(x)
        counter = CompileCounter()
        actual = torch.compile(mod1, backend=counter, fullgraph=True)(x)
        self.assertEqual(actual, expected)
        self.assertEqual(counter.op_count, 6)

    def test_default_args_device_dtype(self):
        class Foo:
            def __init__(
                self,
                dtype: torch.dtype = torch.float16,
                device: torch.device = torch.device("cpu"),
            ) -> None:
                self.value = torch.tensor(10, dtype=dtype, device=device)

        def fn():
            return Foo().value + 1

        opt_func = torch._dynamo.optimize("eager", nopython=True)(fn)
        ref = fn()
        res = opt_func()
        self.assertEqual(ref, res)

    def test_torch_device_python_type(self):
        for device, device_type, index in [
            ("cpu", "cpu", None),
            ("cuda:0", "cuda", 0),
        ]:
            if device == "cuda:0" and not TEST_CUDA:
                continue

            def fn(target):
                target_device = target.device
                a = torch.zeros(2, 3, device=target_device)
                # Constant assert at trace time
                assert isinstance(target_device, torch.device)
                assert target_device.type == device_type
                assert target_device.index == index
                b = torch.zeros(2, 3, device=target_device)
                c = torch.zeros(2, 3, device=target_device)
                return a + b + c

            from torch._dynamo.variables import ConstantVariable

            device = torch.device(device)
            expected_variable = ConstantVariable(device)
            self.assertEqual(expected_variable.python_type(), type(device))

            opt_func = torch._dynamo.optimize("eager", nopython=True)(fn)
            a = torch.tensor([2, 3], device=device)
            res = opt_func(a)
            self.assertIsInstance(res, torch.Tensor)

    def test_torch_dtype_python_type(self):
        def fn(target):
            target_dtype = target.dtype
            a = torch.zeros(2, 3, dtype=target_dtype)
            # Constant assert at trace time
            assert isinstance(target_dtype, torch.dtype)
            b = torch.zeros(2, 3, dtype=target_dtype)
            c = torch.zeros(2, 3, dtype=target_dtype)
            return a + b + c

        from torch._dynamo.variables import ConstantVariable

        dtype = torch.float16
        expected_variable = ConstantVariable(dtype)
        self.assertEqual(expected_variable.python_type(), type(dtype))

        opt_func = torch._dynamo.optimize("eager", nopython=True)(fn)
        a = torch.tensor([2, 3], dtype=dtype)
        res = opt_func(a)
        self.assertIsInstance(res, torch.Tensor)

    def test_itertools_repeat(self):
        counters.clear()

        def fn(x):
            r = itertools.repeat(100.0, 5)
            for i in r:
                x += i
            return x

        x = torch.randn([2, 5])
        eager = fn(x)

        compiled_fn = torch._dynamo.optimize(backend="eager", nopython=True)(fn)
        compiled = compiled_fn(x)

        self.assertEqual(list(eager), list(compiled))
        self.assertEqual(len(counters["graph_break"]), 0)

    def test_itertools_infinite_repeat(self):
        counters.clear()

        def fn(x):
            r = itertools.repeat(100.0)
            idx = 0
            for i in r:
                x += i
                idx += 1
                if idx > 10:
                    break
            return x

        x = torch.randn([2, 5])
        eager = fn(x)

        compiled_fn = torch._dynamo.optimize(backend="eager", nopython=True)(fn)
        compiled = compiled_fn(x)

        self.assertEqual(list(eager), list(compiled))
        self.assertEqual(len(counters["graph_break"]), 0)

    def test_itertools_infinite_repeat_mutation(self):
        counters.clear()

        def fn(x):
            r = itertools.repeat(x)
            idx = 0
            for i in r:
                x += i
                i += 1
                idx += 1
                if idx > 10:
                    break
            return x

        x = torch.randn([2, 5])
        eager = fn(x)

        compiled_fn = torch._dynamo.optimize(backend="eager", nopython=True)(fn)
        compiled = compiled_fn(x)

        self.assertEqual(list(eager), list(compiled))
        self.assertEqual(len(counters["graph_break"]), 0)

    def test_itertools_infinite_count(self):
        for args in ([], [10], [5, -1]):
            counters.clear()

            def fn(x):
                r = itertools.count(*args)
                idx = 0
                for i in r:
                    x += i
                    idx += 1
                    if idx > 10:
                        break
                return x

            x = torch.randn([2, 5])
            eager = fn(x)

            compiled_fn = torch._dynamo.optimize(backend="eager", nopython=True)(fn)
            compiled = compiled_fn(x)

            self.assertEqual(list(eager), list(compiled))
            self.assertEqual(len(counters["graph_break"]), 0)

    def test_itertools_infinite_cycle(self):
        counters.clear()

        def fn(x):
            for iterator in (
                iter([]),
                iter([10, 11.0]),
                itertools.repeat(-1, 3),
                itertools.count(10),
            ):
                r = itertools.cycle(iterator)
                idx = 0
                x += 1
                for i in r:
                    x += i
                    idx += 1
                    if idx > 10:
                        break
            return x

        x = torch.randn([2, 5])
        eager = fn(x)

        compiled_fn = torch._dynamo.optimize(backend="eager", nopython=True)(fn)
        compiled = compiled_fn(x)

        self.assertEqual(list(eager), list(compiled))
        self.assertEqual(len(counters["graph_break"]), 0)

    def test_itertools_accumulate_symint_default_sum(self):
        # https://github.com/pytorch/pytorch/issues/110287
        counters.clear()

        def fn(x):
            r = itertools.accumulate([x.size(0), x.size(1)])
            for i in r:
                x *= i
            return x

        x = torch.randn(2, 3)
        eager = fn(x)

        compiled_fn = torch._dynamo.optimize(backend="eager", nopython=True)(fn)
        compiled = compiled_fn(x)

        self.assertEqual(list(eager), list(compiled))
        self.assertEqual(len(counters["graph_break"]), 0)

    def test_itertools_accumulate_tensors_default_sum(self):
        counters.clear()

        def fn(a, b, c, d, x):
            l = [a, b, c, d, x]
            for i, t in enumerate(l):
                l[i] = t * x
            return itertools.accumulate(l)

        t_list = [torch.tensor([i + 1]) for i in range(4)]
        x = torch.tensor([[1, 2], [3, 4]])
        eager = fn(*t_list, x)

        compiled_fn = torch._dynamo.optimize(backend="eager", nopython=True)(fn)
        compiled = compiled_fn(*t_list, x)

        self.assertEqual(list(eager), list(compiled))
        self.assertEqual(len(counters["graph_break"]), 0)

    def test_itertools_accumulate_tensors_builtins(self):
        for builtin_op in [operator.mul, operator.sub, operator.pow]:
            counters.clear()

            def fn(a, b, c, d, x):
                l = [a, b, c, d, x]
                for i, t in enumerate(l):
                    l[i] = t * x
                return itertools.accumulate(l, builtin_op)

            t_list = [torch.tensor([i + 1]) for i in range(4)]
            x = torch.tensor([[1, 2], [3, 4]])
            eager = fn(*t_list, x)

            compiled_fn = torch._dynamo.optimize(backend="eager", nopython=True)(fn)
            compiled = compiled_fn(*t_list, x)

            self.assertEqual(list(eager), list(compiled))
            self.assertEqual(len(counters["graph_break"]), 0)

    def test_itertools_accumulate_tensors_kwargs(self):
        from torch._dynamo.utils import counters

        for kwargs in [
            {"func": operator.mul},
            {"initial": 100},
            {"func": operator.sub, "initial": -1},
        ]:
            counters.clear()

            def fn(a, b, c, d, x):
                l = [a, b, c, d, x]
                for i, t in enumerate(l):
                    l[i] = t * x
                return itertools.accumulate(l, **kwargs)

            t_list = [torch.tensor([i + 1]) for i in range(4)]
            x = torch.tensor([[1, 2], [3, 4]])

            compiled_fn = torch._dynamo.optimize(backend="eager", nopython=True)(fn)
            compiled = compiled_fn(*t_list, x)
            eager = fn(*t_list, x)

            self.assertEqual(list(eager), list(compiled))
            self.assertEqual(len(counters["graph_break"]), 0)

    def test_itertools_accumulate_tensors_user_defined(self):
        def udo_fn_0(a, b):
            return -1

        rando = random.randint(0, 1)

        def udo_fn_1(a, b):
            return a * rando + b * rando

        seen = []

        def udo_fn_2(a, b):
            seen.append(a)
            seen.append(b)
            return a * len(seen)

        for udo_fn in [udo_fn_0, udo_fn_1, udo_fn_2]:
            counters.clear()
            torch._dynamo.reset()

            def fn(a, b, c, d, x):
                l = [a, b, c, d, x]
                for i, t in enumerate(l):
                    l[i] = t * x
                return itertools.accumulate(l, udo_fn)

            t_list = [torch.tensor([i]) for i in range(4)]
            x = torch.tensor([[1, 2], [3, 4]])
            eager = fn(*t_list, x)

            compiled_fn = torch._dynamo.optimize(backend="eager", nopython=True)(fn)
            compiled = compiled_fn(*t_list, x)

            self.assertEqual(list(eager), list(compiled))
            self.assertEqual(len(counters["graph_break"]), 0)

    def test_pure_python_accumulate(self):
        def accumulate(iterable, func=lambda x, y: x + y):
            it = iter(iterable)
            try:
                # Initialize the accumulator with the first value from the iterable
                accumulator = next(it)
            except StopIteration:
                # If the iterable is empty, return an empty generator
                return
            yield accumulator

            for element in it:
                accumulator = func(accumulator, element)
                yield accumulator

        def fn(it):
            return accumulate(it)

        t_list = [torch.tensor([i]) for i in range(4)]
        eager = fn(t_list)

        counter = CompileCounter()
        compiled_fn = torch._dynamo.optimize(counter)(fn)
        compiled = compiled_fn(t_list)

        self.assertEqual(list(eager), list(compiled))
        self.assertEqual(counter.frame_count, 1)

    def test_itertools_groupby_pure_python_default_identify_func(self):
        counters.clear()

        def fn(l):
            return [(k, list(g)) for k, g in itertools.groupby(l)]

        l = [1, 2, 2, 3, 4, 4, 4, 1, 2]
        eager = fn(l)

        compiled_fn = torch._dynamo.optimize(backend="eager", nopython=True)(fn)
        compiled = compiled_fn(l)

        self.assertEqual(eager, compiled)
        self.assertEqual(len(counters["graph_break"]), 0)

    def test_itertools_groupby_pure_python_key_func(self):
        counters.clear()

        def fn(l):
            return [(k, list(g)) for k, g in itertools.groupby(l, key=operator.neg)]

        l = [1, 2, -2, 3, 4, 4, -4, 0, -2]
        eager = fn(l)

        compiled_fn = torch._dynamo.optimize(backend="eager", nopython=True)(fn)
        compiled = compiled_fn(l)

        self.assertEqual(eager, compiled)
        self.assertEqual(len(counters["graph_break"]), 0)

    def test_list_iterator_contains(self):
        def fn(x):
            it = iter(["my_weight", "not_my_weight"])
            next(it)
            if "my_weight" in it:
                return x + 2
            return x + 1

        x = torch.zeros(3)
        compiled_fn = torch._dynamo.optimize(backend="eager", nopython=True)(fn)

        self.assertEqual(fn(x), compiled_fn(x))

    def test_storage_return(self):
        @torch.compile(backend="eager", fullgraph=True)
        def fn(x):
            y = torch.sin(x + 1)
            storage = x.untyped_storage()
            storage.resize_(0)
            y = torch.cos(y)
            return y, storage

        x = torch.randn(10)
        expected = torch.cos(torch.sin(x + 1))
        y, s = fn(x)
        self.assertEqual(y, expected)
        self.assertEqual(x.untyped_storage().size(), 0)
        self.assertIs(s, x.untyped_storage())

    def test_flat_name_to_original_fqn(self):
        class FooBarModule(torch.nn.Module):
            def __init__(self):
                super().__init__()
                self.register_parameter("0", torch.nn.Parameter(torch.randn(3, 4)))
                self.register_buffer("test_buf", torch.randn(3, 4))
                self.register_parameter(
                    "test_param", torch.nn.Parameter(torch.randn(3, 4))
                )

            def forward(self, x):
                return ((x + self.test_buf) * getattr(self, "0")) / self.test_param

        class TestModule(torch.nn.Module):
            def __init__(self):
                super().__init__()
                self.foo_bar = FooBarModule()
                self.register_parameter(
                    "test_param", torch.nn.Parameter(torch.randn(3, 4))
                )
                self.register_buffer("test_buf", torch.randn(3, 4))

            def forward(self, x):
                return (self.foo_bar(x) + self.test_param) * self.test_buf

        gm, _ = torch._dynamo.export(TestModule(), torch.randn(3, 4))
        self.assertIn("dynamo_flat_name_to_original_fqn", gm.meta)
        expected_fqn = {
            "L__self___test_param": "test_param",
            "L__self___test_buf": "test_buf",
            "getattr_L__self___foo_bar___0__": "foo_bar.0",
            "L__self___foo_bar_test_param": "foo_bar.test_param",
            "L__self___foo_bar_test_buf": "foo_bar.test_buf",
        }
        self.assertEqual(expected_fqn, gm.meta["dynamo_flat_name_to_original_fqn"])

    def test_shape_env_no_recording(self):
        main = ShapeEnv(should_record_events=False)

        # The main ShapeEnv should have no event recorded.
        self.assertEqual(len(main.events), 0)

        # Call create_symbolic_sizes_strides_storage_offset on both of them.
        r = main.create_symbolic_sizes_strides_storage_offset(
            torch.randn(3, 2), ConstantSource("x")
        )

        # Create a guard: size[0] == 3 (call evaluate_expr)
        #   - +1 guard entry
        #   - +1 replacement entry
        size = r[0]
        bool(size[0] == 3)

        # The main ShapeEnv should remain with no event recorded.
        self.assertEqual(len(main.events), 0)

        if torch.fx.experimental.validator.translation_validation_enabled():
            from torch.fx.experimental.symbolic_shapes import (
                CURRENT_NODE_KEY,
                SHAPEENV_EVENT_KEY,
            )

            # Check that we don't store any recording metadata on nodes
            # from the symbolic shape FX graph.
            for n in main.graph.nodes:
                self.assertFalse(SHAPEENV_EVENT_KEY in n.meta)
                self.assertFalse(CURRENT_NODE_KEY in n.meta)

    def _replay_and_check(self, shape_env: ShapeEnv):
        if shape_env.should_record_events:
            replayed = replay_shape_env_events(shape_env.events)
            shape_env.check_equal(replayed)

    def test_shape_env_equal_empty(self):
        main, other = ShapeEnv(), ShapeEnv()
        main.check_equal(other)
        self._replay_and_check(main)

    @onlyIfTranslationValidation
    def test_shape_env_equal_constructor(self):
        main, other = ShapeEnv(allow_scalar_outputs=False), ShapeEnv()
        self.assertExpectedRaisesInline(
            NotEqualError,
            lambda: main.check_equal(other),
            """\
ShapeEnv not equal: field values don't match:

==> allow_scalar_outputs: values don't match.
  >  Left: False
  > Right: True
""",
        )
        self._replay_and_check(main)

    @onlyIfTranslationValidation
    def test_shape_env_equal_create_symbolic_sizes_strides_storage_offset(self):
        main, other = ShapeEnv(), ShapeEnv()
        main.create_symbolic_sizes_strides_storage_offset(
            torch.randn(3, 2), ConstantSource("x")
        )
        self.assertExpectedRaisesInline(
            NotEqualError,
            lambda: main.check_equal(other),
            """\
ShapeEnv not equal: field values don't match:

==> name_to_node: values don't match.
  >  Left: {x_size_0_, x_size_1_, x_storage_offset, x_stride_0_, x_stride_1_}
  > Right: {}
==> source_to_symbol: values don't match.
  >  Left: {x.size()[0]: x.size()[0], x.size()[1]: x.size()[1], x.storage_offset(): x.storage_offset(), x.stride()[0]: x.stride()[0], x.stride()[1]: x.stride()[1]}
  > Right: {}
==> val_to_var: values don't match.
  >  Left: {0: 0, 1: 1, 2: s1, 3: s0}
  > Right: {0: 0, 1: 1}
==> var_to_range: values don't match.
  >  Left: {s0: ValueRanges(lower=2, upper=9223372036854775806, is_bool=False), s1: ValueRanges(lower=2, upper=9223372036854775806, is_bool=False)}
  > Right: {}
==> var_to_sources: values don't match.
  >  Left: {s0: [TensorPropertySource(base=ConstantSource(source_name='x'), prop=<TensorProperty.SIZE: 0>, idx=0)], s1: [TensorPropertySource(base=ConstantSource(source_name='x'), prop=<TensorProperty.SIZE: 0>, idx=1)]}
  > Right: {}
==> var_to_val: values don't match.
  >  Left: {s0: 3, s1: 2}
  > Right: {}
""",
        )
        self._replay_and_check(main)

    @onlyIfTranslationValidation
    def test_shape_env_equal_unbacked(self):
        main, other = ShapeEnv(), ShapeEnv()
        main.create_unbacked_symint()
        main.create_unbacked_symfloat()
        main.create_unbacked_symbool()
        self.assertExpectedRaisesInline(
            NotEqualError,
            lambda: main.check_equal(other),
            """\
ShapeEnv not equal: field values don't match:

==> name_to_node: values don't match.
  >  Left: {f0, u0, u1}
  > Right: {}
==> unbacked_symfloat_counter: values don't match.
  >  Left: 1
  > Right: 0
==> unbacked_symint_counter: values don't match.
  >  Left: 2
  > Right: 0
==> var_to_range: values don't match.
  >  Left: {f0: ValueRanges(lower=-oo, upper=oo, is_bool=False), u0: ValueRanges(lower=-9223372036854775808, upper=9223372036854775807, is_bool=False), u1: ValueRanges(lower=0, upper=1, is_bool=False)}
  > Right: {}
""",
        )
        self._replay_and_check(main)

    @onlyIfTranslationValidation
    def test_shape_env_equal_evaluate_expr_divisible(self):
        main, other = ShapeEnv(), ShapeEnv()

        # Call create_symbolic_sizes_strides_storage_offset on both of them.
        r = main.create_symbolic_sizes_strides_storage_offset(
            torch.randn(3, 2), ConstantSource("x")
        )
        other.create_symbolic_sizes_strides_storage_offset(
            torch.randn(3, 2), ConstantSource("x")
        )

        # Create a guard: size[0] % 3 == 0 (only in the main ShapeEnv)
        #   - +1 guard entry
        #   - +1 divisible entry
        size = r[0]
        bool(size[0] % 3 == 0)

        self.assertExpectedRaisesInline(
            NotEqualError,
            lambda: main.check_equal(other),
            """\
ShapeEnv not equal: field values don't match:

==> divisible: values don't match.
  >  Left: {Mod(s0, 3)}
  > Right: {}
==> guards: values don't match.
  >  Left: [Eq(Mod(s0, 3), 0)]
  > Right: []
==> name_to_node: values don't match.
  >  Left: {_assert, eq, mod, x_size_0_, x_size_1_, x_storage_offset, x_stride_0_, x_stride_1_}
  > Right: {x_size_0_, x_size_1_, x_storage_offset, x_stride_0_, x_stride_1_}
""",
        )
        self._replay_and_check(main)

    @onlyIfTranslationValidation
    def test_shape_env_equal_evaluate_expr_replacement(self):
        main, other = ShapeEnv(), ShapeEnv()

        # Call create_symbolic_sizes_strides_storage_offset on both of them.
        r = main.create_symbolic_sizes_strides_storage_offset(
            torch.randn(3, 2), ConstantSource("x")
        )
        other.create_symbolic_sizes_strides_storage_offset(
            torch.randn(3, 2), ConstantSource("x")
        )

        # Create a guard: size[0] == 3 (only in the main ShapeEnv)
        #   - +1 guard entry
        #   - +1 replacement entry
        size = r[0]
        bool(size[0] == 3)

        self.assertExpectedRaisesInline(
            NotEqualError,
            lambda: main.check_equal(other),
            """\
ShapeEnv not equal: field values don't match:

==> guards: values don't match.
  >  Left: [Eq(s0, 3)]
  > Right: []
==> name_to_node: values don't match.
  >  Left: {_assert, eq, x_size_0_, x_size_1_, x_storage_offset, x_stride_0_, x_stride_1_}
  > Right: {x_size_0_, x_size_1_, x_storage_offset, x_stride_0_, x_stride_1_}
==> replacements: values don't match.
  >  Left: {s0: 3}
  > Right: {}
==> var_to_range: values don't match.
  >  Left: {s0: ValueRanges(lower=3, upper=3, is_bool=False), s1: ValueRanges(lower=2, upper=9223372036854775806, is_bool=False)}
  > Right: {s0: ValueRanges(lower=2, upper=9223372036854775806, is_bool=False), s1: ValueRanges(lower=2, upper=9223372036854775806, is_bool=False)}
""",
        )
        self._replay_and_check(main)

    @onlyIfTranslationValidation
    def test_shape_env_equal_evaluate_expr_refinement(self):
        main, other = ShapeEnv(), ShapeEnv()

        # Call create_symbolic_sizes_strides_storage_offset on both of them.
        r = main.create_symbolic_sizes_strides_storage_offset(
            torch.randn(3, 2), ConstantSource("x")
        )
        other.create_symbolic_sizes_strides_storage_offset(
            torch.randn(3, 2), ConstantSource("x")
        )

        # Create a guard: size[0] >= 3 (only in the main ShapeEnv)
        #   - +1 guard entry
        #   - +1 var_to_guard entry
        #   - Change: var_to_range
        size = r[0]
        bool(size[0] >= 3)

        self.assertExpectedRaisesInline(
            NotEqualError,
            lambda: main.check_equal(other),
            """\
ShapeEnv not equal: field values don't match:

==> guards: values don't match.
  >  Left: [s0 >= 3]
  > Right: []
==> name_to_node: values don't match.
  >  Left: {_assert, ge, x_size_0_, x_size_1_, x_storage_offset, x_stride_0_, x_stride_1_}
  > Right: {x_size_0_, x_size_1_, x_storage_offset, x_stride_0_, x_stride_1_}
==> var_to_range: values don't match.
  >  Left: {s0: ValueRanges(lower=3, upper=9223372036854775806, is_bool=False), s1: ValueRanges(lower=2, upper=9223372036854775806, is_bool=False)}
  > Right: {s0: ValueRanges(lower=2, upper=9223372036854775806, is_bool=False), s1: ValueRanges(lower=2, upper=9223372036854775806, is_bool=False)}
""",
        )
        self._replay_and_check(main)

    @onlyIfTranslationValidation
    def test_shape_env_equal_runtime_assert(self):
        main, other = ShapeEnv(), ShapeEnv()

        # Call create_unbacked_symint on both of them.
        r = main.create_unbacked_symint()
        other.create_unbacked_symint()

        # Create a runtime assert: r % 3 == 0 (only in the main ShapeEnv)
        #   - +1 deferred_runtime_asserts entry
        #   - Change: num_deferred_runtime_asserts
        expect_true(r % 3 == 0)

        self.assertExpectedRaisesInline(
            NotEqualError,
            lambda: main.check_equal(other),
            """\
ShapeEnv not equal: field values don't match:

==> deferred_runtime_asserts: values don't match.
  >  Left: {u0: [Eq(Mod(u0, 3), 0)]}
  > Right: {}
==> divisible: values don't match.
  >  Left: {Mod(u0, 3)}
  > Right: {}
==> name_to_node: values don't match.
  >  Left: {_assert, eq, mod, u0}
  > Right: {u0}
==> num_deferred_runtime_asserts: values don't match.
  >  Left: 1
  > Right: 0
""",
        )
        self._replay_and_check(main)

    def test_shape_env_recorded_function_fallback(self):
        # Make sure the record/replay mechanism for ShapeEnv will fallback
        # if no ShapeEnv instance is found.
        constrain_range(5, min=2, max=10)
        constrain_unify(5, 5)

        self.assertExpectedRaisesInline(
            AssertionError,
            lambda: _constrain_range_for_size(5, min=2, max=10),
            """can only constrain range for SymInt""",
        )

    def test_default_dtype_change(self):
        @torch.compile
        def foo():
            def inner(a, b, res_dtype):
                print(a, b, res_dtype)
                self.assertEqual(torch.result_type(a, b), res_dtype)

            inner(torch.tensor(1, device="cpu"), 1.0, torch.get_default_dtype())

        with set_default_dtype(torch.float):
            foo()
        with set_default_dtype(torch.double):
            foo()

    def test_numpy_ufunc_out(self):
        @torch.compile(backend="eager")
        def foo():
            x = np.arange(5)
            out = np.empty((x.shape[0], x.shape[0]))
            res_out = np.sin(x, out=out)
            assert res_out is out

        foo()

    # Unfortunately, we don't currently preserve the ids of
    # res_out and out correctly across the graph break
    @unittest.expectedFailure
    def test_numpy_ufunc_out_graph_break(self):
        @torch.compile(backend="eager")
        def foo():
            x = np.arange(5)
            out = np.empty((x.shape[0], x.shape[0]))
            res_out = np.sin(x, out=out)
            torch._dynamo.graph_break()
            assert res_out is out

        foo()

    def test_dict_subclass_cannot_be_initialized_in_graph(self):
        for super_class in (
            collections.OrderedDict,
            dict,
        ):

            class CustomDict(super_class):
                def __init__(self, *args, **kwargs):
                    super().__init__(*args, **kwargs)

            def fn(x):
                c = CustomDict()
                c["key"] = x
                assert "key" in c
                return c["key"] + 1

            fn_opt = torch.compile(fn, backend="eager", fullgraph=True)
            with self.assertRaisesRegex(
                torch._dynamo.exc.Unsupported, "call_function UserDefinedClassVariable"
            ):
                print(fn_opt(torch.zeros(1)))

    @wrapDeterministicFlagAPITest
    def test_backward_deterministic_mode_mismatch_warning(self):
        @torch.compile
        def func(a, b):
            return a + b

        for forward_deterministic, backward_deterministic in itertools.product(
            [True, False], [True, False]
        ):
            torch.use_deterministic_algorithms(forward_deterministic)
            a = torch.randn(10, requires_grad=True)
            res = func(a, 1)
            grad = torch.ones_like(res)
            torch.use_deterministic_algorithms(backward_deterministic)

            if not forward_deterministic and backward_deterministic:
                with self.assertRaisesRegex(
                    RuntimeError,
                    "^This compiled backward function is being run with torch\.use_deterministic_algorithms",
                ):
                    res.backward(grad)

            else:
                res.backward(grad)

    def test_torch_dynamo_codegen_pow(self):
        def pow(x):
            return x**2

        x = np.arange(8)
        pow_opt = torch.compile(pow)

        actual, source_code = run_and_get_code(pow_opt, x)
        expect = pow(x)

        self.assertEqual(expect, actual)

        self.assertTrue(
            all("aten.pow" not in code for code in source_code),
            msg="Encountered an unexpected fallback to 'aten pow' in dynamo compiled code",
        )

    def test_graph_break_compilation_metrics(self):
        def fn(x):
            x.cos()
            torch._dynamo.graph_break()
            x.sin()
            torch._dynamo.graph_break()
            return x.cos()

        torch._dynamo.utils.clear_compilation_metrics()
        x = torch.rand((4, 4))
        f = torch.compile(fn, backend="eager")
        f(x)
        metrics = torch._dynamo.utils.get_compilation_metrics()
        # Should only be one restart per event
        (restart_reason,) = metrics[0].restart_reasons
        self.assertTrue(
            "skip function graph_break" in restart_reason,
            "Should have logged graph break reason",
        )
        self.assertTrue(
            metrics[0].dynamo_time_before_restart_s
            <= metrics[0].entire_frame_compile_time_s
        )

        (restart_reason,) = metrics[1].restart_reasons
        self.assertTrue(
            "skip function graph_break" in restart_reason,
            "Should have logged graph break reason",
        )
        self.assertTrue(
            metrics[1].dynamo_time_before_restart_s
            <= metrics[1].entire_frame_compile_time_s
        )

        # No restarts
        self.assertTrue(
            len(metrics[2].restart_reasons) == 0, "Last compile has no graph break"
        )
        self.assertTrue(metrics[2].dynamo_time_before_restart_s == 0)

    def test_graph_break_compilation_metrics_on_failure(self):
        def fn(x):
            return x.sin()

        def broken_backend(gm, example_inputs):
            raise RuntimeError("broken backend")

        x = torch.rand((4, 4))
        f = torch.compile(fn, backend=broken_backend)
        with unittest.mock.patch("torch._dynamo.config.suppress_errors", True):
            torch._dynamo.utils.clear_compilation_metrics()
            f(x)
            metrics = torch._dynamo.utils.get_compilation_metrics()
            for metric in metrics:
                self.assertTrue(metric.dynamo_time_before_restart_s > 0)
                self.assertTrue(
                    "RuntimeError: broken backend" in metric.fail_reason,
                    "Should have logged fail reason",
                )

    def test_compilation_metrics_size_limit(self):
        def fn1(x):
            return x.relu()

        def fn2(x):
            return x.cos()

        def fn3(x):
            return x.sin()

        def fn4(x):
            return x.exp()

        import contextlib

        @contextlib.contextmanager
        def metrics_limit_ctx():
            try:
                torch._dynamo.utils.set_compilation_metrics_limit(3)
                yield
            finally:
                torch._dynamo.utils.set_compilation_metrics_limit(
                    torch._dynamo.utils.DEFAULT_COMPILATION_METRICS_LIMIT
                )

        x = torch.rand((4, 4))
        torch._dynamo.reset()
        torch.compile(fn1, backend="eager")(x)
        torch.compile(fn2, backend="eager")(x)
        torch.compile(fn3, backend="eager")(x)
        torch.compile(fn4, backend="eager")(x)

        with metrics_limit_ctx():
            torch._dynamo.utils.clear_compilation_metrics()
            torch._dynamo.reset()
            self.assertEqual(0, len(torch._dynamo.utils.get_compilation_metrics()))
            torch.compile(fn1, backend="eager")(x)
            self.assertEqual(1, len(torch._dynamo.utils.get_compilation_metrics()))
            torch.compile(fn2, backend="eager")(x)
            self.assertEqual(2, len(torch._dynamo.utils.get_compilation_metrics()))
            torch.compile(fn3, backend="eager")(x)
            self.assertEqual(3, len(torch._dynamo.utils.get_compilation_metrics()))
            torch.compile(fn4, backend="eager")(x)
            self.assertEqual(3, len(torch._dynamo.utils.get_compilation_metrics()))

    def test_funcname_cache(self):
        src = """\
import torch
if True:
    test = 3

class AAA:
    class DUMMY:
        class DUMMY2:
            pass

    def dummy(self):
        def dummy2():
            pass
    class BBB:
        @staticmethod
        def CCC():
            class DDD:
                if True:
                    @staticmethod
                    def EEE():
                        x = [torch.ones(3, 3) for _ in range(5)]
                        return x
            return DDD
def fn():
    return 3
"""
        with tempfile.NamedTemporaryFile(mode="w") as f:
            f.write(src)
            f.flush()
            from torch._dynamo.funcname_cache import get_funcname

            names = [get_funcname(f.name, i + 1) for i in range(src.count("\n") + 1)]

        self.assertExpectedInline(
            "\n".join(names),
            """\




AAA
AAA.DUMMY
AAA.DUMMY.DUMMY2
AAA.DUMMY.DUMMY2
AAA.DUMMY.DUMMY2
AAA.dummy
AAA.dummy.dummy2
AAA.dummy.dummy2
AAA.BBB
AAA.BBB
AAA.BBB.CCC
AAA.BBB.CCC.DDD
AAA.BBB.CCC.DDD
AAA.BBB.CCC.DDD
AAA.BBB.CCC.DDD.EEE
AAA.BBB.CCC.DDD.EEE
AAA.BBB.CCC.DDD.EEE
AAA.BBB.CCC
fn
fn
""",
        )

    def test_return_dict_with_graph_break_and_update(self):
        def create():
            torch._dynamo.graph_break()
            return {0: torch.tensor(3)}

        def fn():
            return {**create()}

        opt_fn = torch.compile(backend="eager")(fn)
        result = opt_fn()
        self.assertIn(0, result)
        self.assertTrue(same(result[0], torch.tensor(3)))

    def test_dynamo_reset_clears_cache(self):
        """Test that dynamo bytecode cache is freed
        when dynamo reset is called
        """

        def fn(x):
            return torch.sin(x)

        opt_fn = torch.compile(backend="eager")(fn)
        opt_fn(torch.randn(3, 3))

        c1 = _debug_get_cache_entry_list(fn.__code__)
        self.assertEqual(len(c1), 1)

        torch._dynamo.reset()
        c2 = _debug_get_cache_entry_list(fn.__code__)
        self.assertEqual(len(c2), 0)

    @torch._dynamo.config.patch(capture_scalar_outputs=True)
    def test_guard_size_oblivious(self):
        # This code, in fact, does NOT work in eager
        @torch.compile(backend="eager", fullgraph=True)
        def fn(x):
            y = torch.zeros(x.item())
            if guard_size_oblivious(y.size(0) == 0):
                assert False
            return y

        self.assertEqual(fn(torch.tensor([0])), torch.zeros(0))

    def _test_compile_model_free(self, model_inp_ctr, weakref_watch):
        """
        Args:
        model_inp_ctr
            - constructor that returns a new model and inputs to that model
        weakref_watch
            - function that returns a layer of the model for weakref to
              finalize on, so we can check that the layer is freed after
              the model goes out of scope
        """
        cleared = False

        def finalize():
            nonlocal cleared
            cleared = True

        def run():
            mod, inp = model_inp_ctr()
            weakref.finalize(weakref_watch(mod), finalize)
            torch.compile(mod, backend="eager")(inp)

        run()
        gc.collect()
        self.assertTrue(cleared)

    def test_custom_module_free(self):
        """Test that a model is freed when it goes out of scope"""

        class Mod(torch.nn.Module):
            def __init__(self):
                super(Mod, self).__init__()
                self.fc = torch.nn.Linear(100, 100)

            def forward(self, out):
                return self.fc(out)

        self._test_compile_model_free(
            lambda: (Mod(), torch.randn(100, 100)),
            lambda mod: mod.fc,
        )

    @xfailIfPy311
    def test_sequential_module_free(self):
        self._test_compile_model_free(
            lambda: (
                torch.nn.Sequential(
                    torch.nn.Linear(100, 100),
                    torch.nn.ReLU(),
                ),
                torch.randn(100, 100),
            ),
            lambda mod: mod[0],
        )

    @xfailIfPy311
    def test_linear_module_free(self):
        self._test_compile_model_free(
            lambda: (torch.nn.Linear(100, 100), torch.randn(100, 100)),
            lambda mod: mod,
        )

<<<<<<< HEAD
    @xfailIfPy311
    def test_outside_linear_module_free(self):
        # Compared to test_linear_module_free, the linear
        # layer is not the code object that is directly compiled.
        def model_inp_ctr():
            fc = torch.nn.Linear(100, 100)

            class Mod(torch.nn.Module):
                def __init__(self):
                    super().__init__()
                    self.fc_ref = fc

                def forward(self, x):
                    return fc(x[0])

            # return fc to keep it alive in _test_compile_model_free
            return Mod(), (torch.randn(100, 100), fc)

        self._test_compile_model_free(model_inp_ctr, lambda mod: mod.fc_ref)

    def test_parameter_free(self):
        def model_inp_ctr():
            param = torch.nn.Parameter(torch.randn(100, 100))

            class Mod(torch.nn.Module):
                def __init__(self):
                    super().__init__()
                    self.param = param

                def forward(self, x):
                    return self.param * x[0]

            # return param to keep it alive in _test_compile_model_free
            return Mod(), (torch.randn(100, 100), param)

        self._test_compile_model_free(model_inp_ctr, lambda mod: mod.param)
=======
    def test_raises_importerror1(self):
        @torch.compile(backend="eager")
        def fn(x):
            try:
                import some_module_that_surely_does_not_exist

                return
            except ImportError:
                pass
            return x.sin()

        x = torch.randn(8)
        self.assertEqual(fn(x), x.sin())

    def test_raises_importerror2(self):
        @torch.compile(backend="eager")
        def fn(x):
            import some_module_that_surely_does_not_exist

            return x + 1

        x = torch.randn(8)
        with self.assertRaises(ImportError):
            fn(x)
>>>>>>> 985dd141

    def test_dynamo_cache_move_to_front(self):
        class Mod(torch.nn.Module):
            def __init__(self):
                super(Mod, self).__init__()
                self.fc = torch.nn.Linear(3, 3)

            def forward(self, out):
                return self.fc(out)

        def fn(x, mod):
            return mod(x)

        opt_fn = torch.compile(fn, backend="eager")

        m1 = Mod()
        m2 = Mod()
        m3 = Mod()
        inp = torch.randn(3, 3)

        # NOTE: assumes that each cache entry is guarded
        # on unique Mod instance
        opt_fn(inp, m1)
        opt_fn(inp, m2)
        opt_fn(inp, m3)

        c1 = _debug_get_cache_entry_list(fn.__code__)
        self.assertEqual(len(c1), 3)

        # move cache entry to front
        opt_fn(inp, m2)
        c2 = _debug_get_cache_entry_list(fn.__code__)
        self.assertIs(c1[1], c2[0])

    def test_dynamo_cache_invalidate(self):
        class Mod(torch.nn.Module):
            def __init__(self):
                super(Mod, self).__init__()
                self.fc = torch.nn.Linear(3, 3)

            def forward(self, out):
                return self.fc(out)

        def fn(x, mod):
            return mod(x)

        opt_fn = torch.compile(fn, backend="eager")

        m1 = Mod()
        m2 = Mod()
        m3 = Mod()
        inp = torch.randn(3, 3)

        # NOTE: assumes that each cache entry is guarded
        # on unique Mod instance
        opt_fn(inp, m1)
        opt_fn(inp, m2)
        opt_fn(inp, m3)

        c1 = _debug_get_cache_entry_list(fn.__code__)
        self.assertEqual(len(c1), 3)

        # move cache entry to front
        opt_fn(inp, m2)
        c2 = _debug_get_cache_entry_list(fn.__code__)
        self.assertIs(c1[1], c2[0])

        # delete center of cache
        del m3
        c3 = _debug_get_cache_entry_list(fn.__code__)
        self.assertEqual(len(c3), 2)
        self.assertIs(c3[0], c2[0])
        self.assertIs(c3[1], c2[2])

        # delete end of cache
        del m1
        c4 = _debug_get_cache_entry_list(fn.__code__)
        self.assertEqual(len(c4), 1)
        self.assertIs(c4[0], c3[0])

        del m2
        c5 = _debug_get_cache_entry_list(fn.__code__)
        self.assertEqual(len(c5), 0)

    def test_grad_none(self):
        def fn(x, y):
            x.grad = torch.abs(y)
            x.grad.add_(y)
            return torch.abs(y)

        y = torch.arange(4).reshape(2, 2).to(torch.float)
        x = torch.randn(2, 2)
        x.grad = None

        z = fn(x, y)
        ref_y = torch.clone(z).detach()
        ref_x_grad = torch.clone(x.grad).detach()

        y = torch.arange(4).reshape(2, 2).to(torch.float)
        x = torch.randn(2, 2)
        x.grad = None

        opt_fn = torch.compile(fn, backend="eager")
        z = opt_fn(x, y)
        self.assertEqual(z, ref_y)
        self.assertEqual(x.grad, ref_x_grad)

    def test_grad_non_none(self):
        def fn(x, y):
            x.grad.add_(y)
            return torch.abs(y)

        y = torch.ones(2, 2)
        x = torch.randn(2, 2)
        x.grad = torch.arange(4).reshape(2, 2).to(torch.float)

        z = fn(x, y)
        ref_y = torch.clone(z).detach()
        ref_x_grad = torch.clone(x.grad).detach()

        y = torch.ones(2, 2)
        x = torch.randn(2, 2)
        x.grad = torch.arange(4).reshape(2, 2).to(torch.float)

        cnt = torch._dynamo.testing.CompileCounterWithBackend("eager")
        opt_fn = torch.compile(fn, backend=cnt)
        z = opt_fn(x, y)

        # Ensure that the generated graph returns only one output. We want the
        # add_ on the grad to be part of the graph itself, so that inductor can
        # theoretically move the add_ and resutling copy_ nodes at the right
        # place to free memory.
        self.assertEqual(len(list(cnt.graphs[0].graph.nodes)[-1].all_input_nodes), 1)
        self.assertEqual(z, ref_y)
        self.assertEqual(x.grad, ref_x_grad)

    def test_new_with_int_list(self):
        # Make sure torch.Tensor.new(int argument list) behaves the same on dynamo.
        def fn(x):
            return x.new(*x.size()) + 5

        optfn = torch.compile(backend="eager")(fn)

        x = torch.arange(10).view(2, 5)

        expected = fn(x)
        actual = optfn(x)

        self.assertEqual(expected.dtype, actual.dtype)
        self.assertEqual(expected.shape, actual.shape)
        self.assertEqual(expected.stride(), actual.stride())
        self.assertEqual(expected.storage_offset(), actual.storage_offset())


class TestTracer(JitTestCase):
    def test_jit_save(self):
        def fn():
            class Foo(torch.nn.Module):
                def __init__(self):
                    super().__init__()
                    self.a = 3

                @torch.jit.export
                def __getstate__(self):
                    return (3, self.training)

                @torch.jit.export
                def __setstate__(self, state):
                    self.a = state[0]
                    self.training = state[1]

                def forward(self, x):
                    return x + self.a

            f = Foo()

            return torch.jit.trace(f, (torch.rand(3, 4),))

        fn()
        opt_fn = torch._dynamo.optimize("eager")(fn)
        opt_fn()


if __name__ == "__main__":
    from torch._dynamo.test_case import run_tests

    run_tests()<|MERGE_RESOLUTION|>--- conflicted
+++ resolved
@@ -9810,7 +9810,6 @@
             lambda mod: mod,
         )
 
-<<<<<<< HEAD
     @xfailIfPy311
     def test_outside_linear_module_free(self):
         # Compared to test_linear_module_free, the linear
@@ -9847,7 +9846,7 @@
             return Mod(), (torch.randn(100, 100), param)
 
         self._test_compile_model_free(model_inp_ctr, lambda mod: mod.param)
-=======
+
     def test_raises_importerror1(self):
         @torch.compile(backend="eager")
         def fn(x):
@@ -9872,7 +9871,6 @@
         x = torch.randn(8)
         with self.assertRaises(ImportError):
             fn(x)
->>>>>>> 985dd141
 
     def test_dynamo_cache_move_to_front(self):
         class Mod(torch.nn.Module):
