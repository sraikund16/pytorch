--- conflicted
+++ resolved
@@ -747,9 +747,7 @@
         assert counter.op_count == 3
         assert same(outputs, correct_outputs)
 
-<<<<<<< HEAD
     @run_with_both_funcol_impls
-=======
     def test_dynamo_rewrite_dist_all_gather_list(self):
 
         def func(inp, out, *, pg):
@@ -772,7 +770,7 @@
         assert counter.frame_count == 1
         assert same(outputs, correct_outputs)
 
->>>>>>> 372d078f
+    @run_with_both_funcol_impls
     def test_dynamo_rewrite_dist_all_gather_args_match(self):
         # Duplicated most of the structure from test_dynamo_rewrite_dist_all_gather
         # except uses kwargs to ensure rewrite has matching arg names
@@ -849,9 +847,7 @@
         assert counter.op_count == 3
         assert same(inputs_compiled, inputs_eager)
 
-<<<<<<< HEAD
     @run_with_both_funcol_impls
-=======
     def test_dynamo_rewrite_dist_all_to_all_single(self):
 
         def func(output, input, pg):
@@ -875,7 +871,7 @@
         assert counter.frame_count == 1
         assert same(output_compiled, output_eager)
 
->>>>>>> 372d078f
+    @run_with_both_funcol_impls
     def test_dynamo_support_collective_op_with_async_op_False(self):
 
         def func(inp, out, *, pg):
