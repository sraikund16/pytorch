--- conflicted
+++ resolved
@@ -1452,13 +1452,9 @@
     xfail('kron', ''),  # aten.size.default - couldn't find symbolic meta function/decomposition
     xfail('kthvalue', ''),  # aten.kthvalue.default - couldn't find symbolic meta function/decomposition
     xfail('linalg.multi_dot', ''),  # aten.size.default - couldn't find symbolic meta function/decomposition
-<<<<<<< HEAD
-=======
     xfail('linalg.slogdet', ''),  # aten._linalg_slogdet.default - couldn't find symbolic meta function/decomposition
     xfail('linalg.solve', ''),  # aten._linalg_solve_ex.default - couldn't find symbolic meta function/decomposition
     xfail('linalg.solve_ex', ''),  # aten._linalg_solve_ex.default - couldn't find symbolic meta function/decomposition
-    xfail('linalg.vander', ''),  # aten.size.default - couldn't find symbolic meta function/decomposition
->>>>>>> 66e6210d
     xfail('logaddexp2', ''),  # aten.logaddexp2.default - couldn't find symbolic meta function/decomposition
     xfail('logdet', ''),  # aten.size.default - couldn't find symbolic meta function/decomposition
     xfail('lu_unpack', ''),  # aten.lu_unpack.default - couldn't find symbolic meta function/decomposition
