--- conflicted
+++ resolved
@@ -1364,12 +1364,8 @@
         ep = export(M(), (torch.tensor(1), torch.ones(4, 5)))
 
         with self.assertRaisesRegex(
-<<<<<<< HEAD
             RuntimeError,
-            r"(Deferred runtime assertion failed -i0 <= 0|_local_scalar_dense is outside of inline constraint \[0, inf\])"
-=======
-            RuntimeError, r"Deferred runtime assertion failed -u0 <= 0"
->>>>>>> 1e6871aa
+            r"(Deferred runtime assertion failed -u0 <= 0|_local_scalar_dense is outside of inline constraint \[0, inf\])"
         ):
             _ = ep(torch.tensor(-1), torch.randn(4, 5))
 
