--- conflicted
+++ resolved
@@ -862,19 +862,11 @@
                 return arg1 + arg2, a["kw1"] + a["kw2"] + b
 
         kw_func = Module()
-<<<<<<< HEAD
 
         class Module2(torch.nn.Module):
             def forward(self, arg1, arg2, a=1, b=2):
                 return arg1 + a, arg2 + b
 
-=======
-
-        class Module2(torch.nn.Module):
-            def forward(self, arg1, arg2, a=1, b=2):
-                return arg1 + a, arg2 + b
-
->>>>>>> 5b900745
         kw_func2 = Module2()
 
         args = (torch.ones(6, 4), torch.ones(1, 1))
@@ -1740,7 +1732,6 @@
                 n = x.item()
                 torch._constrain_as_size(n, min=0)
                 return y.sum() + torch.ones(n, 5).sum()
-<<<<<<< HEAD
 
         case1 = Module1()
 
@@ -1768,35 +1759,6 @@
 
         case4 = Module4()
 
-=======
-
-        case1 = Module1()
-
-        class Module2(torch.nn.Module):
-            def forward(self, x, y):
-                n = x.item()
-                torch._constrain_as_size(n, min=0, max=6)
-                return y.sum() + torch.ones(n, 5).sum()
-
-        case2 = Module2()
-
-        class Module3(torch.nn.Module):
-            def forward(self, x, y):
-                n = x.item()
-                torch._constrain_as_size(n, min=0, max=1)
-                return y.sum() + torch.ones(n, 5).sum()
-
-        case3 = Module3()
-
-        class Module4(torch.nn.Module):
-            def forward(self, x, y):
-                n = x.item()
-                torch._constrain_as_size(n, min=2)
-                return y.sum() + torch.ones(n, 5).sum()
-
-        case4 = Module4()
-
->>>>>>> 5b900745
         class Module5(torch.nn.Module):
             def forward(self, x, y):
                 n = x.item()
@@ -3832,8 +3794,6 @@
         self.assertEqual(ep.constants["nested.constant"], m.nested.constant)
         self.assertEqual(ep.module()(torch.ones(2, 3)), m(torch.ones(2, 3)))
 
-<<<<<<< HEAD
-=======
     def test_constant_name(self):
         class Nested(torch.nn.Module):
             def __init__(self):
@@ -3917,7 +3877,6 @@
                     self.assertEqual(v1, v2)
 
 
->>>>>>> 5b900745
 @unittest.skipIf(not torchdynamo.is_dynamo_supported(), "dynamo doesn't support")
 class TestExportCustomClass(TorchTestCase):
     def setUp(self):
